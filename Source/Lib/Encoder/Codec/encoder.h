--- conflicted
+++ resolved
@@ -27,17 +27,13 @@
 extern "C" {
 #endif
 
-<<<<<<< HEAD
 // TODO(yunqing, any): Added suppression tag to quiet Doxygen warnings. Need to
 // adjust it while we work on documentation.
 /*!\cond */
 // Number of frames required to test for scene cut detection
 #define SCENE_CUT_KEY_TEST_INTERVAL 16
 
-#define FRAME_TYPE int 
-=======
 #define FRAME_TYPE int
->>>>>>> 99812716
 
 enum {
   DISABLE_SCENECUT,        // For LAP, lag_in_frames < 19
