/*
* Copyright(c) 2019 Intel Corporation
* SPDX - License - Identifier: BSD - 2 - Clause - Patent
*/

/*
* Copyright (c) 2016, Alliance for Open Media. All rights reserved
*
* This source code is subject to the terms of the BSD 2 Clause License and
* the Alliance for Open Media Patent License 1.0. If the BSD 2 Clause License
* was not distributed with this source code in the LICENSE file, you can
* obtain it at www.aomedia.org/license/software. If the Alliance for Open
* Media Patent License 1.0 was not distributed with this source code in the
* PATENTS file, you can obtain it at www.aomedia.org/license/patent.
*/

#include <stdlib.h>

#include "EbEncHandle.h"
#include "EbEncDecTasks.h"
#include "EbEncDecResults.h"
#include "EbCodingLoop.h"
#include "EbSvtAv1ErrorCodes.h"
#include "EbUtility.h"
#include "grainSynthesis.h"
//To fix warning C4013: 'convert_16bit_to_8bit' undefined; assuming extern returning int
#include "common_dsp_rtcd.h"
#include "EbRateDistortionCost.h"

#if MR_MODE
#define MR_MODE_MULTI_PASS_PD 1
#else
#define MR_MODE_MULTI_PASS_PD 0
#endif
#if R2R_FIX_PADDING
#include "EbPictureDecisionProcess.h"
#endif

void eb_av1_cdef_search(EncDecContext *context_ptr, SequenceControlSet *scs_ptr,
                        PictureControlSet *pcs_ptr);

void av1_cdef_frame16bit(uint8_t is_16bit, SequenceControlSet *scs_ptr, PictureControlSet *pCs);

void eb_av1_add_film_grain(EbPictureBufferDesc *src, EbPictureBufferDesc *dst,
                           AomFilmGrain *film_grain_ptr);

void eb_av1_loop_restoration_save_boundary_lines(const Yv12BufferConfig *frame, Av1Common *cm,
                                                 int32_t after_cdef);
void eb_av1_loop_restoration_filter_frame(Yv12BufferConfig *frame, Av1Common *cm,
                                          int32_t optimized_lr);

static void enc_dec_context_dctor(EbPtr p) {
    EbThreadContext *thread_context_ptr = (EbThreadContext *)p;
    EncDecContext *  obj                = (EncDecContext *)thread_context_ptr->priv;
    EB_DELETE(obj->md_context);
    EB_DELETE(obj->residual_buffer);
    EB_DELETE(obj->transform_buffer);
    EB_DELETE(obj->inverse_quant_buffer);
    EB_DELETE(obj->input_sample16bit_buffer);
    if (obj->is_md_rate_estimation_ptr_owner) EB_FREE(obj->md_rate_estimation_ptr);
    EB_FREE_ARRAY(obj);
}

/******************************************************
 * Enc Dec Context Constructor
 ******************************************************/
EbErrorType enc_dec_context_ctor(EbThreadContext *  thread_context_ptr,
                                 const EbEncHandle *enc_handle_ptr, int index, int tasks_index,
                                 int demux_index)

{
    const EbSvtAv1EncConfiguration *static_config =
        &enc_handle_ptr->scs_instance_array[0]->scs_ptr->static_config;
    EbBool        is_16bit                 = (EbBool)(static_config->encoder_bit_depth > EB_8BIT);
    EbColorFormat color_format             = static_config->encoder_color_format;
    uint8_t       enable_hbd_mode_decision = static_config->enable_hbd_mode_decision;

    EncDecContext *context_ptr;
    EB_CALLOC_ARRAY(context_ptr, 1);
    thread_context_ptr->priv  = context_ptr;
    thread_context_ptr->dctor = enc_dec_context_dctor;

    context_ptr->is_16bit     = is_16bit;
    context_ptr->color_format = color_format;

    // Input/Output System Resource Manager FIFOs
    context_ptr->mode_decision_input_fifo_ptr =
        eb_system_resource_get_consumer_fifo(enc_handle_ptr->enc_dec_tasks_resource_ptr, index);
    context_ptr->enc_dec_output_fifo_ptr =
        eb_system_resource_get_producer_fifo(enc_handle_ptr->enc_dec_results_resource_ptr, index);
    context_ptr->enc_dec_feedback_fifo_ptr = eb_system_resource_get_producer_fifo(
        enc_handle_ptr->enc_dec_tasks_resource_ptr, tasks_index);
    context_ptr->picture_demux_output_fifo_ptr = eb_system_resource_get_producer_fifo(
        enc_handle_ptr->picture_demux_results_resource_ptr, demux_index);

    // MD rate Estimation tables
    EB_MALLOC(context_ptr->md_rate_estimation_ptr, sizeof(MdRateEstimationContext));
    context_ptr->is_md_rate_estimation_ptr_owner = EB_TRUE;

    // Prediction Buffer
    {
        EbPictureBufferDescInitData init_data;

        init_data.buffer_enable_mask = PICTURE_BUFFER_DESC_FULL_MASK;
        init_data.max_width          = SB_STRIDE_Y;
        init_data.max_height         = SB_STRIDE_Y;
        init_data.bit_depth          = EB_8BIT;
        init_data.left_padding       = 0;
        init_data.right_padding      = 0;
        init_data.top_padding        = 0;
        init_data.bot_padding        = 0;
        init_data.split_mode         = EB_FALSE;
        init_data.color_format       = color_format;

        context_ptr->input_sample16bit_buffer = (EbPictureBufferDesc *)EB_NULL;
            init_data.bit_depth = EB_16BIT;

            EB_NEW(context_ptr->input_sample16bit_buffer,
                eb_picture_buffer_desc_ctor,
                (EbPtr)&init_data);
            init_data.bit_depth = static_config->encoder_bit_depth;
    }

    // Scratch Coeff Buffer
    {
        EbPictureBufferDescInitData init_data;

        init_data.buffer_enable_mask = PICTURE_BUFFER_DESC_FULL_MASK;
        init_data.max_width          = SB_STRIDE_Y;
        init_data.max_height         = SB_STRIDE_Y;
        init_data.bit_depth          = EB_16BIT;
        init_data.color_format       = color_format;
        init_data.left_padding       = 0;
        init_data.right_padding      = 0;
        init_data.top_padding        = 0;
        init_data.bot_padding        = 0;
        init_data.split_mode         = EB_FALSE;

        EbPictureBufferDescInitData init_32bit_data;

        init_32bit_data.buffer_enable_mask = PICTURE_BUFFER_DESC_FULL_MASK;
        init_32bit_data.max_width          = SB_STRIDE_Y;
        init_32bit_data.max_height         = SB_STRIDE_Y;
        init_32bit_data.bit_depth          = EB_32BIT;
        init_32bit_data.color_format       = color_format;
        init_32bit_data.left_padding       = 0;
        init_32bit_data.right_padding      = 0;
        init_32bit_data.top_padding        = 0;
        init_32bit_data.bot_padding        = 0;
        init_32bit_data.split_mode         = EB_FALSE;
        EB_NEW(context_ptr->inverse_quant_buffer,
               eb_picture_buffer_desc_ctor,
               (EbPtr)&init_32bit_data);
        EB_NEW(context_ptr->transform_buffer, eb_picture_buffer_desc_ctor, (EbPtr)&init_32bit_data);
        EB_NEW(context_ptr->residual_buffer, eb_picture_buffer_desc_ctor, (EbPtr)&init_data);
    }

    // Mode Decision Context
#if SB64_MEM_OPT
    EB_NEW(context_ptr->md_context,
           mode_decision_context_ctor,
           color_format,
           static_config->super_block_size,
           0,
           0,
           enable_hbd_mode_decision,
           static_config->screen_content_mode);
#else
    EB_NEW(context_ptr->md_context,
           mode_decision_context_ctor,
           color_format,
           0,
           0,
           enable_hbd_mode_decision,
           static_config->screen_content_mode);
#endif
    if (enable_hbd_mode_decision)
        context_ptr->md_context->input_sample16bit_buffer = context_ptr->input_sample16bit_buffer;

    context_ptr->md_context->enc_dec_context_ptr = context_ptr;

    return EB_ErrorNone;
}

/**************************************************
 * Reset Segmentation Map
 *************************************************/
static void reset_segmentation_map(SegmentationNeighborMap *segmentation_map) {
    if (segmentation_map->data != NULL)
        EB_MEMSET(segmentation_map->data, ~0, segmentation_map->map_size);
}

/**************************************************
 * Reset Mode Decision Neighbor Arrays
 *************************************************/
static void reset_encode_pass_neighbor_arrays(PictureControlSet *pcs_ptr, uint16_t tile_idx) {
    neighbor_array_unit_reset(pcs_ptr->ep_intra_luma_mode_neighbor_array[tile_idx]);
    neighbor_array_unit_reset(pcs_ptr->ep_intra_chroma_mode_neighbor_array[tile_idx]);
    neighbor_array_unit_reset(pcs_ptr->ep_mv_neighbor_array[tile_idx]);
    neighbor_array_unit_reset(pcs_ptr->ep_skip_flag_neighbor_array[tile_idx]);
    neighbor_array_unit_reset(pcs_ptr->ep_mode_type_neighbor_array[tile_idx]);
    neighbor_array_unit_reset(pcs_ptr->ep_leaf_depth_neighbor_array[tile_idx]);
    neighbor_array_unit_reset(pcs_ptr->ep_luma_recon_neighbor_array[tile_idx]);
    neighbor_array_unit_reset(pcs_ptr->ep_cb_recon_neighbor_array[tile_idx]);
    neighbor_array_unit_reset(pcs_ptr->ep_cr_recon_neighbor_array[tile_idx]);
    neighbor_array_unit_reset(pcs_ptr->ep_luma_dc_sign_level_coeff_neighbor_array[tile_idx]);
    neighbor_array_unit_reset(pcs_ptr->ep_cb_dc_sign_level_coeff_neighbor_array[tile_idx]);
    neighbor_array_unit_reset(pcs_ptr->ep_cr_dc_sign_level_coeff_neighbor_array[tile_idx]);
    neighbor_array_unit_reset(pcs_ptr->ep_partition_context_neighbor_array[tile_idx]);
    // TODO(Joel): 8-bit ep_luma_recon_neighbor_array (Cb,Cr) when is_16bit==0?
    EbBool is_16bit =
        (EbBool)(pcs_ptr->parent_pcs_ptr->scs_ptr->static_config.encoder_bit_depth > EB_8BIT);
    if (is_16bit || pcs_ptr->parent_pcs_ptr->scs_ptr->static_config.encoder_16bit_pipeline) {
        neighbor_array_unit_reset(pcs_ptr->ep_luma_recon_neighbor_array16bit[tile_idx]);
        neighbor_array_unit_reset(pcs_ptr->ep_cb_recon_neighbor_array16bit[tile_idx]);
        neighbor_array_unit_reset(pcs_ptr->ep_cr_recon_neighbor_array16bit[tile_idx]);
    }
    return;
}

/**************************************************
 * Reset Coding Loop
 **************************************************/
static void reset_enc_dec(EncDecContext *context_ptr, PictureControlSet *pcs_ptr,
                          SequenceControlSet *scs_ptr, uint32_t segment_index) {
    context_ptr->is_16bit = (EbBool)(scs_ptr->static_config.encoder_bit_depth > EB_8BIT) || (EbBool)(scs_ptr->static_config.encoder_16bit_pipeline);
    context_ptr->bit_depth = scs_ptr->static_config.encoder_bit_depth;
    uint16_t tile_group_idx = context_ptr->tile_group_index;
#if !QP2QINDEX
    uint16_t picture_qp   = pcs_ptr->picture_qp;
    context_ptr->qp = picture_qp;
    context_ptr->qp_index =
        pcs_ptr->parent_pcs_ptr->frm_hdr.delta_q_params.delta_q_present
            ? (uint8_t)quantizer_to_qindex[context_ptr->qp]
            : (uint8_t)pcs_ptr->parent_pcs_ptr->frm_hdr.quantization_params.base_q_idx;
    // Asuming cb and cr offset to be the same for chroma QP in both slice and pps for lambda computation

    context_ptr->chroma_qp = (uint8_t)context_ptr->qp;
    // Lambda Assignement
    context_ptr->qp_index =
        (uint8_t)pcs_ptr->parent_pcs_ptr->frm_hdr.quantization_params.base_q_idx;
#endif
#if TPL_LA_LAMBDA_SCALING
    (*av1_lambda_assignment_function_table[pcs_ptr->parent_pcs_ptr->pred_structure])(
#if QP2QINDEX
        &context_ptr->pic_fast_lambda[EB_8_BIT_MD],
        &context_ptr->pic_full_lambda[EB_8_BIT_MD],
#else
        &context_ptr->fast_lambda,
        &context_ptr->full_lambda,
#endif
        8,
#if QP2QINDEX
        pcs_ptr->parent_pcs_ptr->frm_hdr.quantization_params.base_q_idx,
#else
        context_ptr->qp_index,
#endif
        EB_TRUE);

    (*av1_lambda_assignment_function_table[pcs_ptr->parent_pcs_ptr->pred_structure])(
#if QP2QINDEX
        &context_ptr->pic_fast_lambda[EB_10_BIT_MD],
        &context_ptr->pic_full_lambda[EB_10_BIT_MD],
#else
        &context_ptr->fast_lambda,
        &context_ptr->full_lambda,
#endif
        10,
#if QP2QINDEX
        pcs_ptr->parent_pcs_ptr->frm_hdr.quantization_params.base_q_idx,
#else
        context_ptr->qp_index,
#endif
        EB_TRUE);
#else
    (*av1_lambda_assignment_function_table[pcs_ptr->parent_pcs_ptr->pred_structure])(
#if QP2QINDEX
        &context_ptr->pic_fast_lambda,
        &context_ptr->pic_full_lambda,
#else
        &context_ptr->fast_lambda,
        &context_ptr->full_lambda,
#endif
        (uint8_t)pcs_ptr->parent_pcs_ptr->enhanced_picture_ptr->bit_depth,
#if QP2QINDEX
        pcs_ptr->parent_pcs_ptr->frm_hdr.quantization_params.base_q_idx,
#else
        context_ptr->qp_index,
#endif
        EB_TRUE);
#endif

    // Reset MD rate Estimation table to initial values by copying from md_rate_estimation_array
    if (context_ptr->is_md_rate_estimation_ptr_owner) {
        EB_FREE(context_ptr->md_rate_estimation_ptr);
        context_ptr->is_md_rate_estimation_ptr_owner = EB_FALSE;
    }
    context_ptr->md_rate_estimation_ptr = pcs_ptr->md_rate_estimation_array;
    if (segment_index == 0) {
        if (context_ptr->tile_group_index == 0) {
            reset_segmentation_map(pcs_ptr->segmentation_neighbor_map);
        }

        for (uint16_t r =
                 pcs_ptr->parent_pcs_ptr->tile_group_info[tile_group_idx].tile_group_tile_start_y;
             r < pcs_ptr->parent_pcs_ptr->tile_group_info[tile_group_idx].tile_group_tile_end_y;
             r++) {
            for (uint16_t c = pcs_ptr->parent_pcs_ptr->tile_group_info[tile_group_idx]
                                  .tile_group_tile_start_x;
                 c < pcs_ptr->parent_pcs_ptr->tile_group_info[tile_group_idx].tile_group_tile_end_x;
                 c++) {
                uint16_t tile_idx = c + r * pcs_ptr->parent_pcs_ptr->av1_cm->tiles_info.tile_cols;
                reset_encode_pass_neighbor_arrays(pcs_ptr, tile_idx);
            }
        }
    }

    return;
}

#if !QP2QINDEX
/******************************************************
 * EncDec Configure SB
 ******************************************************/
static void enc_dec_configure_sb(EncDecContext *context_ptr, SuperBlock *sb_ptr,
                                 PictureControlSet *pcs_ptr, uint8_t sb_qp) {
    context_ptr->qp = sb_qp;

    // Asuming cb and cr offset to be the same for chroma QP in both slice and pps for lambda computation
    context_ptr->chroma_qp = (uint8_t)context_ptr->qp;
    /* Note(CHKN) : when Qp modulation varies QP on a sub-SB(CU) basis,  Lamda has to change based on Cu->QP , and then this code has to move inside the CU loop in MD */
    (void)sb_ptr;
    context_ptr->qp_index =
        (uint8_t)pcs_ptr->parent_pcs_ptr->frm_hdr.quantization_params.base_q_idx;
    (*av1_lambda_assignment_function_table[pcs_ptr->parent_pcs_ptr->pred_structure])(
        &context_ptr->fast_lambda,
        &context_ptr->full_lambda,
        (uint8_t)pcs_ptr->parent_pcs_ptr->enhanced_picture_ptr->bit_depth,
        context_ptr->qp_index,
        EB_TRUE);

    return;
}
#endif

/******************************************************
 * Update MD Segments
 *
 * This function is responsible for synchronizing the
 *   processing of MD Segment-rows.
 *   In short, the function starts processing
 *   of MD segment-rows as soon as their inputs are available
 *   and the previous segment-row has completed.  At
 *   any given time, only one segment row per picture
 *   is being processed.
 *
 * The function has two functions:
 *
 * (1) Update the Segment Completion Mask which tracks
 *   which MD Segment inputs are available.
 *
 * (2) Increment the segment-row counter (current_row_idx)
 *   as the segment-rows are completed.
 *
 * Since there is the potentential for thread collusion,
 *   a MUTEX a used to protect the sensitive data and
 *   the execution flow is separated into two paths
 *
 * (A) Initial update.
 *  -Update the Completion Mask [see (1) above]
 *  -If the picture is not currently being processed,
 *     check to see if the next segment-row is available
 *     and start processing.
 * (b) Continued processing
 *  -Upon the completion of a segment-row, check
 *     to see if the next segment-row's inputs have
 *     become available and begin processing if so.
 *
 * On last important point is that the thread-safe
 *   code section is kept minimally short. The MUTEX
 *   should NOT be locked for the entire processing
 *   of the segment-row (b) as this would block other
 *   threads from performing an update (A).
 ******************************************************/
EbBool assign_enc_dec_segments(EncDecSegments *segmentPtr, uint16_t *segmentInOutIndex,
                               EncDecTasks *taskPtr, EbFifo *srmFifoPtr) {
    EbBool           continue_processing_flag = EB_FALSE;
    EbObjectWrapper *wrapper_ptr;
    EncDecTasks *    feedback_task_ptr;

    uint32_t row_segment_index = 0;
    uint32_t segment_index;
    uint32_t right_segment_index;
    uint32_t bottom_left_segment_index;

    int16_t feedback_row_index = -1;

    uint32_t self_assigned = EB_FALSE;

    //static FILE *trace = 0;
    //
    //if(trace == 0) {
    //    trace = fopen("seg-trace.txt","w");
    //}

    switch (taskPtr->input_type) {
    case ENCDEC_TASKS_MDC_INPUT:

        // The entire picture is provided by the MDC process, so
        //   no logic is necessary to clear input dependencies.

        // Start on Segment 0 immediately
        *segmentInOutIndex  = segmentPtr->row_array[0].current_seg_index;
        taskPtr->input_type = ENCDEC_TASKS_CONTINUE;
        ++segmentPtr->row_array[0].current_seg_index;
        continue_processing_flag = EB_TRUE;

        //fprintf(trace, "Start  Pic: %u Seg: %u\n",
        //    (unsigned) ((PictureControlSet*) taskPtr->pcs_wrapper_ptr->object_ptr)->picture_number,
        //    *segmentInOutIndex);

        break;

    case ENCDEC_TASKS_ENCDEC_INPUT:

        // Setup row_segment_index to release the in_progress token
        //row_segment_index = taskPtr->encDecSegmentRowArray[0];

        // Start on the assigned row immediately
        *segmentInOutIndex  = segmentPtr->row_array[taskPtr->enc_dec_segment_row].current_seg_index;
        taskPtr->input_type = ENCDEC_TASKS_CONTINUE;
        ++segmentPtr->row_array[taskPtr->enc_dec_segment_row].current_seg_index;
        continue_processing_flag = EB_TRUE;

        //fprintf(trace, "Start  Pic: %u Seg: %u\n",
        //    (unsigned) ((PictureControlSet*) taskPtr->pcs_wrapper_ptr->object_ptr)->picture_number,
        //    *segmentInOutIndex);

        break;

    case ENCDEC_TASKS_CONTINUE:

        // Update the Dependency List for Right and Bottom Neighbors
        segment_index     = *segmentInOutIndex;
        row_segment_index = segment_index / segmentPtr->segment_band_count;

        right_segment_index       = segment_index + 1;
        bottom_left_segment_index = segment_index + segmentPtr->segment_band_count;

        // Right Neighbor
        if (segment_index < segmentPtr->row_array[row_segment_index].ending_seg_index) {
            eb_block_on_mutex(segmentPtr->row_array[row_segment_index].assignment_mutex);

            --segmentPtr->dep_map.dependency_map[right_segment_index];

            if (segmentPtr->dep_map.dependency_map[right_segment_index] == 0) {
                *segmentInOutIndex = segmentPtr->row_array[row_segment_index].current_seg_index;
                ++segmentPtr->row_array[row_segment_index].current_seg_index;
                self_assigned            = EB_TRUE;
                continue_processing_flag = EB_TRUE;

                //fprintf(trace, "Start  Pic: %u Seg: %u\n",
                //    (unsigned) ((PictureControlSet*) taskPtr->pcs_wrapper_ptr->object_ptr)->picture_number,
                //    *segmentInOutIndex);
            }

            eb_release_mutex(segmentPtr->row_array[row_segment_index].assignment_mutex);
        }

        // Bottom-left Neighbor
        if (row_segment_index < segmentPtr->segment_row_count - 1 &&
            bottom_left_segment_index >=
                segmentPtr->row_array[row_segment_index + 1].starting_seg_index) {
            eb_block_on_mutex(segmentPtr->row_array[row_segment_index + 1].assignment_mutex);

            --segmentPtr->dep_map.dependency_map[bottom_left_segment_index];

            if (segmentPtr->dep_map.dependency_map[bottom_left_segment_index] == 0) {
                if (self_assigned == EB_TRUE)
                    feedback_row_index = (int16_t)row_segment_index + 1;
                else {
                    *segmentInOutIndex =
                        segmentPtr->row_array[row_segment_index + 1].current_seg_index;
                    ++segmentPtr->row_array[row_segment_index + 1].current_seg_index;
                    self_assigned            = EB_TRUE;
                    continue_processing_flag = EB_TRUE;

                    //fprintf(trace, "Start  Pic: %u Seg: %u\n",
                    //    (unsigned) ((PictureControlSet*) taskPtr->pcs_wrapper_ptr->object_ptr)->picture_number,
                    //    *segmentInOutIndex);
                }
            }
            eb_release_mutex(segmentPtr->row_array[row_segment_index + 1].assignment_mutex);
        }

        if (feedback_row_index > 0) {
            eb_get_empty_object(srmFifoPtr, &wrapper_ptr);
            feedback_task_ptr                      = (EncDecTasks *)wrapper_ptr->object_ptr;
            feedback_task_ptr->input_type          = ENCDEC_TASKS_ENCDEC_INPUT;
            feedback_task_ptr->enc_dec_segment_row = feedback_row_index;
            feedback_task_ptr->pcs_wrapper_ptr     = taskPtr->pcs_wrapper_ptr;
            feedback_task_ptr->tile_group_index = taskPtr->tile_group_index;
            eb_post_full_object(wrapper_ptr);
        }

        break;

    default: break;
    }

    return continue_processing_flag;
}
void recon_output(PictureControlSet *pcs_ptr, SequenceControlSet *scs_ptr) {
    EbObjectWrapper *   output_recon_wrapper_ptr;
    EbBufferHeaderType *output_recon_ptr;
    EncodeContext *     encode_context_ptr = scs_ptr->encode_context_ptr;
    EbBool              is_16bit           = (scs_ptr->static_config.encoder_bit_depth > EB_8BIT);
    // The totalNumberOfReconFrames counter has to be write/read protected as
    //   it is used to determine the end of the stream.  If it is not protected
    //   the encoder might not properly terminate.
    eb_block_on_mutex(encode_context_ptr->total_number_of_recon_frame_mutex);

    if (!pcs_ptr->parent_pcs_ptr->is_alt_ref) {
        // Get Recon Buffer
        eb_get_empty_object(scs_ptr->encode_context_ptr->recon_output_fifo_ptr,
                            &output_recon_wrapper_ptr);
        output_recon_ptr        = (EbBufferHeaderType *)output_recon_wrapper_ptr->object_ptr;
        output_recon_ptr->flags = 0;

        // START READ/WRITE PROTECTED SECTION
        if (encode_context_ptr->total_number_of_recon_frames ==
            encode_context_ptr->terminating_picture_number)
            output_recon_ptr->flags = EB_BUFFERFLAG_EOS;

        encode_context_ptr->total_number_of_recon_frames++;

        //eb_release_mutex(encode_context_ptr->terminating_conditions_mutex);

        // STOP READ/WRITE PROTECTED SECTION
        output_recon_ptr->n_filled_len = 0;

        // Copy the Reconstructed Picture to the Output Recon Buffer
        {
            uint32_t sample_total_count;
            uint8_t *recon_read_ptr;
            uint8_t *recon_write_ptr;

            EbPictureBufferDesc *recon_ptr;
            {
                if (pcs_ptr->parent_pcs_ptr->is_used_as_reference_flag == EB_TRUE)
                    recon_ptr = is_16bit ? ((EbReferenceObject *)pcs_ptr->parent_pcs_ptr
                                                ->reference_picture_wrapper_ptr->object_ptr)
                                               ->reference_picture16bit
                                         : ((EbReferenceObject *)pcs_ptr->parent_pcs_ptr
                                                ->reference_picture_wrapper_ptr->object_ptr)
                                               ->reference_picture;
                else {
                    if (is_16bit)
                        recon_ptr = pcs_ptr->recon_picture16bit_ptr;
                    else
                        recon_ptr = pcs_ptr->recon_picture_ptr;
                }
            }

            // FGN: Create a buffer if needed, copy the reconstructed picture and run the film grain synthesis algorithm

            if (scs_ptr->seq_header.film_grain_params_present) {
                EbPictureBufferDesc *intermediate_buffer_ptr;
                {
                    if (is_16bit)
                        intermediate_buffer_ptr = pcs_ptr->film_grain_picture16bit_ptr;
                    else
                        intermediate_buffer_ptr = pcs_ptr->film_grain_picture_ptr;
                }

                AomFilmGrain *film_grain_ptr;

                if (pcs_ptr->parent_pcs_ptr->is_used_as_reference_flag == EB_TRUE)
                    film_grain_ptr =
                        &((EbReferenceObject *)
                              pcs_ptr->parent_pcs_ptr->reference_picture_wrapper_ptr->object_ptr)
                             ->film_grain_params;
                else
                    film_grain_ptr = &pcs_ptr->parent_pcs_ptr->frm_hdr.film_grain_params;

                eb_av1_add_film_grain(recon_ptr, intermediate_buffer_ptr, film_grain_ptr);
                recon_ptr = intermediate_buffer_ptr;
            }

            // End running the film grain
            // Y Recon Samples
            sample_total_count = ((recon_ptr->max_width - scs_ptr->max_input_pad_right) *
                                  (recon_ptr->max_height - scs_ptr->max_input_pad_bottom))
                                 << is_16bit;
            recon_read_ptr = recon_ptr->buffer_y +
                             (recon_ptr->origin_y << is_16bit) * recon_ptr->stride_y +
                             (recon_ptr->origin_x << is_16bit);
            recon_write_ptr = &(output_recon_ptr->p_buffer[output_recon_ptr->n_filled_len]);

            CHECK_REPORT_ERROR((output_recon_ptr->n_filled_len + sample_total_count <=
                                output_recon_ptr->n_alloc_len),
                               encode_context_ptr->app_callback_ptr,
                               EB_ENC_ROB_OF_ERROR);

            // Initialize Y recon buffer
            picture_copy_kernel(recon_read_ptr,
                                recon_ptr->stride_y,
                                recon_write_ptr,
                                recon_ptr->max_width - scs_ptr->max_input_pad_right,
                                recon_ptr->width - scs_ptr->pad_right,
                                recon_ptr->height - scs_ptr->pad_bottom,
                                1 << is_16bit);

            output_recon_ptr->n_filled_len += sample_total_count;

            // U Recon Samples
            sample_total_count = ((recon_ptr->max_width - scs_ptr->max_input_pad_right) *
                                      (recon_ptr->max_height - scs_ptr->max_input_pad_bottom) >>
                                  2)
                                 << is_16bit;
            recon_read_ptr = recon_ptr->buffer_cb +
                             ((recon_ptr->origin_y << is_16bit) >> 1) * recon_ptr->stride_cb +
                             ((recon_ptr->origin_x << is_16bit) >> 1);
            recon_write_ptr = &(output_recon_ptr->p_buffer[output_recon_ptr->n_filled_len]);

            CHECK_REPORT_ERROR((output_recon_ptr->n_filled_len + sample_total_count <=
                                output_recon_ptr->n_alloc_len),
                               encode_context_ptr->app_callback_ptr,
                               EB_ENC_ROB_OF_ERROR);

            // Initialize U recon buffer
            picture_copy_kernel(recon_read_ptr,
                                recon_ptr->stride_cb,
                                recon_write_ptr,
                                (recon_ptr->max_width - scs_ptr->max_input_pad_right) >> 1,
                                (recon_ptr->width - scs_ptr->pad_right) >> 1,
                                (recon_ptr->height - scs_ptr->pad_bottom) >> 1,
                                1 << is_16bit);
            output_recon_ptr->n_filled_len += sample_total_count;

            // V Recon Samples
            sample_total_count = ((recon_ptr->max_width - scs_ptr->max_input_pad_right) *
                                      (recon_ptr->max_height - scs_ptr->max_input_pad_bottom) >>
                                  2)
                                 << is_16bit;
            recon_read_ptr = recon_ptr->buffer_cr +
                             ((recon_ptr->origin_y << is_16bit) >> 1) * recon_ptr->stride_cr +
                             ((recon_ptr->origin_x << is_16bit) >> 1);
            recon_write_ptr = &(output_recon_ptr->p_buffer[output_recon_ptr->n_filled_len]);

            CHECK_REPORT_ERROR((output_recon_ptr->n_filled_len + sample_total_count <=
                                output_recon_ptr->n_alloc_len),
                               encode_context_ptr->app_callback_ptr,
                               EB_ENC_ROB_OF_ERROR);

            // Initialize V recon buffer

            picture_copy_kernel(recon_read_ptr,
                                recon_ptr->stride_cr,
                                recon_write_ptr,
                                (recon_ptr->max_width - scs_ptr->max_input_pad_right) >> 1,
                                (recon_ptr->width - scs_ptr->pad_right) >> 1,
                                (recon_ptr->height - scs_ptr->pad_bottom) >> 1,
                                1 << is_16bit);
            output_recon_ptr->n_filled_len += sample_total_count;
            output_recon_ptr->pts = pcs_ptr->picture_number;
        }

        // Post the Recon object
        eb_post_full_object(output_recon_wrapper_ptr);
    } else {
        // Overlay and altref have 1 recon only, which is from overlay pictures. So the recon of the alt_ref is not sent to the application.
        // However, to hanlde the end of sequence properly, total_number_of_recon_frames is increamented
        encode_context_ptr->total_number_of_recon_frames++;
    }
    eb_release_mutex(encode_context_ptr->total_number_of_recon_frame_mutex);
}

void psnr_calculations(PictureControlSet *pcs_ptr, SequenceControlSet *scs_ptr) {
    EbBool is_16bit = (scs_ptr->static_config.encoder_bit_depth > EB_8BIT);

    const uint32_t ss_x = scs_ptr->subsampling_x;
    const uint32_t ss_y = scs_ptr->subsampling_y;

    if (!is_16bit) {
        EbPictureBufferDesc *recon_ptr;

        if (pcs_ptr->parent_pcs_ptr->is_used_as_reference_flag == EB_TRUE)
            recon_ptr = ((EbReferenceObject *)
                             pcs_ptr->parent_pcs_ptr->reference_picture_wrapper_ptr->object_ptr)
                            ->reference_picture;
        else
            recon_ptr = pcs_ptr->recon_picture_ptr;

        EbPictureBufferDesc *input_picture_ptr =
            (EbPictureBufferDesc *)pcs_ptr->parent_pcs_ptr->enhanced_unscaled_picture_ptr;

        uint64_t sse_total[3] = {0};
        uint32_t column_index;
        uint32_t row_index           = 0;
        uint64_t residual_distortion = 0;
        EbByte   input_buffer;
        EbByte   recon_coeff_buffer;

        EbByte buffer_y;
        EbByte buffer_cb;
        EbByte buffer_cr;

        // if current source picture was temporally filtered, use an alternative buffer which stores
        // the original source picture
        if (pcs_ptr->parent_pcs_ptr->temporal_filtering_on == EB_TRUE) {
            buffer_y  = pcs_ptr->parent_pcs_ptr->save_enhanced_picture_ptr[0];
            buffer_cb = pcs_ptr->parent_pcs_ptr->save_enhanced_picture_ptr[1];
            buffer_cr = pcs_ptr->parent_pcs_ptr->save_enhanced_picture_ptr[2];
        } else {
            buffer_y  = input_picture_ptr->buffer_y;
            buffer_cb = input_picture_ptr->buffer_cb;
            buffer_cr = input_picture_ptr->buffer_cr;
        }

        recon_coeff_buffer = &(
            (recon_ptr->buffer_y)[recon_ptr->origin_x + recon_ptr->origin_y * recon_ptr->stride_y]);
        input_buffer = &(buffer_y[input_picture_ptr->origin_x +
                                  input_picture_ptr->origin_y * input_picture_ptr->stride_y]);

        residual_distortion = 0;

        while (row_index < (uint32_t)(input_picture_ptr->height - scs_ptr->max_input_pad_bottom)) {
            column_index = 0;
            while (column_index < (uint32_t)(input_picture_ptr->width - scs_ptr->max_input_pad_right)) {
                residual_distortion += (int64_t)SQR((int64_t)(input_buffer[column_index]) -
                                                    (recon_coeff_buffer[column_index]));
                ++column_index;
            }

            input_buffer += input_picture_ptr->stride_y;
            recon_coeff_buffer += recon_ptr->stride_y;
            ++row_index;
        }

        sse_total[0] = residual_distortion;

        recon_coeff_buffer =
            &((recon_ptr->buffer_cb)[recon_ptr->origin_x / 2 +
                                     recon_ptr->origin_y / 2 * recon_ptr->stride_cb]);
        input_buffer = &(buffer_cb[input_picture_ptr->origin_x / 2 +
                                   input_picture_ptr->origin_y / 2 * input_picture_ptr->stride_cb]);

        residual_distortion = 0;
        row_index           = 0;
        while (row_index < (uint32_t)((input_picture_ptr->height - scs_ptr->max_input_pad_bottom) >> ss_y)) {
            column_index = 0;
            while (column_index < (uint32_t)((input_picture_ptr->width - scs_ptr->max_input_pad_bottom) >> ss_x)) {
                residual_distortion += (int64_t)SQR((int64_t)(input_buffer[column_index]) -
                                                    (recon_coeff_buffer[column_index]));
                ++column_index;
            }

            input_buffer += input_picture_ptr->stride_cb;
            recon_coeff_buffer += recon_ptr->stride_cb;
            ++row_index;
        }

        sse_total[1] = residual_distortion;

        recon_coeff_buffer =
            &((recon_ptr->buffer_cr)[recon_ptr->origin_x / 2 +
                                     recon_ptr->origin_y / 2 * recon_ptr->stride_cr]);
        input_buffer        = &(buffer_cr[input_picture_ptr->origin_x / 2 +
                                   input_picture_ptr->origin_y / 2 * input_picture_ptr->stride_cr]);
        residual_distortion = 0;
        row_index           = 0;

        while (row_index < (uint32_t)((input_picture_ptr->height - scs_ptr->max_input_pad_bottom) >> ss_y)) {
            column_index = 0;
            while (column_index < (uint32_t)((input_picture_ptr->width - scs_ptr->max_input_pad_bottom) >> ss_x)) {
                residual_distortion += (int64_t)SQR((int64_t)(input_buffer[column_index]) -
                                                    (recon_coeff_buffer[column_index]));
                ++column_index;
            }

            input_buffer += input_picture_ptr->stride_cr;
            recon_coeff_buffer += recon_ptr->stride_cr;
            ++row_index;
        }

        sse_total[2]                      = residual_distortion;
        pcs_ptr->parent_pcs_ptr->luma_sse = (uint32_t)sse_total[0];
        pcs_ptr->parent_pcs_ptr->cb_sse   = (uint32_t)sse_total[1];
        pcs_ptr->parent_pcs_ptr->cr_sse   = (uint32_t)sse_total[2];

        if (pcs_ptr->parent_pcs_ptr->temporal_filtering_on == EB_TRUE) {
            EB_FREE_ARRAY(buffer_y);
            EB_FREE_ARRAY(buffer_cb);
            EB_FREE_ARRAY(buffer_cr);
        }
    } else {
        EbPictureBufferDesc *recon_ptr;

        if (pcs_ptr->parent_pcs_ptr->is_used_as_reference_flag == EB_TRUE)
            recon_ptr = ((EbReferenceObject *)
                             pcs_ptr->parent_pcs_ptr->reference_picture_wrapper_ptr->object_ptr)
                            ->reference_picture16bit;
        else
            recon_ptr = pcs_ptr->recon_picture16bit_ptr;
        EbPictureBufferDesc *input_picture_ptr =
            (EbPictureBufferDesc *)pcs_ptr->parent_pcs_ptr->enhanced_unscaled_picture_ptr;

        uint64_t  sse_total[3] = {0};
        uint32_t  column_index;
        uint32_t  row_index           = 0;
        uint64_t  residual_distortion = 0;
        EbByte    input_buffer;
        EbByte    input_buffer_bit_inc;
        uint16_t *recon_coeff_buffer;

        if (scs_ptr->static_config.ten_bit_format == 1) {
            const uint32_t luma_width        = input_picture_ptr->width - scs_ptr->max_input_pad_right;
            const uint32_t luma_height       = input_picture_ptr->height - scs_ptr->max_input_pad_bottom;
            const uint32_t chroma_width      = luma_width >> ss_x;
            const uint32_t pic_width_in_sb   = (luma_width + 64 - 1) / 64;
            const uint32_t pic_height_in_sb  = (luma_height + 64 - 1) / 64;
            const uint32_t luma_2bit_width   = luma_width / 4;
            const uint32_t chroma_height     = luma_height >> ss_y;
            const uint32_t chroma_2bit_width = chroma_width / 4;
            uint32_t       sb_num_in_height, sb_num_in_width;

            EbByte input_buffer_org =
                &((input_picture_ptr
                       ->buffer_y)[input_picture_ptr->origin_x +
                                   input_picture_ptr->origin_y * input_picture_ptr->stride_y]);
            uint16_t *recon_buffer_org = (uint16_t *)(&(
                (recon_ptr->buffer_y)[(recon_ptr->origin_x << is_16bit) +
                                      (recon_ptr->origin_y << is_16bit) * recon_ptr->stride_y]));
            ;

            EbByte input_buffer_org_u = &(
                (input_picture_ptr
                     ->buffer_cb)[input_picture_ptr->origin_x / 2 +
                                  input_picture_ptr->origin_y / 2 * input_picture_ptr->stride_cb]);
            ;
            uint16_t *recon_buffer_org_u = recon_coeff_buffer =
                (uint16_t *)(&((recon_ptr->buffer_cb)[(recon_ptr->origin_x << is_16bit) / 2 +
                                                      (recon_ptr->origin_y << is_16bit) / 2 *
                                                          recon_ptr->stride_cb]));
            ;

            EbByte input_buffer_org_v = &(
                (input_picture_ptr
                     ->buffer_cr)[input_picture_ptr->origin_x / 2 +
                                  input_picture_ptr->origin_y / 2 * input_picture_ptr->stride_cr]);
            ;
            uint16_t *recon_buffer_org_v = recon_coeff_buffer =
                (uint16_t *)(&((recon_ptr->buffer_cr)[(recon_ptr->origin_x << is_16bit) / 2 +
                                                      (recon_ptr->origin_y << is_16bit) / 2 *
                                                          recon_ptr->stride_cr]));
            ;

            residual_distortion            = 0;
            uint64_t residual_distortion_u = 0;
            uint64_t residual_distortion_v = 0;

            for (sb_num_in_height = 0; sb_num_in_height < pic_height_in_sb; ++sb_num_in_height) {
                for (sb_num_in_width = 0; sb_num_in_width < pic_width_in_sb; ++sb_num_in_width) {
                    uint32_t tb_origin_x = sb_num_in_width * 64;
                    uint32_t tb_origin_y = sb_num_in_height * 64;
                    uint32_t sb_width =
                        (luma_width - tb_origin_x) < 64 ? (luma_width - tb_origin_x) : 64;
                    uint32_t sb_height =
                        (luma_height - tb_origin_y) < 64 ? (luma_height - tb_origin_y) : 64;

                    input_buffer =
                        input_buffer_org + tb_origin_y * input_picture_ptr->stride_y + tb_origin_x;
                    input_buffer_bit_inc = input_picture_ptr->buffer_bit_inc_y +
                                           tb_origin_y * luma_2bit_width +
                                           (tb_origin_x / 4) * sb_height;
                    recon_coeff_buffer =
                        recon_buffer_org + tb_origin_y * recon_ptr->stride_y + tb_origin_x;

                    uint64_t j, k;
                    uint16_t out_pixel;
                    uint8_t  n_bit_pixel;
                    uint8_t  four_2bit_pels;
                    uint32_t inn_stride = sb_width / 4;

                    for (j = 0; j < sb_height; j++) {
                        for (k = 0; k < sb_width / 4; k++) {
                            four_2bit_pels = input_buffer_bit_inc[k + j * inn_stride];

                            n_bit_pixel = (four_2bit_pels >> 6) & 3;
                            out_pixel   = input_buffer[k * 4 + 0 + j * input_picture_ptr->stride_y]
                                        << 2;
                            out_pixel = out_pixel | n_bit_pixel;
                            residual_distortion += (int64_t)SQR(
                                (int64_t)out_pixel -
                                (int64_t)recon_coeff_buffer[k * 4 + 0 + j * recon_ptr->stride_y]);

                            n_bit_pixel = (four_2bit_pels >> 4) & 3;
                            out_pixel   = input_buffer[k * 4 + 1 + j * input_picture_ptr->stride_y]
                                        << 2;
                            out_pixel = out_pixel | n_bit_pixel;
                            residual_distortion += (int64_t)SQR(
                                (int64_t)out_pixel -
                                (int64_t)recon_coeff_buffer[k * 4 + 1 + j * recon_ptr->stride_y]);

                            n_bit_pixel = (four_2bit_pels >> 2) & 3;
                            out_pixel   = input_buffer[k * 4 + 2 + j * input_picture_ptr->stride_y]
                                        << 2;
                            out_pixel = out_pixel | n_bit_pixel;
                            residual_distortion += (int64_t)SQR(
                                (int64_t)out_pixel -
                                (int64_t)recon_coeff_buffer[k * 4 + 2 + j * recon_ptr->stride_y]);

                            n_bit_pixel = (four_2bit_pels >> 0) & 3;
                            out_pixel   = input_buffer[k * 4 + 3 + j * input_picture_ptr->stride_y]
                                        << 2;
                            out_pixel = out_pixel | n_bit_pixel;
                            residual_distortion += (int64_t)SQR(
                                (int64_t)out_pixel -
                                (int64_t)recon_coeff_buffer[k * 4 + 3 + j * recon_ptr->stride_y]);
                        }
                    }

                    //U+V

                    tb_origin_x = sb_num_in_width * 32;
                    tb_origin_y = sb_num_in_height * 32;
                    sb_width =
                        (chroma_width - tb_origin_x) < 32 ? (chroma_width - tb_origin_x) : 32;
                    sb_height =
                        (chroma_height - tb_origin_y) < 32 ? (chroma_height - tb_origin_y) : 32;

                    inn_stride = sb_width / 4;

                    input_buffer = input_buffer_org_u + tb_origin_y * input_picture_ptr->stride_cb +
                                   tb_origin_x;

                    input_buffer_bit_inc = input_picture_ptr->buffer_bit_inc_cb +
                                           tb_origin_y * chroma_2bit_width +
                                           (tb_origin_x / 4) * sb_height;

                    recon_coeff_buffer =
                        recon_buffer_org_u + tb_origin_y * recon_ptr->stride_cb + tb_origin_x;

                    for (j = 0; j < sb_height; j++) {
                        for (k = 0; k < sb_width / 4; k++) {
                            four_2bit_pels = input_buffer_bit_inc[k + j * inn_stride];

                            n_bit_pixel = (four_2bit_pels >> 6) & 3;
                            out_pixel   = input_buffer[k * 4 + 0 + j * input_picture_ptr->stride_cb]
                                        << 2;
                            out_pixel = out_pixel | n_bit_pixel;
                            residual_distortion_u += (int64_t)SQR(
                                (int64_t)out_pixel -
                                (int64_t)recon_coeff_buffer[k * 4 + 0 + j * recon_ptr->stride_cb]);

                            n_bit_pixel = (four_2bit_pels >> 4) & 3;
                            out_pixel   = input_buffer[k * 4 + 1 + j * input_picture_ptr->stride_cb]
                                        << 2;
                            out_pixel = out_pixel | n_bit_pixel;
                            residual_distortion_u += (int64_t)SQR(
                                (int64_t)out_pixel -
                                (int64_t)recon_coeff_buffer[k * 4 + 1 + j * recon_ptr->stride_cb]);

                            n_bit_pixel = (four_2bit_pels >> 2) & 3;
                            out_pixel   = input_buffer[k * 4 + 2 + j * input_picture_ptr->stride_cb]
                                        << 2;
                            out_pixel = out_pixel | n_bit_pixel;
                            residual_distortion_u += (int64_t)SQR(
                                (int64_t)out_pixel -
                                (int64_t)recon_coeff_buffer[k * 4 + 2 + j * recon_ptr->stride_cb]);

                            n_bit_pixel = (four_2bit_pels >> 0) & 3;
                            out_pixel   = input_buffer[k * 4 + 3 + j * input_picture_ptr->stride_cb]
                                        << 2;
                            out_pixel = out_pixel | n_bit_pixel;
                            residual_distortion_u += (int64_t)SQR(
                                (int64_t)out_pixel -
                                (int64_t)recon_coeff_buffer[k * 4 + 3 + j * recon_ptr->stride_cb]);
                        }
                    }

                    input_buffer = input_buffer_org_v + tb_origin_y * input_picture_ptr->stride_cr +
                                   tb_origin_x;
                    input_buffer_bit_inc = input_picture_ptr->buffer_bit_inc_cr +
                                           tb_origin_y * chroma_2bit_width +
                                           (tb_origin_x / 4) * sb_height;
                    recon_coeff_buffer =
                        recon_buffer_org_v + tb_origin_y * recon_ptr->stride_cr + tb_origin_x;

                    for (j = 0; j < sb_height; j++) {
                        for (k = 0; k < sb_width / 4; k++) {
                            four_2bit_pels = input_buffer_bit_inc[k + j * inn_stride];

                            n_bit_pixel = (four_2bit_pels >> 6) & 3;
                            out_pixel   = input_buffer[k * 4 + 0 + j * input_picture_ptr->stride_cr]
                                        << 2;
                            out_pixel = out_pixel | n_bit_pixel;
                            residual_distortion_v += (int64_t)SQR(
                                (int64_t)out_pixel -
                                (int64_t)recon_coeff_buffer[k * 4 + 0 + j * recon_ptr->stride_cr]);

                            n_bit_pixel = (four_2bit_pels >> 4) & 3;
                            out_pixel   = input_buffer[k * 4 + 1 + j * input_picture_ptr->stride_cr]
                                        << 2;
                            out_pixel = out_pixel | n_bit_pixel;
                            residual_distortion_v += (int64_t)SQR(
                                (int64_t)out_pixel -
                                (int64_t)recon_coeff_buffer[k * 4 + 1 + j * recon_ptr->stride_cr]);

                            n_bit_pixel = (four_2bit_pels >> 2) & 3;
                            out_pixel   = input_buffer[k * 4 + 2 + j * input_picture_ptr->stride_cr]
                                        << 2;
                            out_pixel = out_pixel | n_bit_pixel;
                            residual_distortion_v += (int64_t)SQR(
                                (int64_t)out_pixel -
                                (int64_t)recon_coeff_buffer[k * 4 + 2 + j * recon_ptr->stride_cr]);

                            n_bit_pixel = (four_2bit_pels >> 0) & 3;
                            out_pixel   = input_buffer[k * 4 + 3 + j * input_picture_ptr->stride_cr]
                                        << 2;
                            out_pixel = out_pixel | n_bit_pixel;
                            residual_distortion_v += (int64_t)SQR(
                                (int64_t)out_pixel -
                                (int64_t)recon_coeff_buffer[k * 4 + 3 + j * recon_ptr->stride_cr]);
                        }
                    }
                }
            }

            sse_total[0] = residual_distortion;
            sse_total[1] = residual_distortion_u;
            sse_total[2] = residual_distortion_v;
        } else {
            recon_coeff_buffer = (uint16_t *)(&(
                (recon_ptr->buffer_y)[(recon_ptr->origin_x << is_16bit) +
                                      (recon_ptr->origin_y << is_16bit) * recon_ptr->stride_y]));

            // if current source picture was temporally filtered, use an alternative buffer which stores
            // the original source picture
            EbByte buffer_y, buffer_bit_inc_y;
            EbByte buffer_cb, buffer_bit_inc_cb;
            EbByte buffer_cr, buffer_bit_inc_cr;

            if (pcs_ptr->parent_pcs_ptr->temporal_filtering_on == EB_TRUE) {
                buffer_y          = pcs_ptr->parent_pcs_ptr->save_enhanced_picture_ptr[0];
                buffer_bit_inc_y  = pcs_ptr->parent_pcs_ptr->save_enhanced_picture_bit_inc_ptr[0];
                buffer_cb         = pcs_ptr->parent_pcs_ptr->save_enhanced_picture_ptr[1];
                buffer_bit_inc_cb = pcs_ptr->parent_pcs_ptr->save_enhanced_picture_bit_inc_ptr[1];
                buffer_cr         = pcs_ptr->parent_pcs_ptr->save_enhanced_picture_ptr[2];
                buffer_bit_inc_cr = pcs_ptr->parent_pcs_ptr->save_enhanced_picture_bit_inc_ptr[2];
            } else {
                buffer_y          = input_picture_ptr->buffer_y;
                buffer_bit_inc_y  = input_picture_ptr->buffer_bit_inc_y;
                buffer_cb         = input_picture_ptr->buffer_cb;
                buffer_bit_inc_cb = input_picture_ptr->buffer_bit_inc_cb;
                buffer_cr         = input_picture_ptr->buffer_cr;
                buffer_bit_inc_cr = input_picture_ptr->buffer_bit_inc_cr;
            }

            input_buffer         = &((buffer_y)[input_picture_ptr->origin_x +
                                        input_picture_ptr->origin_y * input_picture_ptr->stride_y]);
            input_buffer_bit_inc = &((buffer_bit_inc_y)[input_picture_ptr->origin_x +
                                                        input_picture_ptr->origin_y *
                                                            input_picture_ptr->stride_bit_inc_y]);

            residual_distortion = 0;

            while (row_index < (uint32_t)(input_picture_ptr->height - scs_ptr->max_input_pad_bottom)) {
                column_index = 0;
                while (column_index < (uint32_t)(input_picture_ptr->width - scs_ptr->max_input_pad_right)) {
                    residual_distortion +=
                        (int64_t)SQR((int64_t)((((input_buffer[column_index]) << 2) |
                                                ((input_buffer_bit_inc[column_index] >> 6) & 3))) -
                                     (recon_coeff_buffer[column_index]));

                    ++column_index;
                }

                input_buffer += input_picture_ptr->stride_y;
                input_buffer_bit_inc += input_picture_ptr->stride_bit_inc_y;
                recon_coeff_buffer += recon_ptr->stride_y;
                ++row_index;
            }

            sse_total[0] = residual_distortion;

            recon_coeff_buffer =
                (uint16_t *)(&((recon_ptr->buffer_cb)[(recon_ptr->origin_x << is_16bit) / 2 +
                                                      (recon_ptr->origin_y << is_16bit) / 2 *
                                                          recon_ptr->stride_cb]));
            input_buffer =
                &((buffer_cb)[input_picture_ptr->origin_x / 2 +
                              input_picture_ptr->origin_y / 2 * input_picture_ptr->stride_cb]);
            input_buffer_bit_inc = &((buffer_bit_inc_cb)[input_picture_ptr->origin_x / 2 +
                                                         input_picture_ptr->origin_y / 2 *
                                                             input_picture_ptr->stride_bit_inc_cb]);

            residual_distortion = 0;
            row_index           = 0;
            while (row_index < (uint32_t)((input_picture_ptr->height - scs_ptr->max_input_pad_bottom) >> ss_y)) {
                column_index = 0;
                while (column_index < (uint32_t)((input_picture_ptr->width - scs_ptr->max_input_pad_right) >> ss_x)) {
                    residual_distortion +=
                        (int64_t)SQR((int64_t)((((input_buffer[column_index]) << 2) |
                                                ((input_buffer_bit_inc[column_index] >> 6) & 3))) -
                                     (recon_coeff_buffer[column_index]));
                    ++column_index;
                }

                input_buffer += input_picture_ptr->stride_cb;
                input_buffer_bit_inc += input_picture_ptr->stride_bit_inc_cb;
                recon_coeff_buffer += recon_ptr->stride_cb;
                ++row_index;
            }

            sse_total[1] = residual_distortion;

            recon_coeff_buffer =
                (uint16_t *)(&((recon_ptr->buffer_cr)[(recon_ptr->origin_x << is_16bit) / 2 +
                                                      (recon_ptr->origin_y << is_16bit) / 2 *
                                                          recon_ptr->stride_cr]));
            input_buffer =
                &((buffer_cr)[input_picture_ptr->origin_x / 2 +
                              input_picture_ptr->origin_y / 2 * input_picture_ptr->stride_cr]);
            input_buffer_bit_inc = &((buffer_bit_inc_cr)[input_picture_ptr->origin_x / 2 +
                                                         input_picture_ptr->origin_y / 2 *
                                                             input_picture_ptr->stride_bit_inc_cr]);

            residual_distortion = 0;
            row_index           = 0;

            while (row_index < (uint32_t)((input_picture_ptr->height - scs_ptr->max_input_pad_bottom) >> ss_y)) {
                column_index = 0;
                while (column_index < (uint32_t)((input_picture_ptr->width - scs_ptr->max_input_pad_right) >> ss_x)) {
                    residual_distortion +=
                        (int64_t)SQR((int64_t)((((input_buffer[column_index]) << 2) |
                                                ((input_buffer_bit_inc[column_index] >> 6) & 3))) -
                                     (recon_coeff_buffer[column_index]));
                    ++column_index;
                }

                input_buffer += input_picture_ptr->stride_cr;
                input_buffer_bit_inc += input_picture_ptr->stride_bit_inc_cr;
                recon_coeff_buffer += recon_ptr->stride_cr;
                ++row_index;
            }

            sse_total[2] = residual_distortion;

            if (pcs_ptr->parent_pcs_ptr->temporal_filtering_on == EB_TRUE) {
                EB_FREE_ARRAY(buffer_y);
                EB_FREE_ARRAY(buffer_cb);
                EB_FREE_ARRAY(buffer_cr);
                EB_FREE_ARRAY(buffer_bit_inc_y);
                EB_FREE_ARRAY(buffer_bit_inc_cb);
                EB_FREE_ARRAY(buffer_bit_inc_cr);
            }
        }

        pcs_ptr->parent_pcs_ptr->luma_sse = (uint32_t)sse_total[0];
        pcs_ptr->parent_pcs_ptr->cb_sse   = (uint32_t)sse_total[1];
        pcs_ptr->parent_pcs_ptr->cr_sse   = (uint32_t)sse_total[2];
    }
}

void pad_ref_and_set_flags(PictureControlSet *pcs_ptr, SequenceControlSet *scs_ptr) {
    EbReferenceObject *reference_object =
        (EbReferenceObject *)pcs_ptr->parent_pcs_ptr->reference_picture_wrapper_ptr->object_ptr;
    EbPictureBufferDesc *ref_pic_ptr = (EbPictureBufferDesc *)reference_object->reference_picture;
    EbPictureBufferDesc *ref_pic_16bit_ptr =
        (EbPictureBufferDesc *)reference_object->reference_picture16bit;
    EbBool is_16bit = (scs_ptr->static_config.encoder_bit_depth > EB_8BIT);

    if (!is_16bit) {
#if R2R_FIX_PADDING
        pad_picture_to_multiple_of_min_blk_size_dimensions(scs_ptr, ref_pic_ptr);
#endif
        // Y samples
        generate_padding(ref_pic_ptr->buffer_y,
                         ref_pic_ptr->stride_y,
#if R2R_FIX_PADDING
                         ref_pic_ptr->width,
                         ref_pic_ptr->height,
#else
                         ref_pic_ptr->width - scs_ptr->max_input_pad_right,
                         ref_pic_ptr->height - scs_ptr->max_input_pad_bottom,
#endif
                         ref_pic_ptr->origin_x,
                         ref_pic_ptr->origin_y);

        // Cb samples
        generate_padding(ref_pic_ptr->buffer_cb,
                         ref_pic_ptr->stride_cb,
#if R2R_FIX_PADDING
                         ref_pic_ptr->width >> 1,
                         ref_pic_ptr->height >> 1,
#else
                         (ref_pic_ptr->width - scs_ptr->max_input_pad_right) >> 1,
                         (ref_pic_ptr->height - scs_ptr->max_input_pad_bottom) >> 1,

#endif
                         ref_pic_ptr->origin_x >> 1,
                         ref_pic_ptr->origin_y >> 1);

        // Cr samples
        generate_padding(ref_pic_ptr->buffer_cr,
                         ref_pic_ptr->stride_cr,
#if R2R_FIX_PADDING
                         ref_pic_ptr->width >> 1,
                         ref_pic_ptr->height >> 1,
#else
                         (ref_pic_ptr->width - scs_ptr->max_input_pad_right) >> 1,
                         (ref_pic_ptr->height - scs_ptr->max_input_pad_bottom) >> 1,
#endif
                         ref_pic_ptr->origin_x >> 1,
                         ref_pic_ptr->origin_y >> 1);
    }

    //We need this for MCP
    if (is_16bit) {
        // Y samples
        generate_padding16_bit(ref_pic_16bit_ptr->buffer_y,
                               ref_pic_16bit_ptr->stride_y << 1,
                               ref_pic_16bit_ptr->width << 1,
                               ref_pic_16bit_ptr->height,
                               ref_pic_16bit_ptr->origin_x << 1,
                               ref_pic_16bit_ptr->origin_y);

        // Cb samples
        generate_padding16_bit(ref_pic_16bit_ptr->buffer_cb,
                               ref_pic_16bit_ptr->stride_cb << 1,
                               ref_pic_16bit_ptr->width,
                               ref_pic_16bit_ptr->height >> 1,
                               ref_pic_16bit_ptr->origin_x,
                               ref_pic_16bit_ptr->origin_y >> 1);

        // Cr samples
        generate_padding16_bit(ref_pic_16bit_ptr->buffer_cr,
                               ref_pic_16bit_ptr->stride_cr << 1,
                               ref_pic_16bit_ptr->width,
                               ref_pic_16bit_ptr->height >> 1,
                               ref_pic_16bit_ptr->origin_x,
                               ref_pic_16bit_ptr->origin_y >> 1);

        // Hsan: unpack ref samples (to be used @ MD)
        un_pack2d((uint16_t *)ref_pic_16bit_ptr->buffer_y,
                  ref_pic_16bit_ptr->stride_y,
                  ref_pic_ptr->buffer_y,
                  ref_pic_ptr->stride_y,
                  ref_pic_ptr->buffer_bit_inc_y,
                  ref_pic_ptr->stride_bit_inc_y,
                  ref_pic_16bit_ptr->width + (ref_pic_ptr->origin_x << 1),
                  ref_pic_16bit_ptr->height + (ref_pic_ptr->origin_y << 1));

        un_pack2d((uint16_t *)ref_pic_16bit_ptr->buffer_cb,
                  ref_pic_16bit_ptr->stride_cb,
                  ref_pic_ptr->buffer_cb,
                  ref_pic_ptr->stride_cb,
                  ref_pic_ptr->buffer_bit_inc_cb,
                  ref_pic_ptr->stride_bit_inc_cb,
                  (ref_pic_16bit_ptr->width + (ref_pic_ptr->origin_x << 1)) >> 1,
                  (ref_pic_16bit_ptr->height + (ref_pic_ptr->origin_y << 1)) >> 1);

        un_pack2d((uint16_t *)ref_pic_16bit_ptr->buffer_cr,
                  ref_pic_16bit_ptr->stride_cr,
                  ref_pic_ptr->buffer_cr,
                  ref_pic_ptr->stride_cr,
                  ref_pic_ptr->buffer_bit_inc_cr,
                  ref_pic_ptr->stride_bit_inc_cr,
                  (ref_pic_16bit_ptr->width + (ref_pic_ptr->origin_x << 1)) >> 1,
                  (ref_pic_16bit_ptr->height + (ref_pic_ptr->origin_y << 1)) >> 1);
    }
    if ((scs_ptr->static_config.encoder_16bit_pipeline) && (!is_16bit)) {
        // Y samples
        generate_padding16_bit(ref_pic_16bit_ptr->buffer_y,
                               ref_pic_16bit_ptr->stride_y << 1,
                               (ref_pic_16bit_ptr->width - scs_ptr->max_input_pad_right) << 1,
                               ref_pic_16bit_ptr->height - scs_ptr->max_input_pad_bottom,
                               ref_pic_16bit_ptr->origin_x << 1,
                               ref_pic_16bit_ptr->origin_y);

        // Cb samples
        generate_padding16_bit(ref_pic_16bit_ptr->buffer_cb,
                               ref_pic_16bit_ptr->stride_cb << 1,
                               (ref_pic_16bit_ptr->width - scs_ptr->max_input_pad_right),
                               (ref_pic_16bit_ptr->height - scs_ptr->max_input_pad_bottom) >> 1,
                               ref_pic_16bit_ptr->origin_x,
                               ref_pic_16bit_ptr->origin_y >> 1);

        // Cr samples
        generate_padding16_bit(ref_pic_16bit_ptr->buffer_cr,
                               ref_pic_16bit_ptr->stride_cr << 1,
                               (ref_pic_16bit_ptr->width - scs_ptr->max_input_pad_right),
                               (ref_pic_16bit_ptr->height - scs_ptr->max_input_pad_bottom) >> 1,
                               ref_pic_16bit_ptr->origin_x,
                               ref_pic_16bit_ptr->origin_y >> 1);

        // Hsan: unpack ref samples (to be used @ MD)

        //Y
        uint16_t *buf_16bit = (uint16_t *)(ref_pic_16bit_ptr->buffer_y);
        uint8_t * buf_8bit  = ref_pic_ptr->buffer_y;
        convert_16bit_to_8bit(buf_16bit,
                              ref_pic_16bit_ptr->stride_y,
                              buf_8bit,
                              ref_pic_ptr->stride_y,
                              ref_pic_16bit_ptr->width + (ref_pic_ptr->origin_x << 1),
                              ref_pic_16bit_ptr->height + (ref_pic_ptr->origin_y << 1));

        //CB
        buf_16bit = (uint16_t *)(ref_pic_16bit_ptr->buffer_cb);
        buf_8bit  = ref_pic_ptr->buffer_cb;
        convert_16bit_to_8bit(buf_16bit,
                              ref_pic_16bit_ptr->stride_cb,
                              buf_8bit,
                              ref_pic_ptr->stride_cb,
                              (ref_pic_16bit_ptr->width + (ref_pic_ptr->origin_x << 1)) >> 1,
                              (ref_pic_16bit_ptr->height + (ref_pic_ptr->origin_y << 1)) >> 1);

        //CR
        buf_16bit = (uint16_t *)(ref_pic_16bit_ptr->buffer_cr);
        buf_8bit  = ref_pic_ptr->buffer_cr;
        convert_16bit_to_8bit(buf_16bit,
                              ref_pic_16bit_ptr->stride_cr,
                              buf_8bit,
                              ref_pic_ptr->stride_cr,
                              (ref_pic_16bit_ptr->width + (ref_pic_ptr->origin_x << 1)) >> 1,
                              (ref_pic_16bit_ptr->height + (ref_pic_ptr->origin_y << 1)) >> 1);
    }
    // set up the ref POC
    reference_object->ref_poc = pcs_ptr->parent_pcs_ptr->picture_number;

    // set up the QP
    reference_object->qp = (uint8_t)pcs_ptr->parent_pcs_ptr->picture_qp;

    // set up the Slice Type
    reference_object->slice_type          = pcs_ptr->parent_pcs_ptr->slice_type;
    reference_object->referenced_area_avg = pcs_ptr->parent_pcs_ptr->referenced_area_avg;
}

void copy_statistics_to_ref_obj_ect(PictureControlSet *pcs_ptr, SequenceControlSet *scs_ptr) {
    pcs_ptr->intra_coded_area =
        (100 * pcs_ptr->intra_coded_area) /
        (pcs_ptr->parent_pcs_ptr->aligned_width * pcs_ptr->parent_pcs_ptr->aligned_height);
#if REDUCE_COMPLEX_CLIP_CYCLES
    pcs_ptr->coef_coded_area =
        (100 * pcs_ptr->coef_coded_area) /
        (pcs_ptr->parent_pcs_ptr->aligned_width * pcs_ptr->parent_pcs_ptr->aligned_height);
    pcs_ptr->below32_coded_area =
        (100 * pcs_ptr->below32_coded_area) /
        (pcs_ptr->parent_pcs_ptr->aligned_width * pcs_ptr->parent_pcs_ptr->aligned_height);
#endif
    if (pcs_ptr->slice_type == I_SLICE) pcs_ptr->intra_coded_area = 0;
#if REDUCE_COMPLEX_CLIP_CYCLES
    if (pcs_ptr->slice_type == I_SLICE) pcs_ptr->coef_coded_area = 0;
    if (pcs_ptr->slice_type == I_SLICE) pcs_ptr->below32_coded_area = 0;
#endif
    ((EbReferenceObject *)pcs_ptr->parent_pcs_ptr->reference_picture_wrapper_ptr->object_ptr)
        ->intra_coded_area = (uint8_t)(pcs_ptr->intra_coded_area);
#if REDUCE_COMPLEX_CLIP_CYCLES
    ((EbReferenceObject *)pcs_ptr->parent_pcs_ptr->reference_picture_wrapper_ptr->object_ptr)
        ->coef_coded_area = (uint8_t)(pcs_ptr->coef_coded_area);
    ((EbReferenceObject *)pcs_ptr->parent_pcs_ptr->reference_picture_wrapper_ptr->object_ptr)
        ->below32_coded_area = (uint8_t)(pcs_ptr->below32_coded_area);
#endif
    uint32_t sb_index;
    for (sb_index = 0; sb_index < pcs_ptr->sb_total_count; ++sb_index)
        ((EbReferenceObject *)pcs_ptr->parent_pcs_ptr->reference_picture_wrapper_ptr->object_ptr)
            ->non_moving_index_array[sb_index] =
            pcs_ptr->parent_pcs_ptr->non_moving_index_array[sb_index];
    ((EbReferenceObject *)pcs_ptr->parent_pcs_ptr->reference_picture_wrapper_ptr->object_ptr)
        ->tmp_layer_idx = (uint8_t)pcs_ptr->temporal_layer_index;
    ((EbReferenceObject *)pcs_ptr->parent_pcs_ptr->reference_picture_wrapper_ptr->object_ptr)
        ->is_scene_change = pcs_ptr->parent_pcs_ptr->scene_change_flag;

    ((EbReferenceObject *)pcs_ptr->parent_pcs_ptr->reference_picture_wrapper_ptr->object_ptr)
        ->cdef_frame_strength = pcs_ptr->parent_pcs_ptr->cdef_frame_strength;

    Av1Common *cm = pcs_ptr->parent_pcs_ptr->av1_cm;
    ((EbReferenceObject *)pcs_ptr->parent_pcs_ptr->reference_picture_wrapper_ptr->object_ptr)
        ->sg_frame_ep = cm->sg_frame_ep;
    if (scs_ptr->mfmv_enabled) {
        ((EbReferenceObject *)pcs_ptr->parent_pcs_ptr->reference_picture_wrapper_ptr->object_ptr)
            ->frame_type = pcs_ptr->parent_pcs_ptr->frm_hdr.frame_type;
        ((EbReferenceObject *)pcs_ptr->parent_pcs_ptr->reference_picture_wrapper_ptr->object_ptr)
            ->order_hint = pcs_ptr->parent_pcs_ptr->cur_order_hint;
        memcpy(((EbReferenceObject *)
                    pcs_ptr->parent_pcs_ptr->reference_picture_wrapper_ptr->object_ptr)
                   ->ref_order_hint,
               pcs_ptr->parent_pcs_ptr->ref_order_hint,
               7 * sizeof(uint32_t));
    }
}

#if OBMC_FAST
void set_obmc_controls(ModeDecisionContext *mdctxt, uint8_t obmc_mode) {

    ObmcControls*obmc_ctrls = &mdctxt->obmc_ctrls;

    switch (obmc_mode)
    {
    case 0:
        obmc_ctrls->enabled = 0;
        obmc_ctrls->pme_best_ref = 0;
        obmc_ctrls->me_count = 0;
        obmc_ctrls->mvp_ref_count = 0;
        obmc_ctrls->near_count = 0;
        break;
    case 1:
        obmc_ctrls->enabled = 1;
        obmc_ctrls->pme_best_ref = 0;
        obmc_ctrls->me_count = ~0;
        obmc_ctrls->mvp_ref_count = 4;
        obmc_ctrls->near_count = 3;
        break;
    case 2:
        obmc_ctrls->enabled = 1;
        obmc_ctrls->pme_best_ref = 0;
        obmc_ctrls->me_count = ~0;
        obmc_ctrls->mvp_ref_count = 4;
        obmc_ctrls->near_count = 3;
        break;
    case 3:
        obmc_ctrls->enabled = 1;
        obmc_ctrls->pme_best_ref = 1;
        obmc_ctrls->me_count = 1;
        obmc_ctrls->mvp_ref_count = 1;
        obmc_ctrls->near_count = 1;
        break;
    default:
        assert(0);
        break;
    }


}
#endif
#if MD_REFERENCE_MASKING
#if PRUNING_PER_INTER_TYPE
void set_inter_inter_distortion_based_reference_pruning_controls(
    ModeDecisionContext *mdctxt, uint8_t inter_inter_distortion_based_reference_pruning_mode) {
    RefPruningControls *ref_pruning_ctrls = &mdctxt->ref_pruning_ctrls;

    switch (inter_inter_distortion_based_reference_pruning_mode) {
    case 0: ref_pruning_ctrls->inter_to_inter_pruning_enabled = 0; break;
    case 1:
        ref_pruning_ctrls->inter_to_inter_pruning_enabled = 1;

        ref_pruning_ctrls->best_refs[PA_ME_GROUP]         = 7;
        ref_pruning_ctrls->best_refs[UNI_3x3_GROUP]       = 2;
        ref_pruning_ctrls->best_refs[BI_3x3_GROUP]        = 2;
        ref_pruning_ctrls->best_refs[NRST_NEW_NEAR_GROUP] = 7;
        ref_pruning_ctrls->best_refs[WARP_GROUP]          = 7;
        ref_pruning_ctrls->best_refs[NRST_NEAR_GROUP]     = 7;
        ref_pruning_ctrls->best_refs[PRED_ME_GROUP]       = 7;

        ref_pruning_ctrls->closest_refs[PA_ME_GROUP]         = 0;
        ref_pruning_ctrls->closest_refs[UNI_3x3_GROUP]       = 0;
        ref_pruning_ctrls->closest_refs[BI_3x3_GROUP]        = 1;
        ref_pruning_ctrls->closest_refs[NRST_NEW_NEAR_GROUP] = 0;
        ref_pruning_ctrls->closest_refs[WARP_GROUP]          = 0;
        ref_pruning_ctrls->closest_refs[NRST_NEAR_GROUP]     = 1;
        ref_pruning_ctrls->closest_refs[PRED_ME_GROUP]       = 0;

        break;
    case 2:
        ref_pruning_ctrls->inter_to_inter_pruning_enabled = 1;

        ref_pruning_ctrls->best_refs[PA_ME_GROUP]         = 6;
        ref_pruning_ctrls->best_refs[UNI_3x3_GROUP]       = 2;
        ref_pruning_ctrls->best_refs[BI_3x3_GROUP]        = 2;
        ref_pruning_ctrls->best_refs[NRST_NEW_NEAR_GROUP] = 6;
        ref_pruning_ctrls->best_refs[WARP_GROUP]          = 6;
        ref_pruning_ctrls->best_refs[NRST_NEAR_GROUP]     = 6;
        ref_pruning_ctrls->best_refs[PRED_ME_GROUP]       = 6;

        ref_pruning_ctrls->closest_refs[PA_ME_GROUP]         = 0;
        ref_pruning_ctrls->closest_refs[UNI_3x3_GROUP]       = 0;
        ref_pruning_ctrls->closest_refs[BI_3x3_GROUP]        = 1;
        ref_pruning_ctrls->closest_refs[NRST_NEW_NEAR_GROUP] = 0;
        ref_pruning_ctrls->closest_refs[WARP_GROUP]          = 0;
        ref_pruning_ctrls->closest_refs[NRST_NEAR_GROUP]     = 1;
        ref_pruning_ctrls->closest_refs[PRED_ME_GROUP]       = 0;
        break;
    case 3:
        ref_pruning_ctrls->inter_to_inter_pruning_enabled = 1;

        ref_pruning_ctrls->best_refs[PA_ME_GROUP]         = 5;
        ref_pruning_ctrls->best_refs[UNI_3x3_GROUP]       = 2;
        ref_pruning_ctrls->best_refs[BI_3x3_GROUP]        = 2;
        ref_pruning_ctrls->best_refs[NRST_NEW_NEAR_GROUP] = 5;
        ref_pruning_ctrls->best_refs[WARP_GROUP]          = 5;
        ref_pruning_ctrls->best_refs[NRST_NEAR_GROUP]     = 5;
        ref_pruning_ctrls->best_refs[PRED_ME_GROUP]       = 5;

        ref_pruning_ctrls->closest_refs[PA_ME_GROUP]         = 0;
        ref_pruning_ctrls->closest_refs[UNI_3x3_GROUP]       = 0;
        ref_pruning_ctrls->closest_refs[BI_3x3_GROUP]        = 1;
        ref_pruning_ctrls->closest_refs[NRST_NEW_NEAR_GROUP] = 0;
        ref_pruning_ctrls->closest_refs[WARP_GROUP]          = 0;
        ref_pruning_ctrls->closest_refs[NRST_NEAR_GROUP]     = 1;
        ref_pruning_ctrls->closest_refs[PRED_ME_GROUP]       = 0;
        break;
    case 4:
        ref_pruning_ctrls->inter_to_inter_pruning_enabled = 1;

        ref_pruning_ctrls->best_refs[PA_ME_GROUP]         = 4;
        ref_pruning_ctrls->best_refs[UNI_3x3_GROUP]       = 2;
        ref_pruning_ctrls->best_refs[BI_3x3_GROUP]        = 2;
        ref_pruning_ctrls->best_refs[NRST_NEW_NEAR_GROUP] = 4;
        ref_pruning_ctrls->best_refs[WARP_GROUP]          = 4;
        ref_pruning_ctrls->best_refs[NRST_NEAR_GROUP]     = 4;
        ref_pruning_ctrls->best_refs[PRED_ME_GROUP]       = 4;

        ref_pruning_ctrls->closest_refs[PA_ME_GROUP]         = 0;
        ref_pruning_ctrls->closest_refs[UNI_3x3_GROUP]       = 0;
        ref_pruning_ctrls->closest_refs[BI_3x3_GROUP]        = 1;
        ref_pruning_ctrls->closest_refs[NRST_NEW_NEAR_GROUP] = 0;
        ref_pruning_ctrls->closest_refs[WARP_GROUP]          = 0;
        ref_pruning_ctrls->closest_refs[NRST_NEAR_GROUP]     = 1;
        ref_pruning_ctrls->closest_refs[PRED_ME_GROUP]       = 0;
        break;
    case 5:
        ref_pruning_ctrls->inter_to_inter_pruning_enabled = 1;

        ref_pruning_ctrls->best_refs[PA_ME_GROUP]         = 3;
        ref_pruning_ctrls->best_refs[UNI_3x3_GROUP]       = 2;
        ref_pruning_ctrls->best_refs[BI_3x3_GROUP]        = 2;
        ref_pruning_ctrls->best_refs[NRST_NEW_NEAR_GROUP] = 3;
        ref_pruning_ctrls->best_refs[WARP_GROUP]          = 3;
        ref_pruning_ctrls->best_refs[NRST_NEAR_GROUP]     = 3;
        ref_pruning_ctrls->best_refs[PRED_ME_GROUP]       = 3;

        ref_pruning_ctrls->closest_refs[PA_ME_GROUP]         = 0;
        ref_pruning_ctrls->closest_refs[UNI_3x3_GROUP]       = 0;
        ref_pruning_ctrls->closest_refs[BI_3x3_GROUP]        = 1;
        ref_pruning_ctrls->closest_refs[NRST_NEW_NEAR_GROUP] = 0;
        ref_pruning_ctrls->closest_refs[WARP_GROUP]          = 0;
        ref_pruning_ctrls->closest_refs[NRST_NEAR_GROUP]     = 1;
        ref_pruning_ctrls->closest_refs[PRED_ME_GROUP]       = 0;

        break;
    case 6:
        ref_pruning_ctrls->inter_to_inter_pruning_enabled = 1;

        ref_pruning_ctrls->best_refs[PA_ME_GROUP]         = 2;
        ref_pruning_ctrls->best_refs[UNI_3x3_GROUP]       = 2;
        ref_pruning_ctrls->best_refs[BI_3x3_GROUP]        = 2;
        ref_pruning_ctrls->best_refs[NRST_NEW_NEAR_GROUP] = 2;
        ref_pruning_ctrls->best_refs[WARP_GROUP]          = 2;
        ref_pruning_ctrls->best_refs[NRST_NEAR_GROUP]     = 2;
        ref_pruning_ctrls->best_refs[PRED_ME_GROUP]       = 2;

        ref_pruning_ctrls->closest_refs[PA_ME_GROUP]         = 0;
        ref_pruning_ctrls->closest_refs[UNI_3x3_GROUP]       = 0;
        ref_pruning_ctrls->closest_refs[BI_3x3_GROUP]        = 1;
        ref_pruning_ctrls->closest_refs[NRST_NEW_NEAR_GROUP] = 0;
        ref_pruning_ctrls->closest_refs[WARP_GROUP]          = 0;
        ref_pruning_ctrls->closest_refs[NRST_NEAR_GROUP]     = 1;
        ref_pruning_ctrls->closest_refs[PRED_ME_GROUP]       = 0;

        break;
    default: assert(0); break;
    }
}
#else
void set_inter_inter_distortion_based_reference_pruning_controls(ModeDecisionContext *mdctxt, uint8_t inter_inter_distortion_based_reference_pruning_mode) {

    RefPruningControls *ref_pruning_ctrls = &mdctxt->ref_pruning_ctrls;

    switch (inter_inter_distortion_based_reference_pruning_mode)
    {
    case 0:
        ref_pruning_ctrls->inter_to_inter_pruning_enabled = 0;
        ref_pruning_ctrls->best_refs = 7;
        break;
    case 1:
        ref_pruning_ctrls->inter_to_inter_pruning_enabled = 1;
        ref_pruning_ctrls->best_refs = 6;
        break;
    case 2:
        ref_pruning_ctrls->inter_to_inter_pruning_enabled = 1;
        ref_pruning_ctrls->best_refs = 5;
        break;
    case 3:
        ref_pruning_ctrls->inter_to_inter_pruning_enabled = 1;
        ref_pruning_ctrls->best_refs = 4;


        break;
    case 4:
        ref_pruning_ctrls->inter_to_inter_pruning_enabled = 1;
        ref_pruning_ctrls->best_refs = 3;


        break;
    case 5:
        ref_pruning_ctrls->inter_to_inter_pruning_enabled = 1;
        ref_pruning_ctrls->best_refs = 2;


        break;
    default:
        assert(0);
        break;
    }
}
#endif
void set_inter_intra_distortion_based_reference_pruning_controls(ModeDecisionContext *mdctxt, uint8_t inter_intra_distortion_based_reference_pruning_mode) {

    RefPruningControls *ref_pruning_ctrls = &mdctxt->ref_pruning_ctrls;

    switch (inter_intra_distortion_based_reference_pruning_mode)
    {
    case 0:
        ref_pruning_ctrls->intra_to_inter_pruning_enabled = 0;
        break;
    case 1:
        ref_pruning_ctrls->intra_to_inter_pruning_enabled = 1;
        break;
    case 2:
        ref_pruning_ctrls->intra_to_inter_pruning_enabled = 1;
        break;
    case 3:
        ref_pruning_ctrls->intra_to_inter_pruning_enabled = 1;
        break;
    default:
        assert(0);
        break;
    }
}
#endif


#if BLOCK_REDUCTION_ALGORITHM_1 || BLOCK_REDUCTION_ALGORITHM_2
void set_block_based_depth_reduction_controls(ModeDecisionContext *mdctxt, uint8_t block_based_depth_reduction_level) {

    DepthReductionCtrls *depth_reduction_ctrls = &mdctxt->depth_reduction_ctrls;

    switch (block_based_depth_reduction_level)
    {
    case 0:

        depth_reduction_ctrls->enabled = 0;
        break;

    case 1:

        depth_reduction_ctrls->enabled = 1;

        depth_reduction_ctrls->cost_sq_vs_nsq_energy_based_depth_reduction_enabled = 1;
        depth_reduction_ctrls->current_to_parent_deviation_th = 0;
        depth_reduction_ctrls->sq_to_best_nsq_deviation_th = 0;
#if !M8_CLEAN_UP
        depth_reduction_ctrls->quant_coeff_energy_th = 0;
#endif
        depth_reduction_ctrls->nsq_data_based_depth_reduction_enabled = 0;
        depth_reduction_ctrls->sq_to_4_sq_children_th = 0;
        depth_reduction_ctrls->h_v_to_h4_v4_th = 0;

        break;

    case 2:

        depth_reduction_ctrls->enabled = 1;

        depth_reduction_ctrls->cost_sq_vs_nsq_energy_based_depth_reduction_enabled = 1;
        depth_reduction_ctrls->current_to_parent_deviation_th = 0;
        depth_reduction_ctrls->sq_to_best_nsq_deviation_th = 0;
#if !M8_CLEAN_UP
        depth_reduction_ctrls->quant_coeff_energy_th = 0;
#endif
        depth_reduction_ctrls->nsq_data_based_depth_reduction_enabled = 1;
        depth_reduction_ctrls->sq_to_4_sq_children_th = 0;
        depth_reduction_ctrls->h_v_to_h4_v4_th = 0;

        break;

    default:
        assert(0);
        break;
    }
}
#endif
#if ADD_MD_NSQ_SEARCH
void md_nsq_motion_search_controls(ModeDecisionContext *mdctxt, uint8_t md_nsq_mv_search_level) {

    MdNsqMotionSearchCtrls *md_nsq_motion_search_ctrls = &mdctxt->md_nsq_motion_search_ctrls;

    switch (md_nsq_mv_search_level)
    {
    case 0:
        md_nsq_motion_search_ctrls->enabled = 0;
        break;
    case 1:
        md_nsq_motion_search_ctrls->enabled = 1;
        md_nsq_motion_search_ctrls->use_ssd = 0;
        md_nsq_motion_search_ctrls->full_pel_search_width = 31;
        md_nsq_motion_search_ctrls->full_pel_search_height = 31;
#if !PERFORM_SUB_PEL_MD
        md_nsq_motion_search_ctrls->perform_sub_pel = 1;
        md_nsq_motion_search_ctrls->half_pel_search_width = 3;
        md_nsq_motion_search_ctrls->half_pel_search_height = 3;
        md_nsq_motion_search_ctrls->quarter_pel_search_width = 3;
        md_nsq_motion_search_ctrls->quarter_pel_search_height = 3;
#endif
        break;

    case 2:
        md_nsq_motion_search_ctrls->enabled = 1;
        md_nsq_motion_search_ctrls->use_ssd = 0;
        md_nsq_motion_search_ctrls->full_pel_search_width = 15;
        md_nsq_motion_search_ctrls->full_pel_search_height = 15;
#if !PERFORM_SUB_PEL_MD
        md_nsq_motion_search_ctrls->perform_sub_pel = 1;
        md_nsq_motion_search_ctrls->half_pel_search_width = 3;
        md_nsq_motion_search_ctrls->half_pel_search_height = 3;
        md_nsq_motion_search_ctrls->quarter_pel_search_width = 3;
        md_nsq_motion_search_ctrls->quarter_pel_search_height = 3;
#endif
        break;
    case 3:
        md_nsq_motion_search_ctrls->enabled = 1;
        md_nsq_motion_search_ctrls->use_ssd = 0;
        md_nsq_motion_search_ctrls->full_pel_search_width = 11;
        md_nsq_motion_search_ctrls->full_pel_search_height = 11;
#if !PERFORM_SUB_PEL_MD
        md_nsq_motion_search_ctrls->perform_sub_pel = 1;
        md_nsq_motion_search_ctrls->half_pel_search_width = 3;
        md_nsq_motion_search_ctrls->half_pel_search_height = 3;
        md_nsq_motion_search_ctrls->quarter_pel_search_width = 3;
        md_nsq_motion_search_ctrls->quarter_pel_search_height = 3;
#endif
        break;
    case 4:
        md_nsq_motion_search_ctrls->enabled = 1;
        md_nsq_motion_search_ctrls->use_ssd = 0;
        md_nsq_motion_search_ctrls->full_pel_search_width = 7;
        md_nsq_motion_search_ctrls->full_pel_search_height = 7;
#if !PERFORM_SUB_PEL_MD
        md_nsq_motion_search_ctrls->perform_sub_pel = 1;
        md_nsq_motion_search_ctrls->half_pel_search_width = 3;
        md_nsq_motion_search_ctrls->half_pel_search_height = 3;
        md_nsq_motion_search_ctrls->quarter_pel_search_width = 3;
        md_nsq_motion_search_ctrls->quarter_pel_search_height = 3;
#endif
        break;
    default:
        assert(0);
        break;
    }
}
#endif
#if PERFORM_SUB_PEL_MD
void md_subpel_search_controls(ModeDecisionContext *mdctxt, uint8_t md_subpel_search_level) {
    MdSubPelSearchCtrls *md_subpel_search_ctrls = &mdctxt->md_subpel_search_ctrls;

    switch (md_subpel_search_level) {
    case 0: md_subpel_search_ctrls->enabled = 0; break;
    case 1:
        md_subpel_search_ctrls->enabled = 1;
        md_subpel_search_ctrls->use_ssd = 0;

        md_subpel_search_ctrls->do_4x4 = 1;
        md_subpel_search_ctrls->do_nsq = 1;

        md_subpel_search_ctrls->half_pel_search_enabled = 1;
        md_subpel_search_ctrls->half_pel_search_scan    = 0;
#if SEARCH_TOP_N
        md_subpel_search_ctrls->half_pel_search_pos_cnt = 5;
#endif

        md_subpel_search_ctrls->quarter_pel_search_enabled = 1;
        md_subpel_search_ctrls->quarter_pel_search_scan    = 0;

        md_subpel_search_ctrls->eight_pel_search_enabled = 1;
        md_subpel_search_ctrls->eight_pel_search_scan    = 0;

        break;
    case 2:
        md_subpel_search_ctrls->enabled = 1;
        md_subpel_search_ctrls->use_ssd = 0;

        md_subpel_search_ctrls->do_4x4 = 1;
        md_subpel_search_ctrls->do_nsq = 1;

        md_subpel_search_ctrls->half_pel_search_enabled = 1;
        md_subpel_search_ctrls->half_pel_search_scan = 0;
#if SEARCH_TOP_N
        md_subpel_search_ctrls->half_pel_search_pos_cnt = 3;
#endif

        md_subpel_search_ctrls->quarter_pel_search_enabled = 1;
        md_subpel_search_ctrls->quarter_pel_search_scan = 0;

        md_subpel_search_ctrls->eight_pel_search_enabled = 1;
        md_subpel_search_ctrls->eight_pel_search_scan = 0;

        break;
    case 3:
        md_subpel_search_ctrls->enabled = 1;
        md_subpel_search_ctrls->use_ssd = 0;

        md_subpel_search_ctrls->do_4x4 = 1;
        md_subpel_search_ctrls->do_nsq = 1;

        md_subpel_search_ctrls->half_pel_search_enabled = 1;
        md_subpel_search_ctrls->half_pel_search_scan    = 0;
#if SEARCH_TOP_N
        md_subpel_search_ctrls->half_pel_search_pos_cnt = 1;
#endif

        md_subpel_search_ctrls->quarter_pel_search_enabled = 1;
        md_subpel_search_ctrls->quarter_pel_search_scan    = 0;

        md_subpel_search_ctrls->eight_pel_search_enabled = 1;
        md_subpel_search_ctrls->eight_pel_search_scan    = 0;

        break;
    case 4:
        md_subpel_search_ctrls->enabled = 1;
        md_subpel_search_ctrls->use_ssd = 0;

        md_subpel_search_ctrls->do_4x4 = 1;
        md_subpel_search_ctrls->do_nsq = 1;

        md_subpel_search_ctrls->half_pel_search_enabled = 1;
        md_subpel_search_ctrls->half_pel_search_scan    = 1;
#if SEARCH_TOP_N
        md_subpel_search_ctrls->half_pel_search_pos_cnt = 1;
#endif
        md_subpel_search_ctrls->quarter_pel_search_enabled = 1;
        md_subpel_search_ctrls->quarter_pel_search_scan    = 1;

        md_subpel_search_ctrls->eight_pel_search_enabled = 0;

        break;

    default: assert(0); break;
    }

    // Common setting(s)
    md_subpel_search_ctrls->half_pel_search_width = 3;
    md_subpel_search_ctrls->half_pel_search_height = 3;
    md_subpel_search_ctrls->half_pel_interpolation = 0;

    md_subpel_search_ctrls->quarter_pel_search_width = 3;
    md_subpel_search_ctrls->quarter_pel_search_height = 3;
    md_subpel_search_ctrls->quarter_pel_interpolation = 0;

    md_subpel_search_ctrls->eight_pel_search_width = 3;
    md_subpel_search_ctrls->eight_pel_search_height = 3;
    md_subpel_search_ctrls->eight_pel_interpolation = 0;

}
#endif
#if SB_CLASSIFIER
/******************************************************
* Derive SB classifier thresholds
******************************************************/
#if !CLEANUP_CYCLE_ALLOCATION
#if NEW_CYCLE_ALLOCATION
#if MULTI_BAND_ACTIONS
void set_sb_class_controls(ModeDecisionContext *context_ptr) {
    SbClassControls *sb_class_ctrls = &context_ptr->sb_class_ctrls;
    for (uint8_t sb_class_idx = 0; sb_class_idx < NUMBER_OF_SB_CLASS; sb_class_idx++)
        sb_class_ctrls->sb_class_th[sb_class_idx] = 20;
    switch (context_ptr->coeffcients_area_based_cycles_allocation_level) {
    case 0:
#if NON_UNIFORM_NSQ_BANDING
        sb_class_ctrls->sb_class_th[SB_CLASS_1] = 100;
        sb_class_ctrls->sb_class_th[SB_CLASS_2] = 100;
        sb_class_ctrls->sb_class_th[SB_CLASS_3] = 100;
        sb_class_ctrls->sb_class_th[SB_CLASS_4] = 100;
        sb_class_ctrls->sb_class_th[SB_CLASS_5] = 100;
        sb_class_ctrls->sb_class_th[SB_CLASS_6] = 100;
        sb_class_ctrls->sb_class_th[SB_CLASS_7] = 100;
        sb_class_ctrls->sb_class_th[SB_CLASS_8] = 100;
        sb_class_ctrls->sb_class_th[SB_CLASS_9] = 100;
        sb_class_ctrls->sb_class_th[SB_CLASS_10] = 100;
        sb_class_ctrls->sb_class_th[SB_CLASS_11] = 100;
        sb_class_ctrls->sb_class_th[SB_CLASS_12] = 100;
        sb_class_ctrls->sb_class_th[SB_CLASS_13] = 100;
        sb_class_ctrls->sb_class_th[SB_CLASS_14] = 100;
        sb_class_ctrls->sb_class_th[SB_CLASS_15] = 100;
        sb_class_ctrls->sb_class_th[SB_CLASS_16] = 100;
        sb_class_ctrls->sb_class_th[SB_CLASS_17] = 100;
        sb_class_ctrls->sb_class_th[SB_CLASS_18] = 100;
#else
        sb_class_ctrls->sb_class_th[SB_CLASS_1] = 20;  // 1.    [95%;100%]
        sb_class_ctrls->sb_class_th[SB_CLASS_2] = 20;  // 2.    [90%;95%]
        sb_class_ctrls->sb_class_th[SB_CLASS_3] = 20;  // 3.    [85%;90%]
        sb_class_ctrls->sb_class_th[SB_CLASS_4] = 20;  // 4     [80%;85%]
        sb_class_ctrls->sb_class_th[SB_CLASS_5] = 20;  // 5     [75%;80%]
        sb_class_ctrls->sb_class_th[SB_CLASS_6] = 20;  // 6.    [70%;75%]
        sb_class_ctrls->sb_class_th[SB_CLASS_7] = 20;  // 7.    [65%;70%]
        sb_class_ctrls->sb_class_th[SB_CLASS_8] = 20;  // 8.    [60%;65%]
        sb_class_ctrls->sb_class_th[SB_CLASS_9] = 20;  // 9.    [55%;60%]
        sb_class_ctrls->sb_class_th[SB_CLASS_10] = 20;  //10.   [50%;55%]
        sb_class_ctrls->sb_class_th[SB_CLASS_11] = 20;  //11.   [45%;50%]
        sb_class_ctrls->sb_class_th[SB_CLASS_12] = 20;  //12.   [40%;45%]
        sb_class_ctrls->sb_class_th[SB_CLASS_13] = 20;  //13.   [35%;40%]
        sb_class_ctrls->sb_class_th[SB_CLASS_14] = 20;  //14.   [30%;35%]
        sb_class_ctrls->sb_class_th[SB_CLASS_15] = 20;  //15.   [25%;30%]
        sb_class_ctrls->sb_class_th[SB_CLASS_16] = 20;  //16.   [20%;25%]
        sb_class_ctrls->sb_class_th[SB_CLASS_17] = 20;  //17    [15%;20%]
        sb_class_ctrls->sb_class_th[SB_CLASS_18] = 20;  //18.   [10%;15%]
        sb_class_ctrls->sb_class_th[SB_CLASS_19] = 20;  //19    [5%;10%]
        sb_class_ctrls->sb_class_th[SB_CLASS_20] = 20;  //20    [0%;5%]
#endif
        break;
    case 1: // TH 80%
#if NON_UNIFORM_NSQ_BANDING
    case 2: // TH 70%
    case 3: // TH 60%
    case 4: // TH 50%
    case 5: // TH 40%
    case 6: // TH 30%
        sb_class_ctrls->sb_class_th[SB_CLASS_1] = 85;
        sb_class_ctrls->sb_class_th[SB_CLASS_2] = 75;
        sb_class_ctrls->sb_class_th[SB_CLASS_3] = 65;
        sb_class_ctrls->sb_class_th[SB_CLASS_4] = 60;
        sb_class_ctrls->sb_class_th[SB_CLASS_5] = 55;
        sb_class_ctrls->sb_class_th[SB_CLASS_6] = 50;
        sb_class_ctrls->sb_class_th[SB_CLASS_7] = 45;
        sb_class_ctrls->sb_class_th[SB_CLASS_8] = 40;
        sb_class_ctrls->sb_class_th[SB_CLASS_9] = 35;
        sb_class_ctrls->sb_class_th[SB_CLASS_10] = 30;
        sb_class_ctrls->sb_class_th[SB_CLASS_11] = 25;
        sb_class_ctrls->sb_class_th[SB_CLASS_12] = 20;
        sb_class_ctrls->sb_class_th[SB_CLASS_13] = 17;
        sb_class_ctrls->sb_class_th[SB_CLASS_14] = 14;
        sb_class_ctrls->sb_class_th[SB_CLASS_15] = 10;
        sb_class_ctrls->sb_class_th[SB_CLASS_16] = 6;
        sb_class_ctrls->sb_class_th[SB_CLASS_17] = 3;
        sb_class_ctrls->sb_class_th[SB_CLASS_18] = 0;
#else
        sb_class_ctrls->sb_class_th[SB_CLASS_1] = 19;  // 1.    [95%;100%]
        sb_class_ctrls->sb_class_th[SB_CLASS_2] = 18;  // 2.    [90%;95%]
        sb_class_ctrls->sb_class_th[SB_CLASS_3] = 17;  // 3.    [85%;90%]
        sb_class_ctrls->sb_class_th[SB_CLASS_4] = 16;  // 4.    [80%;85%]
        sb_class_ctrls->sb_class_th[SB_CLASS_5] = 15;  // 5.    [75%;80%]
        sb_class_ctrls->sb_class_th[SB_CLASS_6] = 14;  // 6.    [70%;75%]
        sb_class_ctrls->sb_class_th[SB_CLASS_7] = 13;  // 7.    [65%;70%]
        sb_class_ctrls->sb_class_th[SB_CLASS_8] = 12;  // 8.    [60%;65%]
        sb_class_ctrls->sb_class_th[SB_CLASS_9] = 11;  // 9.    [55%;60%]
        sb_class_ctrls->sb_class_th[SB_CLASS_10] = 10;  //10    .[50%;55%]
        sb_class_ctrls->sb_class_th[SB_CLASS_11] = 9;  //11.    [45%;50%]
        sb_class_ctrls->sb_class_th[SB_CLASS_12] = 8;  //12.    [40%;45%]
        sb_class_ctrls->sb_class_th[SB_CLASS_13] = 7;  //13.    [35%;40%]
        sb_class_ctrls->sb_class_th[SB_CLASS_14] = 6;  //14.    [30%;35%]
        sb_class_ctrls->sb_class_th[SB_CLASS_15] = 5;  //15.    [25%;30%]
        sb_class_ctrls->sb_class_th[SB_CLASS_16] = 4;  //16.    [20%;25%]
        sb_class_ctrls->sb_class_th[SB_CLASS_17] = 3;  //17.    [15%;20%]
        sb_class_ctrls->sb_class_th[SB_CLASS_18] = 2;  //18.    [10%;15%]
        sb_class_ctrls->sb_class_th[SB_CLASS_19] = 1;  //19.    [5%;10%]
        sb_class_ctrls->sb_class_th[SB_CLASS_20] = 0;  //20.    [0%;5%]
        break;
    case 2: // TH 70%
        sb_class_ctrls->sb_class_th[SB_CLASS_1] = 19;  // 1.    [95%;100%]
        sb_class_ctrls->sb_class_th[SB_CLASS_2] = 18;  // 2.    [90%;95%]
        sb_class_ctrls->sb_class_th[SB_CLASS_3] = 17;  // 3.    [85%;90%]
        sb_class_ctrls->sb_class_th[SB_CLASS_4] = 16;  // 4.    [80%;85%]
        sb_class_ctrls->sb_class_th[SB_CLASS_5] = 15;  // 5.    [75%;80%]
        sb_class_ctrls->sb_class_th[SB_CLASS_6] = 14;  // 6.    [70%;75%]
        sb_class_ctrls->sb_class_th[SB_CLASS_7] = 13;  // 7.    [65%;70%]
        sb_class_ctrls->sb_class_th[SB_CLASS_8] = 12;  // 8.    [60%;65%]
        sb_class_ctrls->sb_class_th[SB_CLASS_9] = 11;  // 9.    [55%;60%]
        sb_class_ctrls->sb_class_th[SB_CLASS_10] = 10;  //10    .[50%;55%]
        sb_class_ctrls->sb_class_th[SB_CLASS_11] = 9;  //11.    [45%;50%]
        sb_class_ctrls->sb_class_th[SB_CLASS_12] = 8;  //12.    [40%;45%]
        sb_class_ctrls->sb_class_th[SB_CLASS_13] = 7;  //13.    [35%;40%]
        sb_class_ctrls->sb_class_th[SB_CLASS_14] = 6;  //14.    [30%;35%]
        sb_class_ctrls->sb_class_th[SB_CLASS_15] = 5;  //15.    [25%;30%]
        sb_class_ctrls->sb_class_th[SB_CLASS_16] = 4;  //16.    [20%;25%]
        sb_class_ctrls->sb_class_th[SB_CLASS_17] = 3;  //17.    [15%;20%]
        sb_class_ctrls->sb_class_th[SB_CLASS_18] = 2;  //18.    [10%;15%]
        sb_class_ctrls->sb_class_th[SB_CLASS_19] = 1;  //19.    [5%;10%]
        sb_class_ctrls->sb_class_th[SB_CLASS_20] = 0;  //20.    [0%;5%]
        break;
    case 3: // TH 60%
        sb_class_ctrls->sb_class_th[SB_CLASS_1] = 19;  // 1.    [95%;100%]
        sb_class_ctrls->sb_class_th[SB_CLASS_2] = 18;  // 2.    [90%;95%]
        sb_class_ctrls->sb_class_th[SB_CLASS_3] = 17;  // 3.    [85%;90%]
        sb_class_ctrls->sb_class_th[SB_CLASS_4] = 16;  // 4.    [80%;85%]
        sb_class_ctrls->sb_class_th[SB_CLASS_5] = 15;  // 5.    [75%;80%]
        sb_class_ctrls->sb_class_th[SB_CLASS_6] = 14;  // 6.    [70%;75%]
        sb_class_ctrls->sb_class_th[SB_CLASS_7] = 13;  // 7.    [65%;70%]
        sb_class_ctrls->sb_class_th[SB_CLASS_8] = 12;  // 8.    [60%;65%]
        sb_class_ctrls->sb_class_th[SB_CLASS_9] = 11;  // 9.    [55%;60%]
        sb_class_ctrls->sb_class_th[SB_CLASS_10] = 10;  //10    .[50%;55%]
        sb_class_ctrls->sb_class_th[SB_CLASS_11] = 9;  //11.    [45%;50%]
        sb_class_ctrls->sb_class_th[SB_CLASS_12] = 8;  //12.    [40%;45%]
        sb_class_ctrls->sb_class_th[SB_CLASS_13] = 7;  //13.    [35%;40%]
        sb_class_ctrls->sb_class_th[SB_CLASS_14] = 6;  //14.    [30%;35%]
        sb_class_ctrls->sb_class_th[SB_CLASS_15] = 5;  //15.    [25%;30%]
        sb_class_ctrls->sb_class_th[SB_CLASS_16] = 4;  //16.    [20%;25%]
        sb_class_ctrls->sb_class_th[SB_CLASS_17] = 3;  //17.    [15%;20%]
        sb_class_ctrls->sb_class_th[SB_CLASS_18] = 2;  //18.    [10%;15%]
        sb_class_ctrls->sb_class_th[SB_CLASS_19] = 1;  //19.    [5%;10%]
        sb_class_ctrls->sb_class_th[SB_CLASS_20] = 0;  //20.    [0%;5%]
        break;
    case 4: // TH 50%
        sb_class_ctrls->sb_class_th[SB_CLASS_1] = 19;  // 1.     [95%;100%]
        sb_class_ctrls->sb_class_th[SB_CLASS_2] = 18;  // 2.     [90%;95%]
        sb_class_ctrls->sb_class_th[SB_CLASS_3] = 17;  // 3.     [85%;90%]
        sb_class_ctrls->sb_class_th[SB_CLASS_4] = 16;  // 4.     [80%;85%]
        sb_class_ctrls->sb_class_th[SB_CLASS_5] = 15;  // 5.     [75%;80%]
        sb_class_ctrls->sb_class_th[SB_CLASS_6] = 14;  // 6.     [70%;75%]
        sb_class_ctrls->sb_class_th[SB_CLASS_7] = 13;  // 7.     [65%;70%]
        sb_class_ctrls->sb_class_th[SB_CLASS_8] = 12;  // 8.     [60%;65%]
        sb_class_ctrls->sb_class_th[SB_CLASS_9] = 11;  // 9.     [55%;60%]
        sb_class_ctrls->sb_class_th[SB_CLASS_10] = 10;  //10     .[50%;55%]
        sb_class_ctrls->sb_class_th[SB_CLASS_11] = 9;  //11.     [45%;50%]
        sb_class_ctrls->sb_class_th[SB_CLASS_12] = 8;  //12.     [40%;45%]
        sb_class_ctrls->sb_class_th[SB_CLASS_13] = 7;  //13.     [35%;40%]
        sb_class_ctrls->sb_class_th[SB_CLASS_14] = 6;  //14.     [30%;35%]
        sb_class_ctrls->sb_class_th[SB_CLASS_15] = 5;  //15.     [25%;30%]
        sb_class_ctrls->sb_class_th[SB_CLASS_16] = 4;  //16.     [20%;25%]
        sb_class_ctrls->sb_class_th[SB_CLASS_17] = 3;  //17.     [15%;20%]
        sb_class_ctrls->sb_class_th[SB_CLASS_18] = 2;  //18.     [10%;15%]
        sb_class_ctrls->sb_class_th[SB_CLASS_19] = 1;  //19.     [5%;10%]
        sb_class_ctrls->sb_class_th[SB_CLASS_20] = 0;  //20.     [0%;5%]
        break;
    case 5: // TH 40%
        sb_class_ctrls->sb_class_th[SB_CLASS_1] = 19;  // 1.    [95%;100%]
        sb_class_ctrls->sb_class_th[SB_CLASS_2] = 18;  // 2.    [90%;95%]
        sb_class_ctrls->sb_class_th[SB_CLASS_3] = 17;  // 3.    [85%;90%]
        sb_class_ctrls->sb_class_th[SB_CLASS_4] = 16;  // 4.    [80%;85%]
        sb_class_ctrls->sb_class_th[SB_CLASS_5] = 15;  // 5.    [75%;80%]
        sb_class_ctrls->sb_class_th[SB_CLASS_6] = 14;  // 6.    [70%;75%]
        sb_class_ctrls->sb_class_th[SB_CLASS_7] = 13;  // 7.    [65%;70%]
        sb_class_ctrls->sb_class_th[SB_CLASS_8] = 12;  // 8.    [60%;65%]
        sb_class_ctrls->sb_class_th[SB_CLASS_9] = 11;  // 9.    [55%;60%]
        sb_class_ctrls->sb_class_th[SB_CLASS_10] = 10;  //10    .[50%;55%]
        sb_class_ctrls->sb_class_th[SB_CLASS_11] = 9;  //11.    [45%;50%]
        sb_class_ctrls->sb_class_th[SB_CLASS_12] = 8;  //12.    [40%;45%]
        sb_class_ctrls->sb_class_th[SB_CLASS_13] = 7;  //13.    [35%;40%]
        sb_class_ctrls->sb_class_th[SB_CLASS_14] = 6;  //14.    [30%;35%]
        sb_class_ctrls->sb_class_th[SB_CLASS_15] = 5;  //15.    [25%;30%]
        sb_class_ctrls->sb_class_th[SB_CLASS_16] = 4;  //16.    [20%;25%]
        sb_class_ctrls->sb_class_th[SB_CLASS_17] = 3;  //17.    [15%;20%]
        sb_class_ctrls->sb_class_th[SB_CLASS_18] = 2;  //18.    [10%;15%]
        sb_class_ctrls->sb_class_th[SB_CLASS_19] = 1;  //19.    [5%;10%]
        sb_class_ctrls->sb_class_th[SB_CLASS_20] = 0;  //20.    [0%;5%]
        break;
    case 6:
        sb_class_ctrls->sb_class_th[SB_CLASS_1] = 19;  // 1.    [95%;100%]
        sb_class_ctrls->sb_class_th[SB_CLASS_2] = 18;  // 2.    [90%;95%]
        sb_class_ctrls->sb_class_th[SB_CLASS_3] = 17;  // 3.    [85%;90%]
        sb_class_ctrls->sb_class_th[SB_CLASS_4] = 16;  // 4.    [80%;85%]
        sb_class_ctrls->sb_class_th[SB_CLASS_5] = 15;  // 5.    [75%;80%]
        sb_class_ctrls->sb_class_th[SB_CLASS_6] = 14;  // 6.    [70%;75%]
        sb_class_ctrls->sb_class_th[SB_CLASS_7] = 13;  // 7.    [65%;70%]
        sb_class_ctrls->sb_class_th[SB_CLASS_8] = 12;  // 8.    [60%;65%]
        sb_class_ctrls->sb_class_th[SB_CLASS_9] = 11;  // 9.    [55%;60%]
        sb_class_ctrls->sb_class_th[SB_CLASS_10] = 10;  //10    .[50%;55%]
        sb_class_ctrls->sb_class_th[SB_CLASS_11] = 9;  //11.    [45%;50%]
        sb_class_ctrls->sb_class_th[SB_CLASS_12] = 8;  //12.    [40%;45%]
        sb_class_ctrls->sb_class_th[SB_CLASS_13] = 7;  //13.    [35%;40%]
        sb_class_ctrls->sb_class_th[SB_CLASS_14] = 6;  //14.    [30%;35%]
        sb_class_ctrls->sb_class_th[SB_CLASS_15] = 5;  //15.    [25%;30%]
        sb_class_ctrls->sb_class_th[SB_CLASS_16] = 4;  //16.    [20%;25%]
        sb_class_ctrls->sb_class_th[SB_CLASS_17] = 3;  //17.    [15%;20%]
        sb_class_ctrls->sb_class_th[SB_CLASS_18] = 2;  //18.    [10%;15%]
        sb_class_ctrls->sb_class_th[SB_CLASS_19] = 1;  //19.    [5%;10%]
        sb_class_ctrls->sb_class_th[SB_CLASS_20] = 0;  //20.    [0%;5%]
#endif
        break;
    default:
        printf("Error - Invalid sb_class_level");
        break;
    }
}
#else
void set_sb_class_controls(ModeDecisionContext *context_ptr) {
    SbClassControls *sb_class_ctrls = &context_ptr->sb_class_ctrls;
    for (uint8_t sb_class_idx = 0; sb_class_idx < NUMBER_OF_SB_CLASS; sb_class_idx++)
        sb_class_ctrls->sb_class_th[sb_class_idx] = 20;
    switch (context_ptr->coeffcients_area_based_cycles_allocation_level) {
    case 0:
        sb_class_ctrls->sb_class_th[HIGH_COMPLEX_CLASS] = 20;
        sb_class_ctrls->sb_class_th[MEDIUM_COMPLEX_CLASS] = 20;
        sb_class_ctrls->sb_class_th[LOW_COMPLEX_CLASS] = 20;
        sb_class_ctrls->sb_class_th[VERY_LOW_COMPLEX_CLASS] = 20;
        break;
    case 1: // TH 80%
        sb_class_ctrls->sb_class_th[HIGH_COMPLEX_CLASS] = 18;
        sb_class_ctrls->sb_class_th[MEDIUM_COMPLEX_CLASS] = 16;
        sb_class_ctrls->sb_class_th[LOW_COMPLEX_CLASS] = 14;
        sb_class_ctrls->sb_class_th[VERY_LOW_COMPLEX_CLASS] = 0;
        break;
    case 2: // TH 70%
        sb_class_ctrls->sb_class_th[HIGH_COMPLEX_CLASS] = 16;
        sb_class_ctrls->sb_class_th[MEDIUM_COMPLEX_CLASS] = 14;
        sb_class_ctrls->sb_class_th[LOW_COMPLEX_CLASS] = 10;
        sb_class_ctrls->sb_class_th[VERY_LOW_COMPLEX_CLASS] = 0;
        break;
    case 3: // TH 60%
        sb_class_ctrls->sb_class_th[HIGH_COMPLEX_CLASS] = 14;
        sb_class_ctrls->sb_class_th[MEDIUM_COMPLEX_CLASS] = 12;
        sb_class_ctrls->sb_class_th[LOW_COMPLEX_CLASS] = 8;
        sb_class_ctrls->sb_class_th[VERY_LOW_COMPLEX_CLASS] = 0;
        break;
    case 4: // TH 50%
        sb_class_ctrls->sb_class_th[HIGH_COMPLEX_CLASS] = 12;
        sb_class_ctrls->sb_class_th[MEDIUM_COMPLEX_CLASS] = 10;
        sb_class_ctrls->sb_class_th[LOW_COMPLEX_CLASS] = 6;
        sb_class_ctrls->sb_class_th[VERY_LOW_COMPLEX_CLASS] = 0;
        break;
    case 5: // TH 40%
        sb_class_ctrls->sb_class_th[HIGH_COMPLEX_CLASS] = 10;
        sb_class_ctrls->sb_class_th[MEDIUM_COMPLEX_CLASS] = 8;
        sb_class_ctrls->sb_class_th[LOW_COMPLEX_CLASS] = 4;
        sb_class_ctrls->sb_class_th[VERY_LOW_COMPLEX_CLASS] = 0;
        break;
    case 6:
        sb_class_ctrls->sb_class_th[HIGH_COMPLEX_CLASS] = 7;
        sb_class_ctrls->sb_class_th[MEDIUM_COMPLEX_CLASS] = 6;
        sb_class_ctrls->sb_class_th[LOW_COMPLEX_CLASS] = 2;
        sb_class_ctrls->sb_class_th[VERY_LOW_COMPLEX_CLASS] = 0;
        break;
    default:
        printf("Error - Invalid sb_class_level");
        break;
    }
}
#endif
#else
void set_sb_class_controls(ModeDecisionContext *context_ptr) {
    SbClassControls *sb_class_ctrls = &context_ptr->sb_class_ctrls;
    for (uint8_t sb_class_idx = 0; sb_class_idx < NUMBER_OF_SB_CLASS; sb_class_idx++)
        sb_class_ctrls->sb_class_th[sb_class_idx] = 20;
    switch (context_ptr->coeffcients_area_based_cycles_allocation_level) {
    case 0:
        sb_class_ctrls->sb_class_th[HIGH_COMPLEX_CLASS] = 20;
        sb_class_ctrls->sb_class_th[MEDIUM_COMPLEX_CLASS] = 20;
        sb_class_ctrls->sb_class_th[LOW_COMPLEX_CLASS] = 20;
        break;
    case 1: // TH 80%
        sb_class_ctrls->sb_class_th[HIGH_COMPLEX_CLASS] = 16;
        sb_class_ctrls->sb_class_th[MEDIUM_COMPLEX_CLASS] = 14;
        sb_class_ctrls->sb_class_th[LOW_COMPLEX_CLASS] = 12;
        break;
    case 2: // TH 70%
        sb_class_ctrls->sb_class_th[HIGH_COMPLEX_CLASS] = 14;
        sb_class_ctrls->sb_class_th[MEDIUM_COMPLEX_CLASS] = 12;
        sb_class_ctrls->sb_class_th[LOW_COMPLEX_CLASS] = 10;
        break;
    case 3: // TH 60%
        sb_class_ctrls->sb_class_th[HIGH_COMPLEX_CLASS] = 12;
        sb_class_ctrls->sb_class_th[MEDIUM_COMPLEX_CLASS] = 10;
        sb_class_ctrls->sb_class_th[LOW_COMPLEX_CLASS] = 8;
        break;
    case 4: // TH 50%
        sb_class_ctrls->sb_class_th[HIGH_COMPLEX_CLASS] = 10;
        sb_class_ctrls->sb_class_th[MEDIUM_COMPLEX_CLASS] = 8;
        sb_class_ctrls->sb_class_th[LOW_COMPLEX_CLASS] = 6;
        break;
    case 5: // TH 40%
        sb_class_ctrls->sb_class_th[HIGH_COMPLEX_CLASS] = 8;
        sb_class_ctrls->sb_class_th[MEDIUM_COMPLEX_CLASS] = 6;
        sb_class_ctrls->sb_class_th[LOW_COMPLEX_CLASS] = 4;
        break;
#if UPGRADE_M8
    case 6:
        sb_class_ctrls->sb_class_th[HIGH_COMPLEX_CLASS] = 6;
        sb_class_ctrls->sb_class_th[MEDIUM_COMPLEX_CLASS] = 4;
        sb_class_ctrls->sb_class_th[LOW_COMPLEX_CLASS] = 2;
        break;
#endif
    default:
        printf("Error - Invalid sb_class_level");
        break;
    }
}
#endif
#endif
#endif

#if MULTI_BAND_ACTIONS
#if NON_UNIFORM_NSQ_BANDING
uint8_t m0_nsq_cycles_reduction_th[19] = {
 0, // NONE
 17, //[85%;100%]
 15,//[75%;85%]
 14,//[65%;75%]
 13,//[60%;65%]
 12,//[55%;60%]
 11,//[50%;65%]
 10,//[45%;50%]
 9,//[40%;45%]
 8,//[35%;40%]
 7,//[30%;35%]
 6,//[25%;30%]
 6,//[20%;25%]
 5,//[17%;20%]
 5,//[14%;17%]
 4,//[10%;14%]
 3,//[6%;10%]
 2,//[3%;6%]
 1 //[0%;3%]
};
uint8_t m1_nsq_cycles_reduction_th[19] = {
 0, // NONE
 17, //[85%;100%]
 15,//[75%;85%]
 14,//[65%;75%]
 13,//[60%;65%]
 12,//[55%;60%]
 11,//[50%;65%]
 10,//[45%;50%]
 9,//[40%;45%]
 8,//[35%;40%]
 7,//[30%;35%]
 6,//[25%;30%]
 6,//[20%;25%]
 5,//[17%;20%]
 5,//[14%;17%]
 4,//[10%;14%]
 3,//[6%;10%]
 2,//[3%;6%]
 1 //[0%;3%]
};
#else
uint8_t m0_nsq_cycles_reduction_th[21] = {
0, // NONE
50,//[95%;100%]
 35,//[90%;95%]
 25,//[85%;90%]
 20,//[80%;85%]
 17,//[75%;80%]
 15,//[70%;75%]
 14,//[65%;70%]
 13,//[60%;65%]
 12,//[55%;60%]
 11,//[50%;55%]
 10,//[45%;50%]
 9,//[40%;45%]
 8,//[35%;40%]
 7,//[30%;35%]
 6,//[25%;30%]
 5,//[20%;25%]
 4,//[15%;20%]
 3,//[10%;15%]
 2,//[5%;10%]
1 //[0%;5%]
};
uint8_t m1_nsq_cycles_reduction_th[21] = {
0, // NONE
50,//[95%;100%]
 50,//[90%;95%]
 35,//[85%;90%]
 25,//[80%;85%]
 20,//[75%;80%]
 17,//[70%;75%]
 15,//[65%;70%]
 14,//[60%;65%]
 13,//[55%;60%]
 12,//[50%;55%]
 11,//[45%;50%]
 10,//[40%;45%]
 9,//[35%;40%]
 8,//[30%;35%]
 7,//[25%;30%]
 6,//[20%;25%]
 5,//[15%;20%]
 4,//[10%;15%]
 3,//[5%;10%]
2 //[0%;5%]
};
#endif
#endif
#if NSQ_CYCLES_REDUCTION
#if IMPROVED_NSQ_CYCLES_REDUCTION
void set_nsq_cycle_redcution_controls(ModeDecisionContext *mdctxt, uint8_t nsq_cycles_red_mode) {
    NsqCycleRControls*nsq_cycle_red_ctrls = &mdctxt->nsq_cycles_red_ctrls;
    switch (nsq_cycles_red_mode)
    {
    case 0: // nsq_cycles_reduction Off
        nsq_cycle_red_ctrls->enabled = 0;
        nsq_cycle_red_ctrls->th = 0;
        break;
    case 1:
        nsq_cycle_red_ctrls->enabled = 1;
        nsq_cycle_red_ctrls->th = 1;
        break;
    case 2:
        nsq_cycle_red_ctrls->enabled = 1;
        nsq_cycle_red_ctrls->th = 2;
        break;
    case 3:
        nsq_cycle_red_ctrls->enabled = 1;
        nsq_cycle_red_ctrls->th = 3;
        break;
<<<<<<< HEAD
    case 4: 
        nsq_cycle_red_ctrls->enabled = 1;
        nsq_cycle_red_ctrls->th = 4;
        break;
    case 5: 
        nsq_cycle_red_ctrls->enabled = 1;
        nsq_cycle_red_ctrls->th = 6;
        break;
    case 6: 
=======
    case 4:
        nsq_cycle_red_ctrls->enabled = 1;
        nsq_cycle_red_ctrls->th = 4;
        break;
    case 5:
        nsq_cycle_red_ctrls->enabled = 1;
        nsq_cycle_red_ctrls->th = 6;
        break;
    case 6:
>>>>>>> e6f336ee
        nsq_cycle_red_ctrls->enabled = 1;
        nsq_cycle_red_ctrls->th = 7;
        break;
    case 7:
        nsq_cycle_red_ctrls->enabled = 1;
        nsq_cycle_red_ctrls->th = 8;
        break;
    case 8:
        nsq_cycle_red_ctrls->enabled = 1;
        nsq_cycle_red_ctrls->th = 9;
        break;
    case 9:
        nsq_cycle_red_ctrls->enabled = 1;
        nsq_cycle_red_ctrls->th = 10;
        break;
    case 10:
        nsq_cycle_red_ctrls->enabled = 1;
        nsq_cycle_red_ctrls->th = 11;
        break;
    case 11:
        nsq_cycle_red_ctrls->enabled = 1;
        nsq_cycle_red_ctrls->th = 12;
        break;
    case 12:
        nsq_cycle_red_ctrls->enabled = 1;
        nsq_cycle_red_ctrls->th = 13;
        break;
    case 13:
        nsq_cycle_red_ctrls->enabled = 1;
        nsq_cycle_red_ctrls->th = 14;
        break;
    case 14:
        nsq_cycle_red_ctrls->enabled = 1;
        nsq_cycle_red_ctrls->th = 15;
        break;
    case 15:
        nsq_cycle_red_ctrls->enabled = 1;
        nsq_cycle_red_ctrls->th = 20;
        break;
    case 16:
        nsq_cycle_red_ctrls->enabled = 1;
        nsq_cycle_red_ctrls->th = 30;
        break;
    default:
        assert(0);
        break;
    }
}
#else
void set_nsq_cycle_redcution_controls(ModeDecisionContext *mdctxt, uint8_t nsq_cycles_red_mode) {

    NsqCycleRControls*nsq_cycle_red_ctrls = &mdctxt->nsq_cycles_red_ctrls;

    switch (nsq_cycles_red_mode)
    {
    case 0: // nsq_cycles_reduction Off
        nsq_cycle_red_ctrls->enabled = 0;
        nsq_cycle_red_ctrls->th = 0;
        break;
    case 1:
        nsq_cycle_red_ctrls->enabled = 1;
        nsq_cycle_red_ctrls->th = 1;
        break;
    case 2:
        nsq_cycle_red_ctrls->enabled = 1;
        nsq_cycle_red_ctrls->th = 3;
        break;
    case 3:
        nsq_cycle_red_ctrls->enabled = 1;
        nsq_cycle_red_ctrls->th = 5;
        break;
    case 4:
        nsq_cycle_red_ctrls->enabled = 1;
        nsq_cycle_red_ctrls->th = 8;
        break;
    case 5:
        nsq_cycle_red_ctrls->enabled = 1;
        nsq_cycle_red_ctrls->th = 10;
        break;
    default:
        assert(0);
        break;
    }
}
#endif
#endif

#if DEPTH_CYCLES_REDUCTION
void set_depth_cycle_redcution_controls(ModeDecisionContext *mdctxt, uint8_t depth_cycles_red_mode) {

    DepthCycleRControls*depth_cycle_red_ctrls = &mdctxt->depth_cycles_red_ctrls;

    switch (depth_cycles_red_mode)
    {
    case 0: // depth_cycles_reduction Off
        depth_cycle_red_ctrls->enabled = 0;
        depth_cycle_red_ctrls->th = 0;
        break;
    case 1:
        depth_cycle_red_ctrls->enabled = 1;
        depth_cycle_red_ctrls->th = 2;
        break;
    case 2:
        depth_cycle_red_ctrls->enabled = 1;
        depth_cycle_red_ctrls->th = 3;
        break;
    case 3:
        depth_cycle_red_ctrls->enabled = 1;
        depth_cycle_red_ctrls->th = 5;
        break;
    case 4:
        depth_cycle_red_ctrls->enabled = 1;
        depth_cycle_red_ctrls->th = 8;
        break;
    case 5:
        depth_cycle_red_ctrls->enabled = 1;
        depth_cycle_red_ctrls->th = 10;
        break;
    default:
        assert(0);
        break;
    }
}
#endif
#if COEFF_BASED_TXT_BYPASS
void set_txt_cycle_reduction_controls(ModeDecisionContext *mdctxt, uint8_t txt_cycles_red_mode) {

    TxtCycleRControls* txt_cycle_red_ctrls = &mdctxt->txt_cycles_red_ctrls;

    switch (txt_cycles_red_mode)
    {
    case 0: // txt_cycles_reduction Off
        txt_cycle_red_ctrls->enabled = 0;
        txt_cycle_red_ctrls->intra_th = 0;
        txt_cycle_red_ctrls->inter_th = 0;
        break;
    case 1:
        txt_cycle_red_ctrls->enabled = 1;
        txt_cycle_red_ctrls->intra_th = 0;
        txt_cycle_red_ctrls->inter_th = 1;
        break;
    case 2:
        txt_cycle_red_ctrls->enabled = 1;
        txt_cycle_red_ctrls->intra_th = 1;
        txt_cycle_red_ctrls->inter_th = 3;
        break;
    case 3:
        txt_cycle_red_ctrls->enabled = 1;
        txt_cycle_red_ctrls->intra_th = 1;
        txt_cycle_red_ctrls->inter_th = 5;
        break;
    case 4:
        txt_cycle_red_ctrls->enabled = 1;
        txt_cycle_red_ctrls->intra_th = 3;
        txt_cycle_red_ctrls->inter_th = 7;
        break;
    case 5:
        txt_cycle_red_ctrls->enabled = 1;
        txt_cycle_red_ctrls->intra_th = 5;
        txt_cycle_red_ctrls->inter_th = 8;
        break;
    default:
        assert(0);
        break;
    }
}
#endif
#if COEFF_BASED_TXS_BYPASS
void set_txs_cycle_reduction_controls(ModeDecisionContext *mdctxt, uint8_t txs_cycles_red_mode) {

    TxsCycleRControls* txs_cycle_red_ctrls = &mdctxt->txs_cycles_red_ctrls;

    switch (txs_cycles_red_mode)
    {
    case 0: // txt_cycles_reduction Off
        txs_cycle_red_ctrls->enabled = 0;
        txs_cycle_red_ctrls->intra_th = 0;
        txs_cycle_red_ctrls->inter_th = 0;
        break;
    case 1:
        txs_cycle_red_ctrls->enabled = 1;
        txs_cycle_red_ctrls->intra_th = 0;
        txs_cycle_red_ctrls->inter_th = 30;
        break;
    case 2:
        txs_cycle_red_ctrls->enabled = 1;
        txs_cycle_red_ctrls->intra_th = 15;
        txs_cycle_red_ctrls->inter_th = 50;
        break;
    case 3:
        txs_cycle_red_ctrls->enabled = 1;
        txs_cycle_red_ctrls->intra_th = 25;
        txs_cycle_red_ctrls->inter_th = 75;
        break;
    default:
        assert(0);
        break;
    }
}
#endif
/******************************************************
* Derive EncDec Settings for OQ
Input   : encoder mode and pd pass
Output  : EncDec Kernel signal(s)
******************************************************/
#if MD_CONFIG_SB
EbErrorType signal_derivation_enc_dec_kernel_oq(
    SequenceControlSet *sequence_control_set_ptr,
    PictureControlSet *pcs_ptr,
    ModeDecisionContext *context_ptr) {
    EbErrorType return_error = EB_ErrorNone;

    uint8_t enc_mode = pcs_ptr->enc_mode;
    uint8_t pd_pass = context_ptr->pd_pass;
#if USE_M8_IN_PD1
    if (pd_pass == PD_PASS_1) {
        enc_mode = ENC_M8;
        pd_pass = PD_PASS_2;
    }
#endif
#if OPT_BLOCK_INDICES_GEN_2
#if SB_CLASSIFIER
    // sb_classifier levels
    // Level                Settings
    // 0                    Off
    // 1                    TH 80%
    // 2                    TH 70%
    // 3                    TH 60%
    // 4                    TH 50%
    // 5                    TH 40%
    if (pd_pass == PD_PASS_0)
        context_ptr->enable_area_based_cycles_allocation = 0;
    else if (pd_pass == PD_PASS_1)
        context_ptr->enable_area_based_cycles_allocation = 0;
    else {
        if (pcs_ptr->slice_type == I_SLICE)
            context_ptr->enable_area_based_cycles_allocation = 0;
#if COEFF_BASED_BYPASS_OFF_480P
        // Do not use cycles reduction algorithms in 480p and below
        else if (pcs_ptr->parent_pcs_ptr->input_resolution <= INPUT_SIZE_480p_RANGE)
            context_ptr->enable_area_based_cycles_allocation = 0;
        else
            context_ptr->enable_area_based_cycles_allocation = 1;
#else
        else
            context_ptr->enable_area_based_cycles_allocation = 1;
#endif
    }
 #if MULTI_BAND_ACTIONS
#if !CLEANUP_CYCLE_ALLOCATION
    context_ptr->coeffcients_area_based_cycles_allocation_level = 1;
#endif
#else
    if (MR_MODE) {
        if (pcs_ptr->parent_pcs_ptr->input_resolution >= INPUT_SIZE_4K_RANGE)
            context_ptr->coeffcients_area_based_cycles_allocation_level = 2;
        else if (pcs_ptr->parent_pcs_ptr->input_resolution >= INPUT_SIZE_1080p_RANGE)
            context_ptr->coeffcients_area_based_cycles_allocation_level = 1;
        else if (pcs_ptr->parent_pcs_ptr->input_resolution >= INPUT_SIZE_720p_RANGE)
            context_ptr->coeffcients_area_based_cycles_allocation_level = 0;
        else
            context_ptr->coeffcients_area_based_cycles_allocation_level = 0;
    }
    else if (enc_mode == ENC_M0) {
        if (pcs_ptr->parent_pcs_ptr->input_resolution >= INPUT_SIZE_4K_RANGE)
            context_ptr->coeffcients_area_based_cycles_allocation_level = 3;
        else if (pcs_ptr->parent_pcs_ptr->input_resolution >= INPUT_SIZE_1080p_RANGE)
#if MAY17_ADOPTIONS
            context_ptr->coeffcients_area_based_cycles_allocation_level =
            pcs_ptr->parent_pcs_ptr->sc_content_detected ? 3 : 2;
#else
            context_ptr->coeffcients_area_based_cycles_allocation_level = 2;
#endif
#if MAY12_ADOPTIONS
        else if (pcs_ptr->parent_pcs_ptr->input_resolution >= INPUT_SIZE_360p_RANGE)
#else
        else if (pcs_ptr->parent_pcs_ptr->input_resolution >= INPUT_SIZE_720p_RANGE)
#endif
            context_ptr->coeffcients_area_based_cycles_allocation_level = 1;
        else
            context_ptr->coeffcients_area_based_cycles_allocation_level = 0;
    }
#if !NEW_M1_CAND
#if !M1_COMBO_2
    else if (enc_mode == ENC_M1) {
        if (pcs_ptr->parent_pcs_ptr->input_resolution >= INPUT_SIZE_4K_RANGE)
            context_ptr->coeffcients_area_based_cycles_allocation_level = 4;
        else if (pcs_ptr->parent_pcs_ptr->input_resolution >= INPUT_SIZE_1080p_RANGE)
            context_ptr->coeffcients_area_based_cycles_allocation_level = 3;
        else if (pcs_ptr->parent_pcs_ptr->input_resolution >= INPUT_SIZE_720p_RANGE)
            context_ptr->coeffcients_area_based_cycles_allocation_level = 2;
        else
            context_ptr->coeffcients_area_based_cycles_allocation_level = 1;
    }
#endif
#endif
#if MAY03_4K_10BIT_ADOPTS
    else if (enc_mode <= ENC_M1) {
        if (pcs_ptr->parent_pcs_ptr->input_resolution >= INPUT_SIZE_4K_RANGE)
            context_ptr->coeffcients_area_based_cycles_allocation_level = 4;
        else if (pcs_ptr->parent_pcs_ptr->input_resolution >= INPUT_SIZE_1080p_RANGE)
            context_ptr->coeffcients_area_based_cycles_allocation_level = 4;
        else if (pcs_ptr->parent_pcs_ptr->input_resolution >= INPUT_SIZE_720p_RANGE)
            context_ptr->coeffcients_area_based_cycles_allocation_level = 3;
#if MAY12_ADOPTIONS
        else if (pcs_ptr->parent_pcs_ptr->input_resolution >= INPUT_SIZE_480p_RANGE)
            context_ptr->coeffcients_area_based_cycles_allocation_level = 2;
        else if (pcs_ptr->parent_pcs_ptr->input_resolution >= INPUT_SIZE_360p_RANGE)
            context_ptr->coeffcients_area_based_cycles_allocation_level = 1;
        else
            context_ptr->coeffcients_area_based_cycles_allocation_level = 0;
#else
        else
            context_ptr->coeffcients_area_based_cycles_allocation_level = 2;
#endif
    }
#endif
#if APR24_ADOPTIONS_M6_M7
    else if (enc_mode <= ENC_M6) {
#else
#if UPGRADE_M8
    else if (enc_mode <= ENC_M7) {
#else
    else {
#endif
#endif
        if (pcs_ptr->parent_pcs_ptr->input_resolution >= INPUT_SIZE_4K_RANGE)
            context_ptr->coeffcients_area_based_cycles_allocation_level = 5;
        else if (pcs_ptr->parent_pcs_ptr->input_resolution >= INPUT_SIZE_1080p_RANGE)
            context_ptr->coeffcients_area_based_cycles_allocation_level = 4;
        else if (pcs_ptr->parent_pcs_ptr->input_resolution >= INPUT_SIZE_720p_RANGE)
            context_ptr->coeffcients_area_based_cycles_allocation_level = 3;
        else
            context_ptr->coeffcients_area_based_cycles_allocation_level = 2;
    }
#if UPGRADE_M8
    else {
        if (pcs_ptr->parent_pcs_ptr->input_resolution >= INPUT_SIZE_4K_RANGE)
            context_ptr->coeffcients_area_based_cycles_allocation_level = 6;
        else if (pcs_ptr->parent_pcs_ptr->input_resolution >= INPUT_SIZE_1080p_RANGE)
            context_ptr->coeffcients_area_based_cycles_allocation_level = 6;
        else if (pcs_ptr->parent_pcs_ptr->input_resolution >= INPUT_SIZE_720p_RANGE)
            context_ptr->coeffcients_area_based_cycles_allocation_level = 5;
        else
            context_ptr->coeffcients_area_based_cycles_allocation_level = 4;
    }
#endif
#endif
#endif
#endif
    // Tx_search Level                                Settings
    // 0                                              OFF
    // 1                                              Tx search at encdec
    // 2                                              Tx search at inter-depth
    // 3                                              Tx search at full loop
    if (pd_pass == PD_PASS_0)
        context_ptr->tx_search_level = TX_SEARCH_OFF;
    else if (pd_pass == PD_PASS_1)
        context_ptr->tx_search_level = TX_SEARCH_FULL_LOOP;
    else if (pcs_ptr->parent_pcs_ptr->sc_content_detected)
#if MAR2_M8_ADOPTIONS
        context_ptr->tx_search_level = TX_SEARCH_FULL_LOOP;
#else
        if (enc_mode <= ENC_M6)
            context_ptr->tx_search_level = TX_SEARCH_FULL_LOOP;
        else if (pcs_ptr->parent_pcs_ptr->is_used_as_reference_flag)
            context_ptr->tx_search_level = TX_SEARCH_FULL_LOOP;
        else
            context_ptr->tx_search_level = TX_SEARCH_ENC_DEC;
#endif
#if MAR25_ADOPTIONS
    else if (enc_mode <= ENC_M8)
#else
#if MAR17_ADOPTIONS
    else if (enc_mode <= ENC_M7)
#else
    else if (enc_mode <= ENC_M4)
#endif
#endif
        context_ptr->tx_search_level = TX_SEARCH_FULL_LOOP;
#if MAR2_M8_ADOPTIONS
    else {
        if (pcs_ptr->temporal_layer_index == 0)
            context_ptr->tx_search_level = TX_SEARCH_FULL_LOOP;
        else
            context_ptr->tx_search_level = TX_SEARCH_ENC_DEC;
    }
#else
    else if (enc_mode <= ENC_M7) {
        if (pcs_ptr->temporal_layer_index == 0)
            context_ptr->tx_search_level = TX_SEARCH_FULL_LOOP;
        else
            context_ptr->tx_search_level = TX_SEARCH_ENC_DEC;
    }
    else
        context_ptr->tx_search_level = TX_SEARCH_ENC_DEC;
#endif

#if TXT_CONTROL
    // Set MD tx_level
    // md_txt_search_level                            Settings
    // 0                                              FULL
    // 1                                              Tx_weight 1
    // 2                                              Tx_weight 2
    // 3                                              Tx_weight 1 + disabling rdoq and sssse
    // 4                                              Tx_weight 1 + disabling rdoq and sssse + reduced set
    if (pd_pass == PD_PASS_0)
        context_ptr->md_txt_search_level = 1;
    else if (pd_pass == PD_PASS_1)
        context_ptr->md_txt_search_level = 1;
#if !MAY19_ADOPTIONS
    else if (MR_MODE)
        context_ptr->md_txt_search_level = 0;
#endif
    else {
#if APR23_ADOPTIONS_2
        // New adoption levels after UPDATE_TXT_LEVEL
        if (enc_mode <= ENC_M0)
#if MR_I_TXT
            context_ptr->md_txt_search_level = (enc_mode == ENC_M0 && pcs_ptr->slice_type == I_SLICE) ? 0 : 1;
#else
#if MAY17_ADOPTIONS
            context_ptr->md_txt_search_level = pcs_ptr->parent_pcs_ptr->sc_content_detected ? 2 : 1;
#else
            context_ptr->md_txt_search_level = 1;
#endif
#endif
#if PRESET_SHIFITNG
        else if (enc_mode <= ENC_M5)
#else
        else if (enc_mode <= ENC_M7)
#endif
            context_ptr->md_txt_search_level = 2;
        else if (enc_mode <= ENC_M8)
            context_ptr->md_txt_search_level = 3;
#else
#if NEW_M1_CAND
        if(pcs_ptr->parent_pcs_ptr->sc_content_detected)
            if (enc_mode <= ENC_M0)
                context_ptr->md_txt_search_level = 1;
            else
                context_ptr->md_txt_search_level = 2;
#if APR23_ADOPTIONS_2
        else if (enc_mode <= ENC_M2)
#else
        else if (enc_mode <= ENC_M3)
#endif
            context_ptr->md_txt_search_level = 1;
        else
            context_ptr->md_txt_search_level = 2;
#else
#if APR23_ADOPTIONS
#if M2_COMBO_3
        if (enc_mode <= ENC_M1)
#else
        if (enc_mode <= ENC_M3)
#endif
#else
        if (enc_mode <= ENC_M0)
#endif
#if MR_I_TXT
            context_ptr->md_txt_search_level = (enc_mode == ENC_M0 && pcs_ptr->slice_type==I_SLICE) ? 0 : 1;
#else
            context_ptr->md_txt_search_level = 1;
#endif
#if APR23_ADOPTIONS
        else
            context_ptr->md_txt_search_level = 2;
#else
        else if (enc_mode <= ENC_M2)
            context_ptr->md_txt_search_level = 2;
        else if (enc_mode <= ENC_M8)
            context_ptr->md_txt_search_level = 3;
        else
            context_ptr->md_txt_search_level = 4;
#endif
#endif
#endif
    }
#else
    // Set tx search skip weights (MAX_MODE_COST: no skipping; 0: always skipping)
    if (pd_pass == PD_PASS_0)
        context_ptr->tx_weight = MAX_MODE_COST;
    else if (pd_pass == PD_PASS_1)
        context_ptr->tx_weight = FC_SKIP_TX_SR_TH025;
    else if (MR_MODE) // tx weight
        context_ptr->tx_weight = MAX_MODE_COST;
    else {
        if (context_ptr->tx_search_level == TX_SEARCH_ENC_DEC)
            context_ptr->tx_weight = MAX_MODE_COST;
#if MAR12_ADOPTIONS
        else if (pcs_ptr->parent_pcs_ptr->sc_content_detected)
#if MAR18_ADOPTIONS
            context_ptr->tx_weight = MAX_MODE_COST;
#else
            if (enc_mode <= ENC_M3)
                context_ptr->tx_weight = MAX_MODE_COST;
            else
                context_ptr->tx_weight = FC_SKIP_TX_SR_TH010;
#endif
#endif
#if APR02_ADOPTIONS
        else if (enc_mode <= ENC_M4)
#else
#if MAR10_ADOPTIONS
        else if (enc_mode <= ENC_M1)
#else
        else if (pcs_ptr->parent_pcs_ptr->sc_content_detected && enc_mode <= ENC_M0)
            context_ptr->tx_weight = FC_SKIP_TX_SR_TH025;
        else if (enc_mode <= ENC_M0)
#endif
#endif
            context_ptr->tx_weight = MAX_MODE_COST;
#if MAR30_ADOPTIONS
#if !APR02_ADOPTIONS
        else if (enc_mode <= ENC_M4)
            context_ptr->tx_weight = pcs_ptr->parent_pcs_ptr->input_resolution <= INPUT_SIZE_720p_RANGE ? MAX_MODE_COST : FC_SKIP_TX_SR_TH025;
#endif
        else
            context_ptr->tx_weight = FC_SKIP_TX_SR_TH025;
#else
#if MAR3_M2_ADOPTIONS
#if MAR4_M3_ADOPTIONS
#if MAR10_ADOPTIONS
        else if (enc_mode <= ENC_M8 && !(pcs_ptr->parent_pcs_ptr->sc_content_detected))
#else
        else if (enc_mode <= ENC_M3 && !(pcs_ptr->parent_pcs_ptr->sc_content_detected))
#endif
#else
        else if (enc_mode <= ENC_M2 && !(pcs_ptr->parent_pcs_ptr->sc_content_detected))
#endif
#else
        else if (enc_mode <= ENC_M1 && !(pcs_ptr->parent_pcs_ptr->sc_content_detected))
#endif
            context_ptr->tx_weight = FC_SKIP_TX_SR_TH025;
        else
            context_ptr->tx_weight = FC_SKIP_TX_SR_TH010;
#endif
    }

    // Set tx search reduced set falg (0: full tx set; 1: reduced tx set; 1: two
    // tx))
    if (pd_pass == PD_PASS_0)
        context_ptr->tx_search_reduced_set = 0;
    else if (pd_pass == PD_PASS_1)
        context_ptr->tx_search_reduced_set = 0;
    else if (pcs_ptr->parent_pcs_ptr->sc_content_detected)
#if MAR17_ADOPTIONS
        if (enc_mode <= ENC_M8)
            context_ptr->tx_search_reduced_set = 0;
#else
        if (enc_mode <= ENC_M5)
            context_ptr->tx_search_reduced_set = 0;
        else if (enc_mode <= ENC_M6)
            if (context_ptr->tx_search_level == TX_SEARCH_ENC_DEC)
                context_ptr->tx_search_reduced_set = 0;
            else
                context_ptr->tx_search_reduced_set = 1;
#endif
#if MAR2_M8_ADOPTIONS
        else
            context_ptr->tx_search_reduced_set = 1;
#else
        else if (enc_mode <= ENC_M7)
            context_ptr->tx_search_reduced_set = 1;
        else
            context_ptr->tx_search_reduced_set = 2;
#endif
    else if (context_ptr->tx_search_level == TX_SEARCH_ENC_DEC)
        context_ptr->tx_search_reduced_set = 0;
#if MAR4_M6_ADOPTIONS
#if MAR10_ADOPTIONS
    else if (enc_mode <= ENC_M8)
#else
    else if (enc_mode <= ENC_M5)
#endif
#else
    else if (enc_mode <= ENC_M3)
#endif
        context_ptr->tx_search_reduced_set = 0;
    else
        context_ptr->tx_search_reduced_set = 1;
#endif
#if COEFF_BASED_TXT_BYPASS
    uint8_t txt_cycles_reduction_level = 0;
    set_txt_cycle_reduction_controls(context_ptr, txt_cycles_reduction_level);
#endif
    // Interpolation search Level                     Settings
    // 0                                              OFF
    // 1                                              Interpolation search at
    // inter-depth 2                                              Interpolation
    // search at full loop 3                                              Chroma
    // blind interpolation search at fast loop 4 Interpolation search at fast loop
    if (pd_pass == PD_PASS_0)
        context_ptr->interpolation_search_level = IT_SEARCH_OFF;
    else if (pd_pass == PD_PASS_1) {
        context_ptr->interpolation_search_level = IT_SEARCH_OFF;
    }
    else if (pcs_ptr->parent_pcs_ptr->sc_content_detected)
        context_ptr->interpolation_search_level = IT_SEARCH_OFF;
#if MAR4_M6_ADOPTIONS
#if MAR10_ADOPTIONS
    else if (enc_mode <= ENC_M8)
#else
    else if (enc_mode <= ENC_M5)
#endif
#else
    else if (enc_mode <= ENC_M3)
#endif
        context_ptr->interpolation_search_level = IT_SEARCH_FAST_LOOP_UV_BLIND;
#if !MAR10_ADOPTIONS
    else if (enc_mode <= ENC_M7)
        if (pcs_ptr->temporal_layer_index == 0)
            context_ptr->interpolation_search_level = IT_SEARCH_FAST_LOOP_UV_BLIND;
        else
            context_ptr->interpolation_search_level = IT_SEARCH_OFF;
#endif
    else
        context_ptr->interpolation_search_level = IT_SEARCH_OFF;

    // Set Chroma Mode
    // Level                Settings
    // CHROMA_MODE_0  0     Full chroma search @ MD
    // CHROMA_MODE_1  1     Fast chroma search @ MD
    // CHROMA_MODE_2  2     Chroma blind @ MD + CFL @ EP
    // CHROMA_MODE_3  3     Chroma blind @ MD + no CFL @ EP
    if (pd_pass == PD_PASS_0)
        context_ptr->chroma_level = CHROMA_MODE_2; // or CHROMA_MODE_3
    else if (pd_pass == PD_PASS_1) {
        context_ptr->chroma_level = CHROMA_MODE_1;
    }
    else if (sequence_control_set_ptr->static_config.set_chroma_mode ==
        DEFAULT) {
        if (pcs_ptr->parent_pcs_ptr->sc_content_detected)
#if MAR2_M7_ADOPTIONS
#if MAR10_ADOPTIONS
#if FIX_CHROMA_PALETTE_INTERACTION
#if MAY12_ADOPTIONS
#if PRESET_SHIFITNG
            if (enc_mode <= ENC_M2)
#else
            if (enc_mode <= ENC_M4)
#endif
#else
            if (enc_mode <= ENC_M0)
#endif
                context_ptr->chroma_level = CHROMA_MODE_0;
            else if (enc_mode <= ENC_M8)
#else
            if (enc_mode <= ENC_M8)
#endif
#else
            if (enc_mode <= ENC_M7)
#endif
#else
            if (enc_mode <= ENC_M6)
#endif
                context_ptr->chroma_level = CHROMA_MODE_1;
            else if (pcs_ptr->parent_pcs_ptr->temporal_layer_index == 0)
                context_ptr->chroma_level = CHROMA_MODE_1;
            else
                context_ptr->chroma_level =
                (sequence_control_set_ptr->encoder_bit_depth == EB_8BIT)
                ? CHROMA_MODE_2
                : CHROMA_MODE_3;
#if PRESETS_SHIFT
#if PRESET_SHIFITNG
        else if (enc_mode <= ENC_M2)
#else
        else if (enc_mode <= ENC_M4)
#endif
            context_ptr->chroma_level = CHROMA_MODE_0;
#else
#if MAR17_ADOPTIONS
        else if (enc_mode <= ENC_M7)
            context_ptr->chroma_level = CHROMA_MODE_0;
#else
#if MAR10_ADOPTIONS
        else if (enc_mode <= ENC_M4)
#else
        else if (enc_mode <= ENC_M3)
#endif
            context_ptr->chroma_level = CHROMA_MODE_0;
        else if (enc_mode <= ENC_M5 &&
            pcs_ptr->temporal_layer_index == 0)
            context_ptr->chroma_level = CHROMA_MODE_0;
        else if (enc_mode <= ENC_M5)
            context_ptr->chroma_level = CHROMA_MODE_1;
#endif
#endif
        else
#if MAY03_4K_10BIT_ADOPTS
            context_ptr->chroma_level = CHROMA_MODE_1;
#else
            context_ptr->chroma_level =
            (sequence_control_set_ptr->encoder_bit_depth == EB_8BIT)
#if ADOPT_CHROMA_MODE1_CFL_OFF
            ? CHROMA_MODE_1
#else
            ? CHROMA_MODE_2
#endif
            : CHROMA_MODE_3;
#endif

    }
    else // use specified level
        context_ptr->chroma_level =
        sequence_control_set_ptr->static_config.set_chroma_mode;

    // Chroma independent modes search
    // Level                Settings
    // 0                    post first md_stage
    // 1                    post last md_stage
#if APR22_ADOPTIONS
#if MR_I_UV_LAST
    if (MR_MODE || pcs_ptr->parent_pcs_ptr->sc_content_detected || (pcs_ptr->enc_mode <= ENC_M0 && pcs_ptr->slice_type == I_SLICE))
        context_ptr->chroma_at_last_md_stage = 0;
    else
        context_ptr->chroma_at_last_md_stage =
         context_ptr->chroma_level == CHROMA_MODE_0  ? 1 : 0;
#else
#if FIXED_LAST_STAGE_SC
#if MAY19_ADOPTIONS
    if (pcs_ptr->parent_pcs_ptr->sc_content_detected) {
#else
    if (MR_MODE) {
        context_ptr->chroma_at_last_md_stage = 0;
    }
    else if (pcs_ptr->parent_pcs_ptr->sc_content_detected) {
#endif
        if (enc_mode <= ENC_M0) {
            context_ptr->chroma_at_last_md_stage = 0;
            context_ptr->chroma_at_last_md_stage_intra_th = (uint64_t) ~0;
            context_ptr->chroma_at_last_md_stage_cfl_th = (uint64_t)~0;
        }
#if MAY12_ADOPTIONS
#if PRESET_SHIFITNG
        else if(enc_mode <= ENC_M1) {
#else
        else if(enc_mode <= ENC_M2) {
#endif
            context_ptr->chroma_at_last_md_stage = (context_ptr->chroma_level == CHROMA_MODE_0) ? 1 : 0;
            context_ptr->chroma_at_last_md_stage_intra_th = 150;
            context_ptr->chroma_at_last_md_stage_cfl_th = 150;
        }
        else {
            context_ptr->chroma_at_last_md_stage = (context_ptr->chroma_level == CHROMA_MODE_0) ? 1 : 0;
            context_ptr->chroma_at_last_md_stage_intra_th = 130;
            context_ptr->chroma_at_last_md_stage_cfl_th = 130;
    }
#else
        else {
            context_ptr->chroma_at_last_md_stage = (context_ptr->chroma_level == CHROMA_MODE_0) ? 1 : 0;
            context_ptr->chroma_at_last_md_stage_intra_th = (uint64_t)~0;
            context_ptr->chroma_at_last_md_stage_cfl_th = (uint64_t)~0;
        }
#endif
    }
#if MAY12_ADOPTIONS
#if PRESET_SHIFITNG
    else if (enc_mode <= ENC_M1) {
#else
    else if (enc_mode <= ENC_M2) {
#endif
        context_ptr->chroma_at_last_md_stage = (context_ptr->chroma_level == CHROMA_MODE_0) ? 1 : 0;
        context_ptr->chroma_at_last_md_stage_intra_th = 130;
        context_ptr->chroma_at_last_md_stage_cfl_th = 130;
    }
    else {
        context_ptr->chroma_at_last_md_stage = (context_ptr->chroma_level == CHROMA_MODE_0) ? 1 : 0;
        context_ptr->chroma_at_last_md_stage_intra_th = 100;
        context_ptr->chroma_at_last_md_stage_cfl_th = 100;
    }
#else
    else {
        context_ptr->chroma_at_last_md_stage = (context_ptr->chroma_level == CHROMA_MODE_0) ? 1 : 0;
        context_ptr->chroma_at_last_md_stage_intra_th = 130;
        context_ptr->chroma_at_last_md_stage_cfl_th = 130;
    }
#endif
#else
    context_ptr->chroma_at_last_md_stage =
        MR_MODE ? 0 : (context_ptr->chroma_level == CHROMA_MODE_0 && !pcs_ptr->parent_pcs_ptr->sc_content_detected) ? 1 : 0;
#endif
#endif
#else
#if MAR30_ADOPTIONS
    context_ptr->chroma_at_last_md_stage =
        MR_MODE ? 0 : (context_ptr->chroma_level == CHROMA_MODE_0 && !pcs_ptr->parent_pcs_ptr->sc_content_detected && pcs_ptr->parent_pcs_ptr->input_resolution <= INPUT_SIZE_720p_RANGE) ? 1 : 0;
#else
    context_ptr->chroma_at_last_md_stage =
        MR_MODE ? 0 : (context_ptr->chroma_level == CHROMA_MODE_0 && !pcs_ptr->parent_pcs_ptr->sc_content_detected) ? 1 : 0;
#endif
#endif
#if M5_CHROMA_NICS
    // Chroma independent modes nics
    // Level                Settings
    // 0                    All supported modes.
    // 1                    All supported modes in  Intra picture and 4 in inter picture
#if MAY12_ADOPTIONS
    context_ptr->independent_chroma_nics = 0;
#else
#if SHIFT_M5_SC_TO_M3
    if (pcs_ptr->parent_pcs_ptr->sc_content_detected)
        if (enc_mode <= ENC_M2)
            context_ptr->independent_chroma_nics = 0;
        else
            context_ptr->independent_chroma_nics = 1;
    else if (enc_mode <= ENC_M3)
        context_ptr->independent_chroma_nics = 0;
    else
        context_ptr->independent_chroma_nics = 1;
#else
#if PRESETS_SHIFT
    context_ptr->independent_chroma_nics = enc_mode <= ENC_M3 ? 0 : 1;
#else
#if MAR23_ADOPTIONS
    context_ptr->independent_chroma_nics = enc_mode <= ENC_M4 ? 0 : 1;
#else
    context_ptr->independent_chroma_nics = enc_mode == ENC_M5 ? 1 : 0;
#endif
#endif
#endif
#endif
#endif
#if ADDED_CFL_OFF
    // Cfl level
    // Level                Settings
    // 0                    Allow cfl
    // 1                    Disable cfl
#if PRESETS_SHIFT
#if ALLOW_CFL_M8
    context_ptr->md_disable_cfl = EB_FALSE;
#else
    if (pcs_ptr->parent_pcs_ptr->sc_content_detected)
        context_ptr->md_disable_cfl = EB_FALSE;
#if APR23_ADOPTIONS_2
    else if (enc_mode <= ENC_M5)
#else
    else if (enc_mode <= ENC_M4)
#endif
        context_ptr->md_disable_cfl = EB_FALSE;
    else
        context_ptr->md_disable_cfl = EB_TRUE;
#endif
#else
#if ADOPT_CHROMA_MODE1_CFL_OFF
#if MAR17_ADOPTIONS
    if (enc_mode <= ENC_M7)
#else
    if(enc_mode <= ENC_M5)
#endif
        context_ptr->md_disable_cfl = EB_FALSE;
    else if(!pcs_ptr->parent_pcs_ptr->sc_content_detected)
#endif
        context_ptr->md_disable_cfl = EB_TRUE;
#endif
#if !REFACTOR_SIGNALS
    if (sequence_control_set_ptr->static_config.disable_cfl_flag == 1 && context_ptr->md_disable_cfl == EB_TRUE)
        context_ptr->chroma_at_last_md_stage = 0; // Indeprndent chroma search at last MD stage is not supported when CFL is off
#endif
#endif
#if CFL_REDUCED_ALPHA
    // libaom_short_cuts_ths
    // 1                    faster than libaom
    // 2                    libaom - default
#if MAY12_ADOPTIONS
    context_ptr->libaom_short_cuts_ths = 2;
#else
#if SHIFT_M5_SC_TO_M3
    if (pcs_ptr->parent_pcs_ptr->sc_content_detected)
        if (enc_mode <= ENC_M2)
            context_ptr->libaom_short_cuts_ths = 2;
        else
            context_ptr->libaom_short_cuts_ths = 1;
    else if (enc_mode <= ENC_M3)
        context_ptr->libaom_short_cuts_ths = 2;
    else
        context_ptr->libaom_short_cuts_ths = 1;
#else
#if PRESETS_SHIFT
    if (enc_mode <= ENC_M3)
        context_ptr->libaom_short_cuts_ths = 2;
    else
        context_ptr->libaom_short_cuts_ths = 1;
#else
#if MAR23_ADOPTIONS
    if (enc_mode <= ENC_M4)
        context_ptr->libaom_short_cuts_ths = 2;
    else
        context_ptr->libaom_short_cuts_ths = 1;
#else
    if (enc_mode == ENC_M5)
        context_ptr->libaom_short_cuts_ths = 1;
    else
        context_ptr->libaom_short_cuts_ths = 2;
#endif
#endif
#endif
#endif
#endif
#if UV_SEARCH_MODE_INJCECTION
    // 0                    inject all supprted chroma mode
    // 1                    follow the luma injection
#if MAY12_ADOPTIONS
    context_ptr->intra_chroma_search_follows_intra_luma_injection = 0;
#else
#if SHIFT_M5_SC_TO_M3
    if (pcs_ptr->parent_pcs_ptr->sc_content_detected)
        if (enc_mode <= ENC_M2)
            context_ptr->intra_chroma_search_follows_intra_luma_injection = 0;
        else
            context_ptr->intra_chroma_search_follows_intra_luma_injection = 1;
    else if (enc_mode <= ENC_M3)
        context_ptr->intra_chroma_search_follows_intra_luma_injection = 0;
    else
        context_ptr->intra_chroma_search_follows_intra_luma_injection = 1;
#else
#if PRESETS_SHIFT
    if (enc_mode <= ENC_M3)
        context_ptr->intra_chroma_search_follows_intra_luma_injection = 0;
    else
        context_ptr->intra_chroma_search_follows_intra_luma_injection = 1;
#else
#if MAR23_ADOPTIONS
    if (enc_mode <= ENC_M4)
        context_ptr->intra_chroma_search_follows_intra_luma_injection = 0;
    else
        context_ptr->intra_chroma_search_follows_intra_luma_injection = 1;
#else
    context_ptr->intra_chroma_search_follows_intra_luma_injection = 1;
     if (enc_mode == ENC_M5)
        context_ptr->intra_chroma_search_follows_intra_luma_injection = 1;
    else
        context_ptr->intra_chroma_search_follows_intra_luma_injection = 0;
#endif
#endif
#endif
#endif
#endif
#if M8_4x4
#if APR24_M3_ADOPTIONS
     // Set disallow_4x4
     if (pcs_ptr->parent_pcs_ptr->sc_content_detected)
#if APR25_12AM_ADOPTIONS
#if PRESET_SHIFITNG
         if (enc_mode <= ENC_M5)
#else
         if (enc_mode <= ENC_M7)
#endif
#else
#if APR24_ADOPTIONS_M6_M7
         if (enc_mode <= ENC_M6)
#else
         if (enc_mode <= ENC_M5)
#endif
#endif
             context_ptr->disallow_4x4 = EB_FALSE;
#if REVERT_WHITE // disallow_4x4
#if PRESET_SHIFITNG
         else if (enc_mode <= ENC_M5)
#else
         else if (enc_mode <= ENC_M7)
#endif
#else
         else if (enc_mode <= ENC_M8)
#endif
            context_ptr->disallow_4x4 = (pcs_ptr->slice_type == I_SLICE) ? EB_FALSE : EB_TRUE;
        else
            context_ptr->disallow_4x4 = EB_TRUE;
#if M1_C2_ADOPTIONS
     else if (enc_mode <= ENC_M0)
#else
     else if (enc_mode <= ENC_M2)
#endif
         context_ptr->disallow_4x4 = EB_FALSE;
#if REVERT_WHITE // disallow_4x4
#if PRESET_SHIFITNG
     else if (enc_mode <= ENC_M5)
#else
     else if (enc_mode <= ENC_M7)
#endif
#else
     else if (enc_mode <= ENC_M8)
#endif
         context_ptr->disallow_4x4 = (pcs_ptr->slice_type == I_SLICE) ? EB_FALSE : EB_TRUE;
     else
         context_ptr->disallow_4x4 = EB_TRUE;
#else
#if UPGRADE_M6_M7_M8
     if (enc_mode <= ENC_M5)
         context_ptr->disallow_4x4 = EB_FALSE;
#if M5_I_4x4
     else if (enc_mode <= ENC_M8)
#else
     else if (enc_mode <= ENC_M7)
#endif
         context_ptr->disallow_4x4 = (pcs_ptr->slice_type == I_SLICE) ? EB_FALSE : EB_TRUE;
     else
         context_ptr->disallow_4x4 = EB_TRUE;
#else
     context_ptr->disallow_4x4 = pcs_ptr->enc_mode <= ENC_M5 ? EB_FALSE : EB_TRUE;
#endif
#endif
     // If SB non-multiple of 4, then disallow_4x4 could not be used
     // SB Stats
     uint32_t sb_width =
         MIN(sequence_control_set_ptr->sb_size_pix, pcs_ptr->parent_pcs_ptr->aligned_width - context_ptr->sb_ptr->origin_x);
     uint32_t sb_height =
         MIN(sequence_control_set_ptr->sb_size_pix, pcs_ptr->parent_pcs_ptr->aligned_height - context_ptr->sb_ptr->origin_y);
     if (sb_width % 8 != 0 || sb_height % 8 != 0) {
         context_ptr->disallow_4x4 = EB_FALSE;
     }
#endif
#if SB_CLASSIFIER
#if OPT_BLOCK_INDICES_GEN_2

#if PD0_PD1_NSQ_BLIND
#if MAY21_NSQ_OFF_FIX
     if (pd_pass == PD_PASS_0)
         context_ptr->md_disallow_nsq = (enc_mode <= ENC_M0) ? pcs_ptr->parent_pcs_ptr->disallow_nsq : 1;
     else if (pd_pass == PD_PASS_1)
         context_ptr->md_disallow_nsq = (enc_mode <= ENC_M0) ? pcs_ptr->parent_pcs_ptr->disallow_nsq : 1;
#else
     if (pd_pass == PD_PASS_0)
         context_ptr->md_disallow_nsq = (enc_mode <= ENC_M0) ? 0 : 1;
     else if (pd_pass == PD_PASS_1)
         context_ptr->md_disallow_nsq = (enc_mode <= ENC_M0) ? 0 : 1;
#endif
     else
         // Update nsq settings based on the sb_class
#if NEW_CYCLE_ALLOCATION
#if DISALLOW_ALL_ACTIONS
         context_ptr->md_disallow_nsq = pcs_ptr->parent_pcs_ptr->disallow_nsq;
#else
        if (pcs_ptr->parent_pcs_ptr->sc_content_detected)
            context_ptr->md_disallow_nsq = (context_ptr->enable_area_based_cycles_allocation &&  ((context_ptr->sb_class == HIGH_COMPLEX_CLASS) || (context_ptr->sb_class == MEDIUM_COMPLEX_CLASS))) ? 1 : pcs_ptr->parent_pcs_ptr->disallow_nsq;
        else
            context_ptr->md_disallow_nsq = (context_ptr->enable_area_based_cycles_allocation &&  context_ptr->sb_class == HIGH_COMPLEX_CLASS) ? 1 : pcs_ptr->parent_pcs_ptr->disallow_nsq;
#endif
#else
         context_ptr->md_disallow_nsq = (context_ptr->enable_area_based_cycles_allocation &&  context_ptr->sb_class == HIGH_COMPLEX_CLASS) ? 1 : pcs_ptr->parent_pcs_ptr->disallow_nsq;
#endif
#else
     // Update nsq settings based on the sb_class
     context_ptr->md_disallow_nsq = (context_ptr->enable_area_based_cycles_allocation &&  context_ptr->sb_class == HIGH_COMPLEX_CLASS ) ? 1 : pcs_ptr->parent_pcs_ptr->disallow_nsq;
#endif
#else
     context_ptr->md_disallow_nsq = pcs_ptr->parent_pcs_ptr->disallow_nsq;
#endif
#elif REDUCE_COMPLEX_CLIP_CYCLES
     context_ptr->md_disallow_nsq = context_ptr->pic_class == 2 ? 1 : pcs_ptr->parent_pcs_ptr->disallow_nsq;
#endif
#if !OPT_BLOCK_INDICES_GEN_2
#if SB_CLASSIFIER
    // sb_classifier levels
    // Level                Settings
    // 0                    Off
    // 1                    TH 80%
    // 2                    TH 70%
    // 3                    TH 60%
    // 4                    TH 50%
    // 5                    TH 40%
    if (pd_pass == PD_PASS_0)
        context_ptr->enable_area_based_cycles_allocation = 0;
    else if (pd_pass == PD_PASS_1)
        context_ptr->enable_area_based_cycles_allocation = 0;
    else {
        if (pcs_ptr->slice_type == I_SLICE)
            context_ptr->enable_area_based_cycles_allocation = 0;
        else
            context_ptr->enable_area_based_cycles_allocation = 1;
    }

    if (MR_MODE) {
        if (pcs_ptr->parent_pcs_ptr->input_resolution >= INPUT_SIZE_4K_RANGE)
            context_ptr->coeffcients_area_based_cycles_allocation_level = 2;
        else if (pcs_ptr->parent_pcs_ptr->input_resolution >= INPUT_SIZE_1080p_RANGE)
            context_ptr->coeffcients_area_based_cycles_allocation_level = 1;
        else if (pcs_ptr->parent_pcs_ptr->input_resolution >= INPUT_SIZE_720p_RANGE)
            context_ptr->coeffcients_area_based_cycles_allocation_level = 0;
        else
            context_ptr->coeffcients_area_based_cycles_allocation_level = 0;
    }
    else if (enc_mode == ENC_M0) {
        if (pcs_ptr->parent_pcs_ptr->input_resolution >= INPUT_SIZE_4K_RANGE)
            context_ptr->coeffcients_area_based_cycles_allocation_level = 3;
        else if (pcs_ptr->parent_pcs_ptr->input_resolution >= INPUT_SIZE_1080p_RANGE)
            context_ptr->coeffcients_area_based_cycles_allocation_level = 2;
        else if (pcs_ptr->parent_pcs_ptr->input_resolution >= INPUT_SIZE_720p_RANGE)
            context_ptr->coeffcients_area_based_cycles_allocation_level = 1;
        else
            context_ptr->coeffcients_area_based_cycles_allocation_level = 0;
    }
    else if (enc_mode == ENC_M1) {
        if (pcs_ptr->parent_pcs_ptr->input_resolution >= INPUT_SIZE_4K_RANGE)
            context_ptr->coeffcients_area_based_cycles_allocation_level = 4;
        else if (pcs_ptr->parent_pcs_ptr->input_resolution >= INPUT_SIZE_1080p_RANGE)
            context_ptr->coeffcients_area_based_cycles_allocation_level = 3;
        else if (pcs_ptr->parent_pcs_ptr->input_resolution >= INPUT_SIZE_720p_RANGE)
            context_ptr->coeffcients_area_based_cycles_allocation_level = 2;
        else
            context_ptr->coeffcients_area_based_cycles_allocation_level = 1;
    }
    else {
        if (pcs_ptr->parent_pcs_ptr->input_resolution >= INPUT_SIZE_4K_RANGE)
            context_ptr->coeffcients_area_based_cycles_allocation_level = 5;
        else if (pcs_ptr->parent_pcs_ptr->input_resolution >= INPUT_SIZE_1080p_RANGE)
            context_ptr->coeffcients_area_based_cycles_allocation_level = 4;
        else if (pcs_ptr->parent_pcs_ptr->input_resolution >= INPUT_SIZE_720p_RANGE)
            context_ptr->coeffcients_area_based_cycles_allocation_level = 3;
        else
            context_ptr->coeffcients_area_based_cycles_allocation_level = 2;
    }
#endif
#endif
#if !M8_CLEAN_UP
    // Set the full loop escape level
    // Level                Settings
    // 0                    Off
    // 1                    On but only INTRA
    // 2                    On both INTRA and INTER

    if (pd_pass == PD_PASS_0)
        context_ptr->full_loop_escape = 0;
    else if (pd_pass == PD_PASS_1)
        context_ptr->full_loop_escape = 0;
    else

        if (pcs_ptr->parent_pcs_ptr->sc_content_detected)
#if MAR17_ADOPTIONS
            context_ptr->full_loop_escape = 0;
#else
            if (enc_mode <= ENC_M5)
                context_ptr->full_loop_escape = 0;
            else
                context_ptr->full_loop_escape = 2;
#endif
#if MAR2_M7_ADOPTIONS
#if MAR10_ADOPTIONS
        else if (enc_mode <= ENC_M8)
#else
        else if (enc_mode <= ENC_M7)
#endif
#else
        else if (enc_mode <= ENC_M5)
#endif
            context_ptr->full_loop_escape = 0;
        else
            context_ptr->full_loop_escape = 2;
#endif


    // Set global MV injection
    // Level                Settings
    // 0                    Injection off
    // 1                    On
    if (sequence_control_set_ptr->static_config.enable_global_motion == EB_TRUE) {
        if (pd_pass == PD_PASS_0)
            context_ptr->global_mv_injection = 0;
        else if (pd_pass == PD_PASS_1)
            context_ptr->global_mv_injection = 0;
        else
#if MAR4_M6_ADOPTIONS
            if (pcs_ptr->parent_pcs_ptr->sc_content_detected)
#if MAY19_ADOPTIONS
#if PRESET_SHIFITNG
                if (enc_mode <= ENC_M4)
#else
                if (enc_mode <= ENC_M6)
#endif
#else
#if MAY12_ADOPTIONS
                if (enc_mode <= ENC_M4)
#else
#if SHIFT_M5_SC_TO_M3
                if (enc_mode <= ENC_M2)
#else
#if PRESETS_SHIFT
                if (enc_mode <= ENC_M4)
#else
#if MAR12_ADOPTIONS
#if MAR17_ADOPTIONS
                if (enc_mode <= ENC_M7)
#else
                if (enc_mode <= ENC_M3)
#endif
#else
#if MAR10_ADOPTIONS
#if MAR11_ADOPTIONS
                if (enc_mode <= ENC_M1)
#else
                if (enc_mode <= ENC_M2)
#endif
#else
                if (enc_mode <= ENC_M3)
#endif
#endif
#endif
#endif
#endif
#endif
                    context_ptr->global_mv_injection = 1;
                else
                    context_ptr->global_mv_injection = 0;
#if MAY19_ADOPTIONS
#if PRESET_SHIFITNG
        else if (enc_mode <= ENC_M4)
#else
        else if (enc_mode <= ENC_M6)
#endif
#else
#if PRESETS_SHIFT
            else if (enc_mode <= ENC_M4)
#else
#if MAR17_ADOPTIONS
            else if (enc_mode <= ENC_M7)
#else
            else if (enc_mode <= ENC_M5)
#endif
#endif
#endif
#else
            if (enc_mode <= ENC_M3)
#endif
                context_ptr->global_mv_injection = 1;
            else
                context_ptr->global_mv_injection = 0;
    }
    else
        context_ptr->global_mv_injection = 0;

    if (pd_pass == PD_PASS_0)
        context_ptr->new_nearest_injection = 0;
    else if (pd_pass == PD_PASS_1)
        context_ptr->new_nearest_injection = 0;
    else
        context_ptr->new_nearest_injection = 1;

    if (pd_pass == PD_PASS_0)
        context_ptr->new_nearest_near_comb_injection = 0;
    else if (pd_pass == PD_PASS_1)
        context_ptr->new_nearest_near_comb_injection = 0;
    else

        if (sequence_control_set_ptr->static_config.new_nearest_comb_inject ==
            DEFAULT)

            if (pcs_ptr->parent_pcs_ptr->sc_content_detected)
#if MAR30_ADOPTIONS
#if MAY19_ADOPTIONS
#if PRESET_SHIFITNG
                if (enc_mode <= ENC_M4)
#else
                if (enc_mode <= ENC_M6)
#endif
#else
#if MAY12_ADOPTIONS
                if (enc_mode <= ENC_M4)
#else
#if SHIFT_M5_SC_TO_M3
                if (enc_mode <= ENC_M2)
#else
#if APR23_ADOPTIONS_2
                if (enc_mode <= ENC_M4)
#else
#if APR22_ADOPTIONS
                if (enc_mode <= ENC_M2)
#else
                if (enc_mode <= ENC_M0)
#endif
#endif
#endif
#endif
#endif
                    context_ptr->new_nearest_near_comb_injection = 1;
                else
                    context_ptr->new_nearest_near_comb_injection = 0;
#else
                context_ptr->new_nearest_near_comb_injection = 0;
#if MAR10_ADOPTIONS
            else if (enc_mode <= ENC_M1)
#else
            else if (enc_mode <= ENC_M0)
#endif
                context_ptr->new_nearest_near_comb_injection = 1;
#endif
#if APR22_ADOPTIONS
            else if(MR_MODE)
                context_ptr->new_nearest_near_comb_injection = 1;
#endif
            else
                context_ptr->new_nearest_near_comb_injection = 0;

        else
            context_ptr->new_nearest_near_comb_injection =
            sequence_control_set_ptr->static_config.new_nearest_comb_inject;

    // Set warped motion injection
    // Level                Settings
    // 0                    OFF
    // 1                    On

    if (pd_pass == PD_PASS_0) {
        context_ptr->warped_motion_injection = 0;
    }
    else if (pd_pass == PD_PASS_1) {
        context_ptr->warped_motion_injection = 1;
    }
    else
        context_ptr->warped_motion_injection = 1;

    // Set unipred3x3 injection
    // Level                Settings
    // 0                    OFF
    // 1                    ON FULL
    // 2                    Reduced set
    if (pd_pass == PD_PASS_0) {
        context_ptr->unipred3x3_injection = 0;
    }
    else if (pd_pass == PD_PASS_1) {
        context_ptr->unipred3x3_injection = 2;
    }
    else
#if SHIFT_M5_SC_TO_M3
        if (pcs_ptr->parent_pcs_ptr->sc_content_detected)
#if PRESET_SHIFITNG
            if (enc_mode <= ENC_M1)
#else
            if (enc_mode <= ENC_M2)
#endif
                context_ptr->unipred3x3_injection = 1;
            else
                context_ptr->unipred3x3_injection = 0;
        else
#endif
#if PRESETS_SHIFT
#if PRESET_SHIFITNG
        if (enc_mode <= ENC_M2)
#else
        if (enc_mode <= ENC_M4)
#endif
#else
        if (enc_mode <= ENC_M7)
#endif
            context_ptr->unipred3x3_injection = 1;

        else
            context_ptr->unipred3x3_injection = 0;

    // Set bipred3x3 injection
    // Level                Settings
    // 0                    OFF
    // 1                    ON FULL
    // 2                    Reduced set
    if (pd_pass == PD_PASS_0) {
        context_ptr->bipred3x3_injection = 0;
    }
    else if (pd_pass == PD_PASS_1) {
        context_ptr->bipred3x3_injection = 2;
    }
    else if (sequence_control_set_ptr->static_config.bipred_3x3_inject ==
        DEFAULT)
        if (pcs_ptr->parent_pcs_ptr->sc_content_detected)
#if MAY12_ADOPTIONS
            if (enc_mode <= ENC_M8)
#else
#if SHIFT_M5_SC_TO_M3
            if (enc_mode <= ENC_M2)
#else
#if PRESETS_SHIFT
            if (enc_mode <= ENC_M4)
#else
#if MAR30_ADOPTIONS
            if (enc_mode <= ENC_M7)
#else
#if MAR20_M4_ADOPTIONS
            if (enc_mode <= ENC_M3)
#else
            if (enc_mode <= ENC_M4)
#endif
#endif
#endif
#endif
#endif
                context_ptr->bipred3x3_injection = 1;
            else
#if MAR18_ADOPTIONS
#if M8_BIPRED_3x3 && !UPGRADE_M8
                if (enc_mode <= ENC_M5)
                    context_ptr->bipred3x3_injection = 2;
                else
                    context_ptr->bipred3x3_injection = 0;
#else
                context_ptr->bipred3x3_injection = 2;
#endif
#else
                context_ptr->bipred3x3_injection = 0;
#endif
#if MAR18_ADOPTIONS
#if PRESETS_SHIFT
#if M1_COMBO_1 || NEW_M1_CAND
        else if (enc_mode <= ENC_M0)
#else
        else if (enc_mode <= ENC_M2)
#endif
#else
#if MAR20_M4_ADOPTIONS
        else if (enc_mode <= ENC_M3)
#else
        else if (enc_mode <= ENC_M4)
#endif
#endif
            context_ptr->bipred3x3_injection = 1;
        else
#if M8_BIPRED_3x3 && !UPGRADE_M8
    if (enc_mode <= ENC_M5)
        context_ptr->bipred3x3_injection = 2;
    else
        context_ptr->bipred3x3_injection = 0;
#else
            context_ptr->bipred3x3_injection = 2;
#endif
#else
#if MAR17_ADOPTIONS
        else if (enc_mode <= ENC_M7)
            context_ptr->bipred3x3_injection = 1;
#else
#if MAR12_ADOPTIONS
        else if (enc_mode <= ENC_M3)
#else
#if MAR3_M2_ADOPTIONS
#if MAR10_ADOPTIONS
#if MAR11_ADOPTIONS
        else if (enc_mode <= ENC_M2)
#else
        else if (enc_mode <= ENC_M3)
#endif
#else
        else if (enc_mode <= ENC_M2)
#endif
#else
        else if (enc_mode <= ENC_M1)
#endif
#endif
            context_ptr->bipred3x3_injection = 1;
#if MAR3_M6_ADOPTIONS
        else if (enc_mode <= ENC_M6)
#else
        else if (enc_mode <= ENC_M4)
#endif
            context_ptr->bipred3x3_injection = 2;
#endif
        else
            context_ptr->bipred3x3_injection = 0;
#endif

    else
        context_ptr->bipred3x3_injection =
        sequence_control_set_ptr->static_config.bipred_3x3_inject;

    // Level                Settings
    // 0                    Level 0: OFF
    // 1                    Level 1: sub-pel refinement off
    // 2                    Level 2: (H + V) 1/2 & 1/4 refinement only = 4 half-pel + 4 quarter-pel = 8 positions + pred_me_distortion to pa_me_distortion deviation on
    // 3                    Level 3: (H + V + D only ~ the best) 1/2 & 1/4 refinement = up to 6 half-pel + up to 6  quarter-pel = up to 12 positions + pred_me_distortion to pa_me_distortion deviation on
    // 4                    Level 4: (H + V + D) 1/2 & 1/4 refinement = 8 half-pel + 8 quarter-pel = 16 positions + pred_me_distortion to pa_me_distortion deviation on
    // 5                    Level 5: (H + V + D) 1/2 & 1/4 refinement = 8 half-pel + 8 quarter-pel = 16 positions + pred_me_distortion to pa_me_distortion deviation off
    // 6                    Level 6: (H + V + D) 1/2 & 1/4 refinement = 8 half-pel + 8 quarter-pel = 16 positions + pred_me_distortion to pa_me_distortion deviation off

    // NB: if PME_UP_TO_4_REF is ON, levels 1-5 are restricted to using max 4 ref frames, and 1/8 Pel refinement is always performed for the 8 positions for levels 1-6
    if (pcs_ptr->slice_type != I_SLICE) {

        if (pd_pass == PD_PASS_0)
            context_ptr->predictive_me_level = 0;
        else if (pd_pass == PD_PASS_1)

            context_ptr->predictive_me_level = 2;

        else

            if (sequence_control_set_ptr->static_config.pred_me == DEFAULT) {

                if (pcs_ptr->parent_pcs_ptr->sc_content_detected)
#if MAY23_M0_ADOPTIONS
                    if (enc_mode <= ENC_M0)
                        context_ptr->predictive_me_level = 6;
                    else
#endif
#if MAR4_M6_ADOPTIONS
#if MAR10_ADOPTIONS
#if M8_PRED_ME && !UPGRADE_M8
                    if (enc_mode <= ENC_M5)
#else
#if REVERT_WHITE // Pred_ME
#if PRESET_SHIFITNG
                    if (enc_mode <= ENC_M5)
#else
                    if (enc_mode <= ENC_M7)
#endif
#else
                    if (enc_mode <= ENC_M8)
#endif
#endif
#else
                    if (enc_mode <= ENC_M5)
#endif
#else
                    if (enc_mode <= ENC_M3)
#endif

                        context_ptr->predictive_me_level = 1;

                    else
                        context_ptr->predictive_me_level = 0;
                else
#if MAY23_M0_ADOPTIONS
                    if (enc_mode <= ENC_M0)
#else
#if MAY16_7PM_ADOPTIONS
                    if (MR_MODE)
#else
#if MAR10_ADOPTIONS
#if M1_COMBO_1 || NEW_M1_CAND
                    if (enc_mode <= ENC_M0)
#else
                    if (enc_mode <= ENC_M1)
#endif
#else
                    if (enc_mode <= ENC_M0)
#endif
#endif
#endif
                        context_ptr->predictive_me_level = 6;
#if MAR12_M8_ADOPTIONS
#if REVERT_WHITE // Pred_ME
#if PRESET_SHIFITNG
                    else if (enc_mode <= ENC_M5)
#else
                    else if (enc_mode <= ENC_M7)
#endif
#
#else
                    else
#endif
#if M8_PRED_ME && !UPGRADE_M8
                        if (enc_mode <= ENC_M5)
                            context_ptr->predictive_me_level = 5;
                        else
                            context_ptr->predictive_me_level = 0;
#else
#if M1_C3_ADOPTIONS
                        context_ptr->predictive_me_level = 4;
#else
                        context_ptr->predictive_me_level = 5;
#endif
#endif
#if REVERT_WHITE // Pred_ME
            else
                context_ptr->predictive_me_level = 0;
#endif
#else
#if MAR4_M6_ADOPTIONS
                    else if (enc_mode <= ENC_M5)
#else
                    else if (enc_mode <= ENC_M3)
#endif
                        context_ptr->predictive_me_level = 5;
#if MAR3_M6_ADOPTIONS
#if MAR10_ADOPTIONS
                    else if (enc_mode <= ENC_M8)
#else
                    else if (enc_mode <= ENC_M6)
#endif
#else
                    else if (enc_mode <= ENC_M4)
#endif
                        context_ptr->predictive_me_level = 2;
                    else
                        context_ptr->predictive_me_level = 0;
#endif

            }
            else
                context_ptr->predictive_me_level =
                sequence_control_set_ptr->static_config.pred_me;
    }
    else
        context_ptr->predictive_me_level = 0;

#if ADD_SAD_AT_PME_SIGNAL
    // Level                    Settings
    // FALSE                    Use SSD at PME
    // TRUE                     Use SAD at PME
    if (pd_pass == PD_PASS_0)
        context_ptr->use_sad_at_pme = EB_FALSE;
    else if (pd_pass == PD_PASS_1)
        context_ptr->use_sad_at_pme = EB_FALSE;
#if !MAR18_MR_TESTS_ADOPTIONS // It was found that SAD is better than SSD for SC content
    else if (MR_MODE)
        context_ptr->use_sad_at_pme = EB_FALSE;
#endif
    else if (pcs_ptr->parent_pcs_ptr->sc_content_detected)
        context_ptr->use_sad_at_pme = EB_TRUE;
    else
        context_ptr->use_sad_at_pme = EB_FALSE;
#endif

    // Derive md_staging_mode
    //
    // MD_STAGING_MODE_1
    //  ____________________________________________________________________________________________________________________________________________________________
    // |        | md_stage_0                  | md_stage_1                     | md_stage_2                              | md_stage_3                              |
    // |________|_____________________________|________________________________|_________________________________________|_________________________________________|
    // |CLASS_0 |Prediction for Luma & Chroma |Res, T, Q, Q-1 for Luma Only    |Bypassed                                 |Res, T, Q, Q-1, T-1 or Luma & Chroma     |
    // |CLASS_6 |SAD                          |No RDOQ                         |                                         |RDOQ (f(RDOQ Level))                     |
    // |CLASS_7 |                             |No Tx Type Search               |                                         |Tx Type Search (f(Tx Type Search Level)) |
    // |        |                             |No Tx Size Search               |                                         |Tx Size Search (f(Tx Size Search Level))|
    // |        |                             |SSD @ Frequency Domain          |                                         |CFL vs. Independent                      |
    // |        |                             |                                |                                         |SSD @ Spatial Domain                     |
    // |________|_____________________________|________________________________|_________________________________________|_________________________________________|
    // |CLASS_1 |Prediction for Luma Only     |IFS (f(IFS))                    |Bypassed                                 |Prediction for Luma & Chroma  (Best IF)  |
    // |CLASS_2 |Bilinear Only (IFS OFF)      |Res, T, Q, Q-1 for Luma Only    |                                         |Res, T, Q, Q-1, T-1 or Luma & Chroma     |
    // |CLASS_3 |SAD                          |No RDOQ                         |                                         |RDOQ (f(RDOQ Level))                     |
    // |CLASS_4 |                             |No Tx Type Search               |                                         |Tx Type Search (f(Tx Type Search Level)) |
    // |CLASS_5 |                             |No Tx Size Search               |                                         |Tx Size Search  (f(Tx Size Search Level))|
    // |CLASS_8 |                             |SSD @ Frequency Domain          |                                         |SSD @ Spatial Domain                     |
    // |________|_____________________________|________________________________|_________________________________________|_________________________________________|
    //
    // MD_STAGING_MODE_2
    //  ____________________________________________________________________________________________________________________________________________________________
    // |        | md_stage_0                  | md_stage_1                     | md_stage_2                              | md_stage_3                              |
    // |________|_____________________________|________________________________|_________________________________________|_________________________________________|
    // |CLASS_0 |Prediction for Luma & Chroma |Res, T, Q, Q-1 for Luma Only    |Res, T, Q, Q-1 for Luma Only             |Res, T, Q, Q-1, T-1 or Luma & Chroma     |
    // |CLASS_6 |SAD                          |No RDOQ                         |RDOQ (f(RDOQ Level))                     |RDOQ (f(RDOQ Level))                     |
    // |CLASS_7 |                             |No Tx Type Search               |Tx Type Search (f(Tx Type Search Level)) |Tx Type Search (f(Tx Type Search Level)) |
    // |        |                             |No Tx Size Search               |No Tx Size Search                        |Tx Size Search (f(Tx Size Search Level))|
    // |        |                             |SSD @ Frequency Domain          |SSD @ Frequency Domain                   |CFL vs. Independent                      |
    // |        |                             |                                |                                         |SSD @ Spatial Domain                     |
    // |________|_____________________________|________________________________|_________________________________________|_________________________________________|
    // |CLASS_1 |Prediction for Luma Only     |IFS (f(IFS))                    |Res, T, Q, Q-1  for Luma Only            |Prediction for Luma & Chroma  (Best IF)  |
    // |CLASS_2 |Bilinear Only (IFS OFF)      |Res, T, Q, Q-1 for Luma Only    |RDOQ (f(RDOQ Level))                     |Res, T, Q, Q-1, T-1 or Luma & Chroma     |
    // |CLASS_3 |SAD                          |No RDOQ                         |Tx Type Search (f(Tx Type Search Level)) |RDOQ (f(RDOQ Level))                     |
    // |CLASS_4 |                             |No Tx Type Search               |No Tx Size Search                        |Tx Type Search (f(Tx Type Search Level)) |
    // |CLASS_5 |                             |No Tx Size Search               |SSD @ Frequency Domain                   |Tx Size Search  (f(Tx Size Search Level))|
    // |CLASS_8 |                             |SSD @ Frequency Domain          |                                         |SSD @ Spatial Domain                     |
    // |________|_____________________________|________________________________|_________________________________________|_________________________________________|

    if (pd_pass == PD_PASS_0) {
        context_ptr->md_staging_mode = MD_STAGING_MODE_0;
    }
    else if (pd_pass == PD_PASS_1) {
        context_ptr->md_staging_mode = MD_STAGING_MODE_1;
    }
    else
#if MAR17_ADOPTIONS
        context_ptr->md_staging_mode = MD_STAGING_MODE_1;
#else
        if (enc_mode <= ENC_M4)
            context_ptr->md_staging_mode = MD_STAGING_MODE_1;
        else
            context_ptr->md_staging_mode = MD_STAGING_MODE_0;
#endif

    // Set md staging count level
    // Level 0              minimum count = 1
    // Level 1              set towards the best possible partitioning (to further optimize)
    // Level 2              HG: breack down or look up-table(s) are required !
    if (pd_pass == PD_PASS_0) {
        context_ptr->md_staging_count_level = 0;
    }
    else if (pd_pass == PD_PASS_1) {
        context_ptr->md_staging_count_level = 1;
    }
    else {
        context_ptr->md_staging_count_level = 2;
    }

#if !REMOVE_COMBINE_CLASS12
    // Combine MD Class1&2
    // 0                    OFF
    // 1                    ON
    if (pd_pass == PD_PASS_0) {
        context_ptr->combine_class12 = 0;
    } else if (pd_pass == PD_PASS_1) {
        context_ptr->combine_class12 = 0;
    } else
        if (sequence_control_set_ptr->static_config.combine_class_12 == DEFAULT)
        context_ptr->combine_class12 = (enc_mode <= ENC_M4) ? 0 : 1;
    else
        context_ptr->combine_class12 = sequence_control_set_ptr->static_config.combine_class_12;
#endif
    // Set interpolation filter search blk size
    // Level                Settings
    // 0                    ON for 8x8 and above
    // 1                    ON for 16x16 and above
    // 2                    ON for 32x32 and above
    if (pd_pass == PD_PASS_0) {
        context_ptr->interpolation_filter_search_blk_size = 0;
    }
    else if (pd_pass == PD_PASS_1) {
        context_ptr->interpolation_filter_search_blk_size = 0;
    }
    else
#if MAR17_ADOPTIONS
        context_ptr->interpolation_filter_search_blk_size = 0;
#else
#if MAR4_M6_ADOPTIONS
        if (enc_mode <= ENC_M5)
#else
        if (enc_mode <= ENC_M4)
#endif
            context_ptr->interpolation_filter_search_blk_size = 0;
        else
            context_ptr->interpolation_filter_search_blk_size = 1;
#endif

    // Derive Spatial SSE Flag
    if (pd_pass == PD_PASS_0)
        context_ptr->spatial_sse_full_loop = EB_FALSE;
    else if (pd_pass == PD_PASS_1)
        context_ptr->spatial_sse_full_loop = EB_FALSE;
    else if (sequence_control_set_ptr->static_config.spatial_sse_fl == DEFAULT)
        if (pcs_ptr->parent_pcs_ptr->sc_content_detected)
#if MAR10_ADOPTIONS
            if (enc_mode <= ENC_M8)
#else
            if (enc_mode <= ENC_M6)
#endif
                context_ptr->spatial_sse_full_loop = EB_TRUE;
            else
                context_ptr->spatial_sse_full_loop = EB_FALSE;
#if MAR4_M6_ADOPTIONS
#if MAR10_ADOPTIONS
        else if (enc_mode <= ENC_M8)
#else
        else if (enc_mode <= ENC_M5)
#endif
#else
        else if (enc_mode <= ENC_M4)
#endif
            context_ptr->spatial_sse_full_loop = EB_TRUE;
        else
            context_ptr->spatial_sse_full_loop = EB_FALSE;
    else
        context_ptr->spatial_sse_full_loop =
        sequence_control_set_ptr->static_config.spatial_sse_fl;

    if (context_ptr->chroma_level <= CHROMA_MODE_1)
        context_ptr->blk_skip_decision = EB_TRUE;
    else
        context_ptr->blk_skip_decision = EB_FALSE;

    // Derive Trellis Quant Coeff Optimization Flag
    if (pd_pass == PD_PASS_0)
        context_ptr->enable_rdoq = EB_FALSE;
    else if (pd_pass == PD_PASS_1)
        context_ptr->enable_rdoq = EB_FALSE;
    else
        if (sequence_control_set_ptr->static_config.enable_rdoq == DEFAULT)
            if (pcs_ptr->parent_pcs_ptr->sc_content_detected)
#if MAR17_ADOPTIONS
#if M8_RDOQ
#if UPGRADE_M6_M7_M8
#if PRESET_SHIFITNG
                if (enc_mode <= ENC_M4)
#else
                if (enc_mode <= ENC_M6)
#endif
#else
                if (enc_mode <= ENC_M5)
#endif
#else
                if (enc_mode <= ENC_M8)
#endif
#else
#if MAR4_M6_ADOPTIONS
                if (enc_mode <= ENC_M5)
#else
                if (enc_mode <= ENC_M3)
#endif
#endif
                    context_ptr->enable_rdoq = EB_TRUE;
                else
#if M5_I_RDOQ
                    context_ptr->enable_rdoq = pcs_ptr->slice_type == I_SLICE ? EB_TRUE : EB_FALSE;
#else
                    context_ptr->enable_rdoq = EB_FALSE;
#endif
#if MAR4_M6_ADOPTIONS
#if MAR10_ADOPTIONS
            else if (enc_mode <= ENC_M8)
#else
            else if (enc_mode <= ENC_M5)
#endif
#else
            else if (enc_mode <= ENC_M3)
#endif
                context_ptr->enable_rdoq = EB_TRUE;
            else
                context_ptr->enable_rdoq = EB_FALSE;
        else
            context_ptr->enable_rdoq =
            sequence_control_set_ptr->static_config.enable_rdoq;

    // Derive redundant block
    if (pd_pass == PD_PASS_0)
        context_ptr->redundant_blk = EB_FALSE;
    else if (pd_pass == PD_PASS_1)
        context_ptr->redundant_blk = EB_TRUE;
    else
        if (sequence_control_set_ptr->static_config.enable_redundant_blk ==
            DEFAULT)
            if (pcs_ptr->parent_pcs_ptr->sc_content_detected)
                if (enc_mode <= ENC_M8)
                    context_ptr->redundant_blk = EB_TRUE;
                else
                    context_ptr->redundant_blk = EB_FALSE;
#if MAR4_M8_ADOPTIONS
            else if (enc_mode <= ENC_M8)
#else
            else if (enc_mode <= ENC_M5)
#endif
                context_ptr->redundant_blk = EB_TRUE;
            else
                context_ptr->redundant_blk = EB_FALSE;
        else
            context_ptr->redundant_blk =
            sequence_control_set_ptr->static_config.enable_redundant_blk;

    // Set edge_skp_angle_intra
    if (sequence_control_set_ptr->static_config.encoder_bit_depth == EB_8BIT)
        if (pd_pass == PD_PASS_0)
            context_ptr->edge_based_skip_angle_intra = 0;
        else if (pd_pass == PD_PASS_1)
            context_ptr->edge_based_skip_angle_intra = 1;
        else if (sequence_control_set_ptr->static_config.edge_skp_angle_intra == DEFAULT) {
#if MAR12_ADOPTIONS
            if (pcs_ptr->parent_pcs_ptr->sc_content_detected)
#if MAY19_ADOPTIONS
#if PRESET_SHIFITNG
                if (enc_mode <= ENC_M4)
#else
                if (enc_mode <= ENC_M6)
#endif
#else
#if MAY12_ADOPTIONS
                if (enc_mode <= ENC_M4)
#else
#if SHIFT_M5_SC_TO_M3
                if (enc_mode <= ENC_M2)
#else
#if PRESETS_SHIFT
                if (enc_mode <= ENC_M4)
#else
#if MAR30_ADOPTIONS
                if (enc_mode <= ENC_M7)
#else
                if (enc_mode <= ENC_M3)
#endif
#endif
#endif
#endif
#endif
                    context_ptr->edge_based_skip_angle_intra = 0;
                else
                    context_ptr->edge_based_skip_angle_intra = 1;
            else
#endif
#if APR22_ADOPTIONS
#if M2_COMBO_1
            if (enc_mode <= ENC_M1)
#else
#if PRESET_SHIFITNG
            if (enc_mode <= ENC_M1)
#else
            if (enc_mode <= ENC_M2)
#endif
#endif
#else
#if APR02_ADOPTIONS
            if (MR_MODE)
#else
#if MAR10_ADOPTIONS
            if (enc_mode <= ENC_M1)
#else
            if (MR_MODE)
#endif
#endif
#endif
                context_ptr->edge_based_skip_angle_intra = 0;
            else
                context_ptr->edge_based_skip_angle_intra = 1;
        } else
            context_ptr->edge_based_skip_angle_intra =
            sequence_control_set_ptr->static_config.edge_skp_angle_intra;
    else
        context_ptr->edge_based_skip_angle_intra = 0;

    // Set prune_ref_frame_for_rec_partitions
    if (pd_pass == PD_PASS_0)
        context_ptr->prune_ref_frame_for_rec_partitions = 0;
    else if (pd_pass == PD_PASS_1)
        context_ptr->prune_ref_frame_for_rec_partitions = 1;
    else
        if (sequence_control_set_ptr->static_config.prune_ref_rec_part == DEFAULT)
#if PRESETS_SHIFT
            if (pcs_ptr->parent_pcs_ptr->sc_content_detected ||
#if M2_COMBO_1
                enc_mode <= ENC_M1)
#else
#if PRESET_SHIFITNG
                enc_mode <= ENC_M1)
#else
                enc_mode <= ENC_M2)
#endif
#endif
#else
#if MAR4_M3_ADOPTIONS
            if (pcs_ptr->parent_pcs_ptr->sc_content_detected ||
                enc_mode <= ENC_M3)
#else
            if (pcs_ptr->parent_pcs_ptr->sc_content_detected ||
                enc_mode <= ENC_M1)
#endif
#endif
                context_ptr->prune_ref_frame_for_rec_partitions = 0;
            else
                context_ptr->prune_ref_frame_for_rec_partitions = 1;
        else
            context_ptr->prune_ref_frame_for_rec_partitions =
            sequence_control_set_ptr->static_config.prune_ref_rec_part;

#if !INTER_COMP_REDESIGN
    // Derive INTER/INTER WEDGE variance TH
    // Phoenix: Active only when inter/inter compound is on
#if MAR10_ADOPTIONS && !MAR18_MR_TESTS_ADOPTIONS
    if (MR_MODE)
        context_ptr->inter_inter_wedge_variance_th = 0;
    else
#endif
    if (pcs_ptr->parent_pcs_ptr->sc_content_detected)
        context_ptr->inter_inter_wedge_variance_th = 0;
#if MAR18_MR_TESTS_ADOPTIONS
    else if (enc_mode <= ENC_M1)
        context_ptr->inter_inter_wedge_variance_th = 0;
#endif
    else
        context_ptr->inter_inter_wedge_variance_th = 100;
#endif
#if !REMOVE_MD_EXIT
    // Derive MD Exit TH
    if (pd_pass == PD_PASS_0)
        context_ptr->md_exit_th = 0;
    else if (pd_pass == PD_PASS_1)
        context_ptr->md_exit_th = 18;
    else
        if (MR_MODE)
            context_ptr->md_exit_th = 0;
#if MAR3_M2_ADOPTIONS
#if MAR4_M3_ADOPTIONS
#if MAR10_ADOPTIONS
        else if (enc_mode <= ENC_M8)
#else
        else if (enc_mode <= ENC_M3)
#endif
#else
        else if (enc_mode <= ENC_M0 || (enc_mode <= ENC_M2 && pcs_ptr->parent_pcs_ptr->sc_content_detected))
#endif
#else
        else if (enc_mode <= ENC_M0 || (enc_mode <= ENC_M1 && pcs_ptr->parent_pcs_ptr->sc_content_detected))
#endif

            context_ptr->md_exit_th = 0;
        else
            context_ptr->md_exit_th = 18;
#endif
    // md_stage_1_cand_prune_th (for single candidate removal per class)
    // Remove candidate if deviation to the best is higher than md_stage_1_cand_prune_th
    if (pd_pass == PD_PASS_0)
        context_ptr->md_stage_1_cand_prune_th = (uint64_t)~0;
    else if (pd_pass == PD_PASS_1)
        context_ptr->md_stage_1_cand_prune_th = 75;
    else
#if MAY16_7PM_ADOPTIONS
        if (MR_MODE)
            context_ptr->md_stage_1_cand_prune_th = (uint64_t)~0;
#if PRESET_SHIFITNG
        else if (enc_mode <= ENC_M0 || (pcs_ptr->parent_pcs_ptr->sc_content_detected && enc_mode <= ENC_M1))
#else
        else if (enc_mode <= ENC_M0 || (pcs_ptr->parent_pcs_ptr->sc_content_detected && enc_mode <= ENC_M2))
#endif
            context_ptr->md_stage_1_cand_prune_th =
            (pcs_ptr->parent_pcs_ptr->input_resolution <= INPUT_SIZE_720p_RANGE) ? (uint64_t)~0 : 100;
#else
#if APR22_ADOPTIONS
#if MAY12_ADOPTIONS
        if (enc_mode <= ENC_M0 || (pcs_ptr->parent_pcs_ptr->sc_content_detected && enc_mode <= ENC_M2))
#else
#if M2_COMBO_2 || M2_COMBO_3
        if (enc_mode <= ENC_M1 || pcs_ptr->parent_pcs_ptr->sc_content_detected)
#else
        if (enc_mode <= ENC_M2 || pcs_ptr->parent_pcs_ptr->sc_content_detected)
#endif
#endif
#else
#if APR08_ADOPTIONS
        if (MR_MODE || pcs_ptr->parent_pcs_ptr->sc_content_detected)
#else
#if MAR30_ADOPTIONS
        if (enc_mode <= ENC_M0 || pcs_ptr->parent_pcs_ptr->sc_content_detected)
#else
        if (enc_mode <= ENC_M1 || pcs_ptr->parent_pcs_ptr->sc_content_detected)
#endif
#endif
#endif
            context_ptr->md_stage_1_cand_prune_th = (uint64_t)~0;
#endif
#if PRESETS_SHIFT
#if PRESET_SHIFITNG
        else if (enc_mode <= ENC_M2)
#else
        else if (enc_mode <= ENC_M4)
#endif
            context_ptr->md_stage_1_cand_prune_th =
            sequence_control_set_ptr->static_config.md_stage_1_cand_prune_th;
        else
            context_ptr->md_stage_1_cand_prune_th = 45;
#else
#if MAR16_M8_ADOPTIONS
        else if (enc_mode <= ENC_M7)
            context_ptr->md_stage_1_cand_prune_th =
            sequence_control_set_ptr->static_config.md_stage_1_cand_prune_th;
        else
            context_ptr->md_stage_1_cand_prune_th = 45;
#else
    else
        context_ptr->md_stage_1_cand_prune_th =
        sequence_control_set_ptr->static_config.md_stage_1_cand_prune_th;
#endif
#endif

    // md_stage_1_class_prune_th (for class removal)
    // Remove class if deviation to the best higher than TH_C
    if (pd_pass == PD_PASS_0)
        context_ptr->md_stage_1_class_prune_th = (uint64_t)~0;
    else if (pd_pass == PD_PASS_1)
        context_ptr->md_stage_1_class_prune_th = 100;
    else
#if PRESETS_SHIFT
#if APR25_10AM_ADOPTIONS
#if PRESET_SHIFITNG
        if (enc_mode <= ENC_M2 ||
#else
        if (enc_mode <= ENC_M4 ||
#endif
            pcs_ptr->parent_pcs_ptr->sc_content_detected)
#else
#if APR23_ADOPTIONS_2
        if (enc_mode <= ENC_M5 ||
            pcs_ptr->parent_pcs_ptr->sc_content_detected)
#else
        if (enc_mode <= ENC_M2 ||
            pcs_ptr->parent_pcs_ptr->sc_content_detected)
#endif
#endif
#else
#if MAR12_ADOPTIONS
        if (enc_mode <= ENC_M3 ||
            pcs_ptr->parent_pcs_ptr->sc_content_detected)
#else
#if MAR11_ADOPTIONS
        if (enc_mode <= ENC_M2 ||
            pcs_ptr->parent_pcs_ptr->sc_content_detected)
#else
        if (enc_mode <= ENC_M3 ||
            pcs_ptr->parent_pcs_ptr->sc_content_detected)
#endif
#endif
#endif
            context_ptr->md_stage_1_class_prune_th = (uint64_t)~0;
        else
            context_ptr->md_stage_1_class_prune_th =
            sequence_control_set_ptr->static_config.md_stage_1_class_prune_th;

    // md_stage_2_3_cand_prune_th (for single candidate removal per class)
    // Remove candidate if deviation to the best is higher than
    // md_stage_2_3_cand_prune_th
    if (pd_pass == PD_PASS_0)
        context_ptr->md_stage_2_3_cand_prune_th = (uint64_t)~0;
    else if (pd_pass == PD_PASS_1)
        context_ptr->md_stage_2_3_cand_prune_th = 5;
    else
#if MAY23_M0_ADOPTIONS
        if (pcs_ptr->parent_pcs_ptr->sc_content_detected)
            if (enc_mode <= ENC_M0)
                context_ptr->md_stage_2_3_cand_prune_th = 45;
            else
                context_ptr->md_stage_2_3_cand_prune_th = 15;
        else if (enc_mode <= ENC_M0)
            context_ptr->md_stage_2_3_cand_prune_th = 45;
        else
            context_ptr->md_stage_2_3_cand_prune_th = 5;
#else
#if MAR10_ADOPTIONS
        if (MR_MODE)
#if MAY19_ADOPTIONS
            context_ptr->md_stage_2_3_cand_prune_th = 45;
#else
            context_ptr->md_stage_2_3_cand_prune_th = (uint64_t)~0;
#endif
#if M1_C2_ADOPTIONS
        else if (enc_mode <= ENC_M0 ||
            pcs_ptr->parent_pcs_ptr->sc_content_detected)
#else
#if PRESETS_SHIFT
#if M1_COMBO_2 || M2_COMBO_3 || NEW_M1_CAND
#if MAY12_ADOPTIONS
        else if (enc_mode <= ENC_M2 ||
            pcs_ptr->parent_pcs_ptr->sc_content_detected)
#else
#if APR23_ADOPTIONS_2
        else if (enc_mode <= ENC_M0 ||
            pcs_ptr->parent_pcs_ptr->sc_content_detected)
#else
        else if (enc_mode <= ENC_M0)
#endif
#endif
#else
        else if (enc_mode <= ENC_M2 ||
            pcs_ptr->parent_pcs_ptr->sc_content_detected)
#endif
#else
#if MAR20_M4_ADOPTIONS
        else if (enc_mode <= ENC_M3 ||
            pcs_ptr->parent_pcs_ptr->sc_content_detected)
#else
        else if (enc_mode <= ENC_M4 ||
            pcs_ptr->parent_pcs_ptr->sc_content_detected)
#endif
#endif
#endif
#else
        if (enc_mode <= ENC_M3 ||
            pcs_ptr->parent_pcs_ptr->sc_content_detected)
#endif
#if MR_I_CP
            context_ptr->md_stage_2_3_cand_prune_th = (enc_mode == ENC_M0 && pcs_ptr->slice_type == I_SLICE) ? (uint64_t)~0 : 15;
#else
            context_ptr->md_stage_2_3_cand_prune_th = 15;
#endif
        else
            context_ptr->md_stage_2_3_cand_prune_th = 5;
#endif
    // md_stage_2_3_class_prune_th (for class removal)
    // Remove class if deviation to the best is higher than
    // md_stage_2_3_class_prune_th
    if (pd_pass == PD_PASS_0)
        context_ptr->md_stage_2_3_class_prune_th = (uint64_t)~0;
    else if (pd_pass == PD_PASS_1)
        context_ptr->md_stage_2_3_class_prune_th = 25;
    else
#if MAR10_ADOPTIONS && !MAR18_MR_TESTS_ADOPTIONS
        if (MR_MODE)
            context_ptr->md_stage_2_3_class_prune_th = (uint64_t)~0;
        else
#endif
#if MAY12_ADOPTIONS
            if (pcs_ptr->parent_pcs_ptr->sc_content_detected)
                if (enc_mode <= ENC_M0)
                    context_ptr->md_stage_2_3_class_prune_th = (uint64_t)~0;
#if PRESET_SHIFITNG
                else if (enc_mode <= ENC_M1)
#else
                else if (enc_mode <= ENC_M2)
#endif
                    context_ptr->md_stage_2_3_class_prune_th = 50;
                else
                    context_ptr->md_stage_2_3_class_prune_th = 25;
#else
#if SHIFT_M5_SC_TO_M3
            if ((enc_mode <= ENC_M2 &&
                pcs_ptr->parent_pcs_ptr->sc_content_detected))
#else
#if APR23_ADOPTIONS_2
            if ((enc_mode <= ENC_M4 &&
                pcs_ptr->parent_pcs_ptr->sc_content_detected))
#else
#if APR23_ADOPTIONS
            if ((enc_mode <= ENC_M2 &&
                pcs_ptr->parent_pcs_ptr->sc_content_detected))
#else
#if MAR30_ADOPTIONS
            if ((enc_mode <= ENC_M1 &&
                pcs_ptr->parent_pcs_ptr->sc_content_detected))
#else
#if MAR12_ADOPTIONS
            if ((enc_mode <= ENC_M3 &&
                pcs_ptr->parent_pcs_ptr->sc_content_detected))
#else
#if MAR11_ADOPTIONS
            if ((enc_mode <= ENC_M2 &&
                pcs_ptr->parent_pcs_ptr->sc_content_detected))
#else
        if ((enc_mode <= ENC_M3 &&
            pcs_ptr->parent_pcs_ptr->sc_content_detected))
#endif
#endif
#endif
#endif
#endif
#endif
            context_ptr->md_stage_2_3_class_prune_th = (uint64_t)~0;
#endif
        else
            context_ptr->md_stage_2_3_class_prune_th =
            sequence_control_set_ptr->static_config.md_stage_2_3_class_prune_th;
#if COEFF_BASED_BYPASS_NSQ && !MULTI_BAND_ACTIONS
    if (pd_pass == PD_PASS_0)
        context_ptr->coeff_area_based_bypass_nsq_th = 0;
    else if (pd_pass == PD_PASS_1)
        context_ptr->coeff_area_based_bypass_nsq_th = 0;
    else
#if COEFF_BASED_BYPASS_NSQ_FIX
        if (MR_MODE || pcs_ptr->slice_type == I_SLICE)
#else
        if (MR_MODE || pcs_ptr->slice_type != I_SLICE)
#endif
            context_ptr->coeff_area_based_bypass_nsq_th = 0;
        else if (enc_mode <= ENC_M0)
            context_ptr->coeff_area_based_bypass_nsq_th = 4;
        else if (enc_mode <= ENC_M1)
#if M1_TH4
            context_ptr->coeff_area_based_bypass_nsq_th = 4;
#else
            context_ptr->coeff_area_based_bypass_nsq_th = 5;
#endif
        else
            context_ptr->coeff_area_based_bypass_nsq_th = 0; // TH to be identified for M2-M8
#endif

#if MULTI_BAND_ACTIONS
    if (pd_pass == PD_PASS_0)
        context_ptr->coeff_area_based_bypass_nsq_th = 0;
    else if (pd_pass == PD_PASS_1)
        context_ptr->coeff_area_based_bypass_nsq_th = 0;
    else if (pd_pass == PD_PASS_2) {
        if (enc_mode == ENC_M0)
            context_ptr->coeff_area_based_bypass_nsq_th = context_ptr->enable_area_based_cycles_allocation ? m0_nsq_cycles_reduction_th[context_ptr->sb_class] : 0;
        else if (enc_mode <= ENC_M1)
            context_ptr->coeff_area_based_bypass_nsq_th = context_ptr->enable_area_based_cycles_allocation ? m1_nsq_cycles_reduction_th[context_ptr->sb_class] : 0;
        else
            context_ptr->coeff_area_based_bypass_nsq_th = context_ptr->enable_area_based_cycles_allocation ? m1_nsq_cycles_reduction_th[context_ptr->sb_class] : 0;
    }
#endif


#if NSQ_CYCLES_REDUCTION
    // NSQ cycles reduction level: TBD
    uint8_t nsq_cycles_red_mode = 0;
    if (pd_pass == PD_PASS_0)
        nsq_cycles_red_mode = 0;
    else if (pd_pass == PD_PASS_1)
        nsq_cycles_red_mode = 0;
    else
         nsq_cycles_red_mode = 0;

    set_nsq_cycle_redcution_controls(context_ptr, nsq_cycles_red_mode);

    NsqCycleRControls*nsq_cycle_red_ctrls = &context_ptr->nsq_cycles_red_ctrls;
    // Overwrite allcation action when nsq_cycles_reduction th is higher.
    if(nsq_cycle_red_ctrls->enabled)
        context_ptr->coeff_area_based_bypass_nsq_th = MAX(nsq_cycle_red_ctrls->th,context_ptr->coeff_area_based_bypass_nsq_th);
#endif
#if DEPTH_CYCLES_REDUCTION
    // Depth cycles reduction level: TBD
    uint8_t depth_cycles_red_mode = 0;
    depth_cycles_red_mode = pcs_ptr->slice_type != I_SLICE ? 0 : 0;
    set_depth_cycle_redcution_controls(context_ptr, depth_cycles_red_mode);
#endif
    // Weighting (expressed as a percentage) applied to
    // square shape costs for determining if a and b
    // shapes should be skipped. Namely:
    // skip HA, HB, and H4 if h_cost > (weighted sq_cost)
    // skip VA, VB, and V4 if v_cost > (weighted sq_cost)
    if (pd_pass == PD_PASS_0)
        context_ptr->sq_weight = (uint32_t)~0;
    else if (pd_pass == PD_PASS_1)
        context_ptr->sq_weight = 100;

    else
        if (MR_MODE)
#if MAY19_ADOPTIONS
            context_ptr->sq_weight = 115;
#else
#if APR22_ADOPTIONS
            context_ptr->sq_weight = (uint32_t)~0;
#else
            context_ptr->sq_weight =
            sequence_control_set_ptr->static_config.sq_weight + 15;
#endif
#endif
        else
#if MAR12_ADOPTIONS
            if (pcs_ptr->parent_pcs_ptr->sc_content_detected)
#if !MAR30_ADOPTIONS
#if MAR18_MR_TESTS_ADOPTIONS
                if (enc_mode <= ENC_M1)
                    context_ptr->sq_weight =
                    sequence_control_set_ptr->static_config.sq_weight + 15;
                else
#endif
#endif
#if PRESETS_SHIFT
#if NEW_M1_CAND
#if M1_C2_ADOPTIONS
                    if (enc_mode <= ENC_M0)
#else
#if COEFF_BASED_BYPASS_NSQ && !REMOVE_SQ_WEIGHT_TOGGLING
                    if (enc_mode <= ENC_M1)
#else
                    if (enc_mode <= ENC_M0)
#endif
#endif
#else
#if M2_COMBO_1
                    if (enc_mode <= ENC_M1)
#else
                    if (enc_mode <= ENC_M3)
#endif
#endif
#else
#if MAR30_ADOPTIONS
                    if (enc_mode <= ENC_M4)
#else
                    if (enc_mode <= ENC_M3)
#endif
#endif
#if MAY12_ADOPTIONS
#if COEFF_BASED_BYPASS_NSQ && !REMOVE_SQ_WEIGHT_TOGGLING
                        context_ptr->sq_weight = (uint32_t)~0;
#else
#if MAY15_M0_ADOPTIONS
                        context_ptr->sq_weight = 105;
#else
                    context_ptr->sq_weight =
                    sequence_control_set_ptr->static_config.sq_weight + 10;
#endif
#endif
#else
                    context_ptr->sq_weight =
                    sequence_control_set_ptr->static_config.sq_weight + 5;
#endif
#if !MAY12_ADOPTIONS
#if NEW_M1_CAND
#if SHIFT_M5_SC_TO_M3
                else if (enc_mode <= ENC_M2)
#else
                else if (enc_mode <= ENC_M3)
#endif
                    context_ptr->sq_weight =
                    sequence_control_set_ptr->static_config.sq_weight;
#endif
#endif
#if M2_COMBO_1
                else if (enc_mode <= ENC_M2)
                    context_ptr->sq_weight =
                    sequence_control_set_ptr->static_config.sq_weight;
#endif
#if M1_C2_ADOPTIONS
                else if(enc_mode <= ENC_M1)
                    context_ptr->sq_weight = 100;
#endif
                else
                    context_ptr->sq_weight =
                    sequence_control_set_ptr->static_config.sq_weight - 5;
            else

#endif
#if MAR10_ADOPTIONS
#if MAR30_ADOPTIONS
#if APR02_ADOPTIONS
#if M1_COMBO_1 || NEW_M1_CAND
                if (enc_mode <= ENC_M0)
#else
                if (enc_mode <= ENC_M1)
#endif
#else
                if (enc_mode <= ENC_M1 && pcs_ptr->parent_pcs_ptr->input_resolution <= INPUT_SIZE_720p_RANGE)
#endif
#else
            if (enc_mode <= ENC_M1)
#endif
#else
            if (enc_mode <= ENC_M0 || (enc_mode <= ENC_M1 && !(pcs_ptr->parent_pcs_ptr->sc_content_detected)))
#endif
#if MAY12_ADOPTIONS
#if COEFF_BASED_BYPASS_NSQ && !REMOVE_SQ_WEIGHT_TOGGLING
                context_ptr->sq_weight =(uint32_t)~0;
#else
#if MAY15_M0_ADOPTIONS
                context_ptr->sq_weight = 105;
#else
                context_ptr->sq_weight =
                sequence_control_set_ptr->static_config.sq_weight + 10;
#endif
#endif
#else
                context_ptr->sq_weight =
                sequence_control_set_ptr->static_config.sq_weight + 5;
#endif
#if M1_COMBO_1 || NEW_M1_CAND
            else if (enc_mode <= ENC_M1)
                context_ptr->sq_weight =
#if M1_C2_ADOPTIONS
                100;
#else
#if M1_COMBO_3 || NEW_M1_CAND
#if COEFF_BASED_BYPASS_NSQ && !REMOVE_SQ_WEIGHT_TOGGLING
                (uint32_t)~0;
#else
                pcs_ptr->parent_pcs_ptr->is_used_as_reference_flag ? sequence_control_set_ptr->static_config.sq_weight : sequence_control_set_ptr->static_config.sq_weight - 5;
#endif
#else
                sequence_control_set_ptr->static_config.sq_weight;
#endif
#endif
#endif
            else
                context_ptr->sq_weight =
                sequence_control_set_ptr->static_config.sq_weight - 5;

#if NEW_CYCLE_ALLOCATION && !DISALLOW_ALL_ACTIONS
    if (context_ptr->enable_area_based_cycles_allocation) {
        if (context_ptr->sb_class == LOW_COMPLEX_CLASS)
            context_ptr->sq_weight = pcs_ptr->parent_pcs_ptr->sc_content_detected && enc_mode <= ENC_M6 ? 70 : 50;
        else if (context_ptr->sb_class == VERY_LOW_COMPLEX_CLASS)
            context_ptr->sq_weight = 100 - (10 * context_ptr->coeffcients_area_based_cycles_allocation_level);
    }
#endif

    // nsq_hv_level  needs sq_weight to be ON
    // 0: OFF
    // 1: ON 10% + skip HA/HB/H4  or skip VA/VB/V4
    // 2: ON 10% + skip HA/HB  or skip VA/VB   ,  5% + skip H4  or skip V4
#if MAY12_ADOPTIONS
#if PRESET_SHIFITNG
    if (enc_mode <= ENC_M0 || pd_pass < PD_PASS_2 || (enc_mode <= ENC_M2 && pcs_ptr->parent_pcs_ptr->sc_content_detected))
#else
    if (enc_mode <= ENC_M0 || pd_pass < PD_PASS_2 || (enc_mode <= ENC_M4 && pcs_ptr->parent_pcs_ptr->sc_content_detected))
#endif
#else
#if SHIFT_M5_SC_TO_M3
    if (enc_mode <= ENC_M0 || pd_pass < PD_PASS_2 || (enc_mode <= ENC_M2 && pcs_ptr->parent_pcs_ptr->sc_content_detected))
#else
#if APR22_ADOPTIONS
    if (enc_mode <= ENC_M0 || pd_pass < PD_PASS_2 || (enc_mode <= ENC_M4 && pcs_ptr->parent_pcs_ptr->sc_content_detected))
#else
#if PRESETS_SHIFT
    if (MR_MODE || pd_pass < PD_PASS_2 || (enc_mode <= ENC_M4 && pcs_ptr->parent_pcs_ptr->sc_content_detected))
#else
#if MAR30_ADOPTIONS
    if (MR_MODE || pd_pass < PD_PASS_2 || (enc_mode <= ENC_M7 && pcs_ptr->parent_pcs_ptr->sc_content_detected))
#else
#if MAR18_MR_TESTS_ADOPTIONS
    if (MR_MODE || pd_pass < PD_PASS_2 || (enc_mode <= ENC_M3 && pcs_ptr->parent_pcs_ptr->sc_content_detected))
#else
    if (MR_MODE || pd_pass < PD_PASS_2)
#endif
#endif
#endif
#endif
#endif
#endif
        context_ptr->nsq_hv_level = 0;
#if MAR25_ADOPTIONS
    else if (enc_mode <= ENC_M8) {
#else
#if MAR17_ADOPTIONS
    else if (enc_mode <= ENC_M7) {
#else
#if MAR4_M6_ADOPTIONS
    else if (enc_mode <= ENC_M5) {
#else
    else if (enc_mode <= ENC_M3) {
#endif
#endif
#endif
        context_ptr->nsq_hv_level = 1;
        assert(context_ptr->sq_weight != (uint32_t)~0);
    }
    else {
        context_ptr->nsq_hv_level = 2;
        assert(context_ptr->sq_weight != (uint32_t)~0);
    }

    // Set pred ME full search area
    if (pd_pass == PD_PASS_0) {
        if (pcs_ptr->parent_pcs_ptr->sc_content_detected) {
            context_ptr->pred_me_full_pel_search_width = PRED_ME_FULL_PEL_REF_WINDOW_WIDTH_7;
            context_ptr->pred_me_full_pel_search_height = PRED_ME_FULL_PEL_REF_WINDOW_HEIGHT_7;
        }
        else {
            context_ptr->pred_me_full_pel_search_width = PRED_ME_FULL_PEL_REF_WINDOW_WIDTH_15;
            context_ptr->pred_me_full_pel_search_height = PRED_ME_FULL_PEL_REF_WINDOW_HEIGHT_15;
        }
    }
    else if (pd_pass == PD_PASS_1) {
        if (pcs_ptr->parent_pcs_ptr->sc_content_detected) {
            context_ptr->pred_me_full_pel_search_width = PRED_ME_FULL_PEL_REF_WINDOW_WIDTH_7;
            context_ptr->pred_me_full_pel_search_height = PRED_ME_FULL_PEL_REF_WINDOW_HEIGHT_7;
        }
        else {
            context_ptr->pred_me_full_pel_search_width = PRED_ME_FULL_PEL_REF_WINDOW_WIDTH_15;
            context_ptr->pred_me_full_pel_search_height = PRED_ME_FULL_PEL_REF_WINDOW_HEIGHT_15;
        }
    }
    else {
        if (pcs_ptr->parent_pcs_ptr->sc_content_detected) {
            context_ptr->pred_me_full_pel_search_width = PRED_ME_FULL_PEL_REF_WINDOW_WIDTH_7;
            context_ptr->pred_me_full_pel_search_height = PRED_ME_FULL_PEL_REF_WINDOW_HEIGHT_7;
        }
        else {
#if MAY16_7PM_ADOPTIONS
            context_ptr->pred_me_full_pel_search_width =
                (enc_mode <= ENC_M0 && pcs_ptr->parent_pcs_ptr->input_resolution >= INPUT_SIZE_1080p_RANGE)
                ? PRED_ME_FULL_PEL_REF_WINDOW_WIDTH_15
                : PRED_ME_FULL_PEL_REF_WINDOW_WIDTH_7;
            context_ptr->pred_me_full_pel_search_height =
                (enc_mode <= ENC_M0 && pcs_ptr->parent_pcs_ptr->input_resolution >= INPUT_SIZE_1080p_RANGE)
                ? PRED_ME_FULL_PEL_REF_WINDOW_HEIGHT_15
                : PRED_ME_FULL_PEL_REF_WINDOW_HEIGHT_5;
#else
#if M1_C2_ADOPTIONS
            context_ptr->pred_me_full_pel_search_width = enc_mode <= ENC_M0 ? PRED_ME_FULL_PEL_REF_WINDOW_WIDTH_15 : PRED_ME_FULL_PEL_REF_WINDOW_WIDTH_7;
            context_ptr->pred_me_full_pel_search_height = enc_mode <= ENC_M0 ? PRED_ME_FULL_PEL_REF_WINDOW_HEIGHT_15 : PRED_ME_FULL_PEL_REF_WINDOW_HEIGHT_5;
#else
#if PRESETS_SHIFT
#if M2_COMBO_1
            context_ptr->pred_me_full_pel_search_width = enc_mode <= ENC_M1 ? PRED_ME_FULL_PEL_REF_WINDOW_WIDTH_15 : PRED_ME_FULL_PEL_REF_WINDOW_WIDTH_7;
            context_ptr->pred_me_full_pel_search_height = enc_mode <= ENC_M1 ? PRED_ME_FULL_PEL_REF_WINDOW_HEIGHT_15 : PRED_ME_FULL_PEL_REF_WINDOW_HEIGHT_5;
#else
            context_ptr->pred_me_full_pel_search_width = enc_mode <= ENC_M2 ? PRED_ME_FULL_PEL_REF_WINDOW_WIDTH_15 : PRED_ME_FULL_PEL_REF_WINDOW_WIDTH_7;
            context_ptr->pred_me_full_pel_search_height = enc_mode <= ENC_M2 ? PRED_ME_FULL_PEL_REF_WINDOW_HEIGHT_15 : PRED_ME_FULL_PEL_REF_WINDOW_HEIGHT_5;
#endif
#else
#if MAR30_ADOPTIONS
            context_ptr->pred_me_full_pel_search_width = enc_mode <= ENC_M3 ? PRED_ME_FULL_PEL_REF_WINDOW_WIDTH_15 : PRED_ME_FULL_PEL_REF_WINDOW_WIDTH_7;
            context_ptr->pred_me_full_pel_search_height = enc_mode <= ENC_M3 ? PRED_ME_FULL_PEL_REF_WINDOW_HEIGHT_15 : PRED_ME_FULL_PEL_REF_WINDOW_HEIGHT_5;
#else
#if MAR10_ADOPTIONS
            context_ptr->pred_me_full_pel_search_width = enc_mode <= ENC_M1 ? PRED_ME_FULL_PEL_REF_WINDOW_WIDTH_15 : PRED_ME_FULL_PEL_REF_WINDOW_WIDTH_7;
            context_ptr->pred_me_full_pel_search_height = enc_mode <= ENC_M1 ? PRED_ME_FULL_PEL_REF_WINDOW_HEIGHT_15 : PRED_ME_FULL_PEL_REF_WINDOW_HEIGHT_5;
#else
            context_ptr->pred_me_full_pel_search_width = enc_mode <= ENC_M0 ? PRED_ME_FULL_PEL_REF_WINDOW_WIDTH_15 : PRED_ME_FULL_PEL_REF_WINDOW_WIDTH_7;
            context_ptr->pred_me_full_pel_search_height = enc_mode <= ENC_M0 ? PRED_ME_FULL_PEL_REF_WINDOW_HEIGHT_15 : PRED_ME_FULL_PEL_REF_WINDOW_HEIGHT_5;
#endif
#endif
#endif
#endif
#endif
        }
    }

#if !INTER_COMP_REDESIGN
    // comp_similar_mode
    // 0: OFF
    // 1: If previous similar block is not compound, do not inject compound
    // 2: If previous similar block is not compound, do not inject compound else
    // consider the compound modes up the similar s one
#if MAR17_ADOPTIONS
    if (enc_mode <= ENC_M7)
#else
#if MAR11_ADOPTIONS
    if (enc_mode <= ENC_M4)
#else
    if (enc_mode <= ENC_M3)
#endif
#endif
        context_ptr->comp_similar_mode = 1;
    else
        context_ptr->comp_similar_mode = 2;

#endif
    // Set coeff_based_nsq_cand_reduction
    if (pd_pass == PD_PASS_0)
        context_ptr->coeff_based_nsq_cand_reduction = EB_FALSE;
    else if (pd_pass == PD_PASS_1)
        context_ptr->coeff_based_nsq_cand_reduction = EB_FALSE;
#if !MAY19_ADOPTIONS
#if MAR18_MR_TESTS_ADOPTIONS
    else if (MR_MODE &&
        pcs_ptr->parent_pcs_ptr->sc_content_detected == 0)
#else
#if MAR10_ADOPTIONS
    else if (MR_MODE)
#else
    else if (MR_MODE &&
        pcs_ptr->parent_pcs_ptr->sc_content_detected == 0)
#endif
#endif
        context_ptr->coeff_based_nsq_cand_reduction = EB_FALSE;
#endif
    else
#if MR_I_COEFF_RED
        context_ptr->coeff_based_nsq_cand_reduction =
        (enc_mode == ENC_M0 && pcs_ptr->slice_type == I_SLICE &&
         pcs_ptr->parent_pcs_ptr->sc_content_detected == 0) ? EB_FALSE : EB_TRUE;
#else
        context_ptr->coeff_based_nsq_cand_reduction = EB_TRUE;
#endif

    // Set pic_obmc_mode @ MD
    if (pd_pass == PD_PASS_0)
        context_ptr->md_pic_obmc_mode = 0;
    else if (pd_pass == PD_PASS_1)
        context_ptr->md_pic_obmc_mode = 0;
    else
        context_ptr->md_pic_obmc_mode =
        pcs_ptr->parent_pcs_ptr->pic_obmc_mode;

#if OBMC_FAST
    set_obmc_controls(context_ptr,context_ptr->md_pic_obmc_mode);
#endif

    // Set enable_inter_intra @ MD
#if  CLEANUP_INTER_INTRA
    //Block level switch, has to follow the picture level
#endif
    if (pd_pass == PD_PASS_0)
        context_ptr->md_enable_inter_intra = 0;
    else if (pd_pass == PD_PASS_1)
        context_ptr->md_enable_inter_intra = 0;
    else
        context_ptr->md_enable_inter_intra =
        pcs_ptr->parent_pcs_ptr->enable_inter_intra;

    // Set enable_paeth @ MD
    if (pd_pass == PD_PASS_0)
        context_ptr->md_enable_paeth = 1;
    else if (pd_pass == PD_PASS_1)
        context_ptr->md_enable_paeth = 1;
    else if (pcs_ptr->parent_pcs_ptr->scs_ptr->static_config.enable_paeth == DEFAULT)
        context_ptr->md_enable_paeth = 1;
    else
        context_ptr->md_enable_paeth = (uint8_t)pcs_ptr->parent_pcs_ptr->scs_ptr->static_config.enable_paeth;

    // Set enable_smooth @ MD
    if (pd_pass == PD_PASS_0)
        context_ptr->md_enable_smooth = 1;
    else if (pd_pass == PD_PASS_1)
        context_ptr->md_enable_smooth = 1;
    else if (pcs_ptr->parent_pcs_ptr->scs_ptr->static_config.enable_smooth == DEFAULT)
        context_ptr->md_enable_smooth = 1;
    else
        context_ptr->md_enable_smooth = (uint8_t)pcs_ptr->parent_pcs_ptr->scs_ptr->static_config.enable_smooth;

    // Set md_tx_size_search_mode @ MD
    if (pd_pass == PD_PASS_0)
        context_ptr->md_tx_size_search_mode = 0;
    else if (pd_pass == PD_PASS_1)
        context_ptr->md_tx_size_search_mode = 0;
    else
        context_ptr->md_tx_size_search_mode = pcs_ptr->parent_pcs_ptr->tx_size_search_mode;

#if COEFF_BASED_TXS_BYPASS
    uint8_t txs_cycles_reduction_level = 0;
    set_txs_cycle_reduction_controls(context_ptr, txs_cycles_reduction_level);
#endif
#if OPT_BLOCK_INDICES_GEN_2 && !NEW_CYCLE_ALLOCATION
    // Update txs settings based on the sb_class
    context_ptr->md_tx_size_search_mode = (context_ptr->enable_area_based_cycles_allocation && context_ptr->sb_class == MEDIUM_COMPLEX_CLASS) ? 0 : context_ptr->md_tx_size_search_mode;
#endif
    // Set md_filter_intra_mode @ MD
    if (pd_pass == PD_PASS_0)
        context_ptr->md_filter_intra_mode = 0;
    else if (pd_pass == PD_PASS_1)
        context_ptr->md_filter_intra_mode = 0;
    else
        context_ptr->md_filter_intra_mode =
        pcs_ptr->pic_filter_intra_mode;
#if SHUT_PALETTE_BC_PD_PASS_0_1
    // Set md_allow_intrabc @ MD
    if (pd_pass == PD_PASS_0)
        context_ptr->md_allow_intrabc = 0;
    else if (pd_pass == PD_PASS_1)
        context_ptr->md_allow_intrabc = 0;
    else
        context_ptr->md_allow_intrabc = pcs_ptr->parent_pcs_ptr->frm_hdr.allow_intrabc;

    // Set md_palette_mode @ MD
    if (pd_pass == PD_PASS_0)
        context_ptr->md_palette_mode = 0;
    else if (pd_pass == PD_PASS_1)
        context_ptr->md_palette_mode = 0;
    else
        context_ptr->md_palette_mode = pcs_ptr->parent_pcs_ptr->palette_mode;
#endif
    // intra_similar_mode
    // 0: OFF
    // 1: If previous similar block is intra, do not inject any inter
    context_ptr->intra_similar_mode = 1;

#if MD_REFERENCE_MASKING
    // Set inter_inter_distortion_based_reference_pruning
    if (pcs_ptr->slice_type != I_SLICE) {
        if (pd_pass == PD_PASS_0)
            context_ptr->inter_inter_distortion_based_reference_pruning = 0;
        else if (pd_pass == PD_PASS_1)
            context_ptr->inter_inter_distortion_based_reference_pruning = 0;
#if MAY23_M0_ADOPTIONS
#if PRUNING_PER_INTER_TYPE
#if !REDUCE_MR_COMP_CANDS
        else if (MR_MODE)
            context_ptr->inter_inter_distortion_based_reference_pruning = 0;
#endif
        else if (enc_mode <= ENC_M0)
            context_ptr->inter_inter_distortion_based_reference_pruning = 1;
        else
            context_ptr->inter_inter_distortion_based_reference_pruning = 4;
#else
       else if (enc_mode <= ENC_M0)
            context_ptr->inter_inter_distortion_based_reference_pruning = 0;
        else
            context_ptr->inter_inter_distortion_based_reference_pruning = 3;
#endif
#else
#if MAY19_ADOPTIONS
        else if (MR_MODE)
            context_ptr->inter_inter_distortion_based_reference_pruning = 0;
#endif
#if MAR25_ADOPTIONS
#if MAY16_7PM_ADOPTIONS
        else if (enc_mode <= ENC_M0 && pcs_ptr->parent_pcs_ptr->sc_content_detected)
#else
#if MAY12_ADOPTIONS
        else if (enc_mode <= ENC_M0)
#else
#if PRESETS_SHIFT
#if M1_COMBO_1 || NEW_M1_CAND
        else if (enc_mode <= ENC_M0 || pcs_ptr->parent_pcs_ptr->sc_content_detected)
#else
        else if (enc_mode <= ENC_M2 || pcs_ptr->parent_pcs_ptr->sc_content_detected)
#endif
#else
        else if (enc_mode <= ENC_M3 || pcs_ptr->parent_pcs_ptr->sc_content_detected)
#endif
#endif
#endif
            context_ptr->inter_inter_distortion_based_reference_pruning = 0;
#if !MAY19_ADOPTIONS
#if M1_COMBO_1 || NEW_M1_CAND
        else if (enc_mode <= ENC_M1)
            context_ptr->inter_inter_distortion_based_reference_pruning = 3;
#endif
#endif
        else
#if M2_COMBO_2
            context_ptr->inter_inter_distortion_based_reference_pruning = 5;
#else
            context_ptr->inter_inter_distortion_based_reference_pruning = 3;
#endif
#else
        else
            context_ptr->inter_inter_distortion_based_reference_pruning = 0; // 3 as default mode
#endif
#endif
    }
    else {
        context_ptr->inter_inter_distortion_based_reference_pruning = 0;
    }
    set_inter_inter_distortion_based_reference_pruning_controls(context_ptr, context_ptr->inter_inter_distortion_based_reference_pruning);

    // Set inter_intra_distortion_based_reference_pruning
    if (pcs_ptr->slice_type != I_SLICE) {
        if (pd_pass == PD_PASS_0)
            context_ptr->inter_intra_distortion_based_reference_pruning = 0;
        else if (pd_pass == PD_PASS_1)
            context_ptr->inter_intra_distortion_based_reference_pruning = 0;
        else
            context_ptr->inter_intra_distortion_based_reference_pruning = 0;  // 1 as default mode
    }
    else {
        context_ptr->inter_intra_distortion_based_reference_pruning = 0;
    }
    set_inter_intra_distortion_based_reference_pruning_controls(context_ptr, context_ptr->inter_intra_distortion_based_reference_pruning);
#endif
#if BLOCK_REDUCTION_ALGORITHM_1 || BLOCK_REDUCTION_ALGORITHM_2
    if (pd_pass == PD_PASS_0)
        context_ptr->block_based_depth_reduction_level = 0;
    else if (pd_pass == PD_PASS_1)
        context_ptr->block_based_depth_reduction_level = 0;
    else
#if MAY23_M0_ADOPTIONS
        if (enc_mode <= ENC_M0)
            context_ptr->block_based_depth_reduction_level = 0;
        else
            context_ptr->block_based_depth_reduction_level = 2;
#else
#if MAY19_ADOPTIONS
        if (MR_MODE)
            context_ptr->block_based_depth_reduction_level = 0;
        else
#endif
#if NEW_M1_CAND
#if MAY15_M0_ADOPTIONS
        if (enc_mode <= ENC_M0 && pcs_ptr->parent_pcs_ptr->sc_content_detected)
#else
        if (enc_mode <= ENC_M0)
#endif
            context_ptr->block_based_depth_reduction_level = 0;
        else
            context_ptr->block_based_depth_reduction_level = 2;
#else
#if APR02_ADOPTIONS
#if M2_COMBO_1
        if (enc_mode <= ENC_M0 || (pcs_ptr->parent_pcs_ptr->sc_content_detected && enc_mode <= ENC_M1))
#else
        if (enc_mode <= ENC_M0 || pcs_ptr->parent_pcs_ptr->sc_content_detected)
#endif
            context_ptr->block_based_depth_reduction_level = 0;
#if PRESETS_SHIFT
#if M2_COMBO_1
        else if (enc_mode <= ENC_M1)
#else
        else if (enc_mode <= ENC_M2)
#endif
#else
        else if (enc_mode <= ENC_M3)
#endif
#else
        if (MR_MODE || pcs_ptr->parent_pcs_ptr->sc_content_detected)
            context_ptr->block_based_depth_reduction_level = 0;
        else if (enc_mode <= ENC_M1)
#endif
#if M1_COMBO_3
            context_ptr->block_based_depth_reduction_level = 2;
#else
            context_ptr->block_based_depth_reduction_level = 1;
#endif
        else
            context_ptr->block_based_depth_reduction_level = 2;
#endif
#endif
    set_block_based_depth_reduction_controls(context_ptr, context_ptr->block_based_depth_reduction_level);
#endif
#if ADD_MD_NSQ_SEARCH
    if (pd_pass == PD_PASS_0)
        context_ptr->md_nsq_mv_search_level = 0;
    else if (pd_pass == PD_PASS_1)
        context_ptr->md_nsq_mv_search_level = 0;
    else
        if (MR_MODE || pcs_ptr->parent_pcs_ptr->sc_content_detected)
            context_ptr->md_nsq_mv_search_level = 1;
        else if (enc_mode <= ENC_M0)
            context_ptr->md_nsq_mv_search_level = 2;
#if PRESET_SHIFITNG
        else if (enc_mode <= ENC_M3)
#else
        else if (enc_mode <= ENC_M5)
#endif
            context_ptr->md_nsq_mv_search_level = 3;
        else
            context_ptr->md_nsq_mv_search_level = 4;

    md_nsq_motion_search_controls(context_ptr, context_ptr->md_nsq_mv_search_level);
#endif
#if PERFORM_SUB_PEL_MD
    if (pd_pass == PD_PASS_0)
        context_ptr->md_subpel_search_level = 4;
    else if (pd_pass == PD_PASS_1)
        context_ptr->md_subpel_search_level = 0;
    else
        if (pcs_ptr->parent_pcs_ptr->sc_content_detected)
            context_ptr->md_subpel_search_level = 3;
        else if (enc_mode <= ENC_M0)
            context_ptr->md_subpel_search_level = 1;
        else if (enc_mode <= ENC_M1)
            context_ptr->md_subpel_search_level = 2;
        else
            context_ptr->md_subpel_search_level = 3;
    md_subpel_search_controls(context_ptr, context_ptr->md_subpel_search_level);
#endif
    // Set max_ref_count @ MD
    if (pd_pass == PD_PASS_0)
        context_ptr->md_max_ref_count = 4;
    else if (pd_pass == PD_PASS_1)
        context_ptr->md_max_ref_count = 1;
#if M8_CAP_NUMBER_OF_REF_IN_MD
    else if(enc_mode <= ENC_M7)
        context_ptr->md_max_ref_count = 4;
    else
        context_ptr->md_max_ref_count = pcs_ptr->parent_pcs_ptr->temporal_layer_index == 0 ? 4: 2;
#else
    else
        context_ptr->md_max_ref_count = 4;
#endif
#if !PRUNING_PER_INTER_TYPE
#if ADD_BEST_CAND_COUNT_SIGNAL
    if (pd_pass == PD_PASS_0)
        context_ptr->bipred3x3_number_input_mv = 4;
    else if (pd_pass == PD_PASS_1)
        context_ptr->bipred3x3_number_input_mv = 4;
#if M1_C2_ADOPTIONS
    else if (enc_mode <= ENC_M0)
#else
    else if (enc_mode <= ENC_M2)
#endif
        context_ptr->bipred3x3_number_input_mv = 4;
    else
        context_ptr->bipred3x3_number_input_mv = 1;
#endif
#endif
    // Set md_skip_mvp_generation (and use (0,0) as MVP instead)
    if (pd_pass == PD_PASS_0)
        context_ptr->md_skip_mvp_generation = EB_TRUE;
    else if (pd_pass == PD_PASS_1)
        context_ptr->md_skip_mvp_generation = EB_FALSE;
    else
        context_ptr->md_skip_mvp_generation = EB_FALSE;

    // Set dc_cand_only_flag
    if (pd_pass == PD_PASS_0)
        context_ptr->dc_cand_only_flag = EB_TRUE;
    else if (pd_pass == PD_PASS_1)
        context_ptr->dc_cand_only_flag =
        (pcs_ptr->slice_type == I_SLICE) ? EB_FALSE : EB_TRUE;
    else
        context_ptr->dc_cand_only_flag = EB_FALSE;

    // Set intra_angle_delta @ MD
    if (pd_pass == PD_PASS_0)
        context_ptr->md_intra_angle_delta = 0;
    else if (pd_pass == PD_PASS_1)
        context_ptr->md_intra_angle_delta = 0;
    else if (pcs_ptr->parent_pcs_ptr->scs_ptr->static_config.intra_angle_delta == DEFAULT)
        context_ptr->md_intra_angle_delta = 1;
    else
        context_ptr->md_intra_angle_delta = pcs_ptr->parent_pcs_ptr->scs_ptr->static_config.intra_angle_delta;

    // Set disable_angle_z2_prediction_flag
    if (pd_pass == PD_PASS_0)
        context_ptr->disable_angle_z2_intra_flag = EB_TRUE;
    else if (pd_pass == PD_PASS_1)
        context_ptr->disable_angle_z2_intra_flag = EB_TRUE;
    else
        context_ptr->disable_angle_z2_intra_flag = EB_FALSE;

    // Set full_cost_derivation_fast_rate_blind_flag
    if (pd_pass == PD_PASS_0)
        context_ptr->full_cost_shut_fast_rate_flag = EB_TRUE;
    else if (pd_pass == PD_PASS_1)
        context_ptr->full_cost_shut_fast_rate_flag = EB_FALSE;
    else
        context_ptr->full_cost_shut_fast_rate_flag = EB_FALSE;
#if !PD0_INTER_CAND
    // Set best_me_cand_only_flag
    if (pd_pass == PD_PASS_0)
        context_ptr->best_me_cand_only_flag = EB_TRUE;
    else if (pd_pass == PD_PASS_1)
        context_ptr->best_me_cand_only_flag = EB_FALSE;
    else
        context_ptr->best_me_cand_only_flag = EB_FALSE;
#endif
#if !CLEANUP_CYCLE_ALLOCATION
    // Set skip_depth
    if (pd_pass == PD_PASS_0)
        context_ptr->skip_depth = 0;
    else if (pd_pass == PD_PASS_1)
        context_ptr->skip_depth = 0;
#if MAR18_MR_TESTS_ADOPTIONS
#if !APR08_ADOPTIONS
    else if (pcs_ptr->parent_pcs_ptr->sc_content_detected)
#if MAR30_ADOPTIONS
        if (enc_mode <= ENC_M7)
#else
        if (enc_mode <= ENC_M3)
#endif
            context_ptr->skip_depth = 0;
        else
            context_ptr->skip_depth = 1;
#endif
    else
        context_ptr->skip_depth = 0;
#else
    else if (MR_MODE)
        context_ptr->skip_depth = 0;
    else
        context_ptr->skip_depth =
        pcs_ptr->parent_pcs_ptr->sc_content_detected ? 1 : 0;
#endif
#endif
#if !PERFORM_SUB_PEL_MD
    // Set perform_me_mv_1_8_pel_ref
    if (pd_pass == PD_PASS_0)
        context_ptr->perform_me_mv_1_8_pel_ref = EB_FALSE;
    else if (pd_pass == PD_PASS_1)
        context_ptr->perform_me_mv_1_8_pel_ref = EB_FALSE;
    else
        context_ptr->perform_me_mv_1_8_pel_ref =
        (pcs_ptr->parent_pcs_ptr->frm_hdr
            .allow_high_precision_mv);
#endif
    return return_error;
}
#else
EbErrorType signal_derivation_enc_dec_kernel_oq(
    SequenceControlSet *sequence_control_set_ptr,
    PictureControlSet *pcs_ptr,
    ModeDecisionContext *context_ptr) {
    EbErrorType return_error = EB_ErrorNone;

    // Tx_search Level                                Settings
    // 0                                              OFF
    // 1                                              Tx search at encdec
    // 2                                              Tx search at inter-depth
    // 3                                              Tx search at full loop
    if (context_ptr->pd_pass == PD_PASS_0)
        context_ptr->tx_search_level = TX_SEARCH_OFF;
    else if (context_ptr->pd_pass == PD_PASS_1)
        context_ptr->tx_search_level = TX_SEARCH_FULL_LOOP;
    else if (pcs_ptr->parent_pcs_ptr->sc_content_detected)
#if MAR2_M8_ADOPTIONS
        context_ptr->tx_search_level = TX_SEARCH_FULL_LOOP;
#else
        if (pcs_ptr->enc_mode <= ENC_M6)
            context_ptr->tx_search_level = TX_SEARCH_FULL_LOOP;
        else if (pcs_ptr->parent_pcs_ptr->is_used_as_reference_flag)
            context_ptr->tx_search_level = TX_SEARCH_FULL_LOOP;
        else
            context_ptr->tx_search_level = TX_SEARCH_ENC_DEC;
#endif
#if MAR17_ADOPTIONS
    else if (pcs_ptr->enc_mode <= ENC_M7)
#else
    else if (pcs_ptr->enc_mode <= ENC_M4)
#endif
        context_ptr->tx_search_level = TX_SEARCH_FULL_LOOP;
#if MAR2_M8_ADOPTIONS
    else {
        if (pcs_ptr->temporal_layer_index == 0)
            context_ptr->tx_search_level = TX_SEARCH_FULL_LOOP;
        else
            context_ptr->tx_search_level = TX_SEARCH_ENC_DEC;
    }
#else
    else if (pcs_ptr->enc_mode <= ENC_M7) {
        if (pcs_ptr->temporal_layer_index == 0)
            context_ptr->tx_search_level = TX_SEARCH_FULL_LOOP;
        else
            context_ptr->tx_search_level = TX_SEARCH_ENC_DEC;
    }
    else
        context_ptr->tx_search_level = TX_SEARCH_ENC_DEC;
#endif

    // Set tx search skip weights (MAX_MODE_COST: no skipping; 0: always skipping)
    if (context_ptr->pd_pass == PD_PASS_0)
        context_ptr->tx_weight = MAX_MODE_COST;
    else if (context_ptr->pd_pass == PD_PASS_1)
        context_ptr->tx_weight = FC_SKIP_TX_SR_TH025;
    else if (MR_MODE) // tx weight
        context_ptr->tx_weight = MAX_MODE_COST;
    else {
        if (context_ptr->tx_search_level == TX_SEARCH_ENC_DEC)
            context_ptr->tx_weight = MAX_MODE_COST;
#if MAR12_ADOPTIONS
        else if (pcs_ptr->parent_pcs_ptr->sc_content_detected)
#if MAR18_ADOPTIONS
            context_ptr->tx_weight = MAX_MODE_COST;
#else
            if (pcs_ptr->enc_mode <= ENC_M3)
                context_ptr->tx_weight = MAX_MODE_COST;
            else
                context_ptr->tx_weight = FC_SKIP_TX_SR_TH010;
#endif
#endif
#if MAR10_ADOPTIONS
        else if (pcs_ptr->enc_mode <= ENC_M1)
#else
        else if (pcs_ptr->parent_pcs_ptr->sc_content_detected && pcs_ptr->enc_mode <= ENC_M0)
            context_ptr->tx_weight = FC_SKIP_TX_SR_TH025;
        else if (pcs_ptr->enc_mode <= ENC_M0)
#endif
            context_ptr->tx_weight = MAX_MODE_COST;
#if MAR3_M2_ADOPTIONS
#if MAR4_M3_ADOPTIONS
#if MAR10_ADOPTIONS
        else if (pcs_ptr->enc_mode <= ENC_M8 && !(pcs_ptr->parent_pcs_ptr->sc_content_detected))
#else
        else if (pcs_ptr->enc_mode <= ENC_M3 && !(pcs_ptr->parent_pcs_ptr->sc_content_detected))
#endif
#else
        else if (pcs_ptr->enc_mode <= ENC_M2 && !(pcs_ptr->parent_pcs_ptr->sc_content_detected))
#endif
#else
        else if (pcs_ptr->enc_mode <= ENC_M1 && !(pcs_ptr->parent_pcs_ptr->sc_content_detected))
#endif
            context_ptr->tx_weight = FC_SKIP_TX_SR_TH025;
        else
            context_ptr->tx_weight = FC_SKIP_TX_SR_TH010;
    }

    // Set tx search reduced set falg (0: full tx set; 1: reduced tx set; 1: two
    // tx))
    if (context_ptr->pd_pass == PD_PASS_0)
        context_ptr->tx_search_reduced_set = 0;
    else if (context_ptr->pd_pass == PD_PASS_1)
        context_ptr->tx_search_reduced_set = 0;
    else if (pcs_ptr->parent_pcs_ptr->sc_content_detected)
#if MAR17_ADOPTIONS
        if (pcs_ptr->enc_mode <= ENC_M8)
            context_ptr->tx_search_reduced_set = 0;
#else
        if (pcs_ptr->enc_mode <= ENC_M5)
            context_ptr->tx_search_reduced_set = 0;
        else if (pcs_ptr->enc_mode <= ENC_M6)
            if (context_ptr->tx_search_level == TX_SEARCH_ENC_DEC)
                context_ptr->tx_search_reduced_set = 0;
            else
                context_ptr->tx_search_reduced_set = 1;
#endif
#if MAR2_M8_ADOPTIONS
        else
            context_ptr->tx_search_reduced_set = 1;
#else
        else if (pcs_ptr->enc_mode <= ENC_M7)
            context_ptr->tx_search_reduced_set = 1;
        else
            context_ptr->tx_search_reduced_set = 2;
#endif
    else if (context_ptr->tx_search_level == TX_SEARCH_ENC_DEC)
        context_ptr->tx_search_reduced_set = 0;
#if MAR4_M6_ADOPTIONS
#if MAR10_ADOPTIONS
    else if (pcs_ptr->enc_mode <= ENC_M8)
#else
    else if (pcs_ptr->enc_mode <= ENC_M5)
#endif
#else
    else if (pcs_ptr->enc_mode <= ENC_M3)
#endif
        context_ptr->tx_search_reduced_set = 0;
    else
        context_ptr->tx_search_reduced_set = 1;

    // Interpolation search Level                     Settings
    // 0                                              OFF
    // 1                                              Interpolation search at
    // inter-depth 2                                              Interpolation
    // search at full loop 3                                              Chroma
    // blind interpolation search at fast loop 4 Interpolation search at fast loop
    if (context_ptr->pd_pass == PD_PASS_0)
        context_ptr->interpolation_search_level = IT_SEARCH_OFF;
    else if (context_ptr->pd_pass == PD_PASS_1) {
        context_ptr->interpolation_search_level = IT_SEARCH_OFF;
    }
    else if (pcs_ptr->parent_pcs_ptr->sc_content_detected)
        context_ptr->interpolation_search_level = IT_SEARCH_OFF;
#if MAR4_M6_ADOPTIONS
#if MAR10_ADOPTIONS
    else if (pcs_ptr->enc_mode <= ENC_M8)
#else
    else if (pcs_ptr->enc_mode <= ENC_M5)
#endif
#else
    else if (pcs_ptr->enc_mode <= ENC_M3)
#endif
        context_ptr->interpolation_search_level = IT_SEARCH_FAST_LOOP_UV_BLIND;
#if !MAR10_ADOPTIONS
    else if (pcs_ptr->enc_mode <= ENC_M7)
        if (pcs_ptr->temporal_layer_index == 0)
            context_ptr->interpolation_search_level = IT_SEARCH_FAST_LOOP_UV_BLIND;
        else
            context_ptr->interpolation_search_level = IT_SEARCH_OFF;
#endif
    else
        context_ptr->interpolation_search_level = IT_SEARCH_OFF;

    // Set Chroma Mode
    // Level                Settings
    // CHROMA_MODE_0  0     Full chroma search @ MD
    // CHROMA_MODE_1  1     Fast chroma search @ MD
    // CHROMA_MODE_2  2     Chroma blind @ MD + CFL @ EP
    // CHROMA_MODE_3  3     Chroma blind @ MD + no CFL @ EP
    if (context_ptr->pd_pass == PD_PASS_0)
        context_ptr->chroma_level = CHROMA_MODE_2; // or CHROMA_MODE_3
    else if (context_ptr->pd_pass == PD_PASS_1) {
        context_ptr->chroma_level = CHROMA_MODE_1;
    }
    else if (sequence_control_set_ptr->static_config.set_chroma_mode ==
        DEFAULT) {
        if (pcs_ptr->parent_pcs_ptr->sc_content_detected)
#if MAR2_M7_ADOPTIONS
#if MAR10_ADOPTIONS
            if (pcs_ptr->enc_mode <= ENC_M8)
#else
            if (pcs_ptr->enc_mode <= ENC_M7)
#endif
#else
            if (pcs_ptr->enc_mode <= ENC_M6)
#endif
                context_ptr->chroma_level = CHROMA_MODE_1;
            else if (pcs_ptr->parent_pcs_ptr->temporal_layer_index == 0)
                context_ptr->chroma_level = CHROMA_MODE_1;
            else
                context_ptr->chroma_level =
                (sequence_control_set_ptr->encoder_bit_depth == EB_8BIT)
                ? CHROMA_MODE_2
                : CHROMA_MODE_3;
#if MAR17_ADOPTIONS
        else if (pcs_ptr->enc_mode <= ENC_M7)
            context_ptr->chroma_level = CHROMA_MODE_0;
#else
#if MAR10_ADOPTIONS
        else if (pcs_ptr->enc_mode <= ENC_M4)
#else
        else if (pcs_ptr->enc_mode <= ENC_M3)
#endif
            context_ptr->chroma_level = CHROMA_MODE_0;
        else if (pcs_ptr->enc_mode <= ENC_M5 &&
            pcs_ptr->temporal_layer_index == 0)
            context_ptr->chroma_level = CHROMA_MODE_0;
        else if (pcs_ptr->enc_mode <= ENC_M5)
            context_ptr->chroma_level = CHROMA_MODE_1;
#endif
        else
            context_ptr->chroma_level =
            (sequence_control_set_ptr->encoder_bit_depth == EB_8BIT)
#if ADOPT_CHROMA_MODE1_CFL_OFF
            ? CHROMA_MODE_1
#else
            ? CHROMA_MODE_2
#endif
            : CHROMA_MODE_3;

    }
    else // use specified level
        context_ptr->chroma_level =
        sequence_control_set_ptr->static_config.set_chroma_mode;

    // Chroma independent modes search
    // Level                Settings
    // 0                    post first md_stage
    // 1                    post last md_stage
    context_ptr->chroma_at_last_md_stage =
        MR_MODE ? 0 : (context_ptr->chroma_level == CHROMA_MODE_0 && !pcs_ptr->parent_pcs_ptr->sc_content_detected) ? 1 : 0;
#if M5_CHROMA_NICS
    // Chroma independent modes nics
    // Level                Settings
    // 0                    All supported modes.
    // 1                    All supported modes in  Intra picture and 4 in inter picture
    context_ptr->independent_chroma_nics = pcs_ptr->enc_mode == ENC_M5 ? 1 : 0;
#endif
#if ADDED_CFL_OFF
    // Cfl level
    // Level                Settings
    // 0                    Allow cfl
    // 1                    Disable cfl
#if ADOPT_CHROMA_MODE1_CFL_OFF
#if MAR17_ADOPTIONS
    if (pcs_ptr->enc_mode <= ENC_M7)
#else
    if(pcs_ptr->enc_mode <= ENC_M5)
#endif
        context_ptr->md_disable_cfl = EB_FALSE;
    else if(!pcs_ptr->parent_pcs_ptr->sc_content_detected)
#endif
        context_ptr->md_disable_cfl = EB_TRUE;

    if (sequence_control_set_ptr->static_config.disable_cfl_flag == 1 && context_ptr->md_disable_cfl == EB_TRUE)
        context_ptr->chroma_at_last_md_stage = 0; // Indeprndent chroma search at last MD stage is not supported when CFL is off
#endif
#if CFL_REDUCED_ALPHA
    // libaom_short_cuts_ths
    // 1                    faster than libaom
    // 2                    libaom - default
    if (pcs_ptr->enc_mode == ENC_M5)
        context_ptr->libaom_short_cuts_ths = 1;
    else
        context_ptr->libaom_short_cuts_ths = 2;
#endif
#if UV_SEARCH_MODE_INJCECTION
    // 0                    inject all supprted chroma mode
    // 1                    follow the luma injection
    context_ptr->intra_chroma_search_follows_intra_luma_injection = 1;
     if (pcs_ptr->enc_mode == ENC_M5)
        context_ptr->intra_chroma_search_follows_intra_luma_injection = 1;
    else
        context_ptr->intra_chroma_search_follows_intra_luma_injection = 0;
#endif
    // Set the full loop escape level
    // Level                Settings
    // 0                    Off
    // 1                    On but only INTRA
    // 2                    On both INTRA and INTER

    if (context_ptr->pd_pass == PD_PASS_0)
        context_ptr->full_loop_escape = 0;
    else if (context_ptr->pd_pass == PD_PASS_1)
        context_ptr->full_loop_escape = 0;
    else

        if (pcs_ptr->parent_pcs_ptr->sc_content_detected)
#if MAR17_ADOPTIONS
            context_ptr->full_loop_escape = 0;
#else
            if (pcs_ptr->enc_mode <= ENC_M5)
                context_ptr->full_loop_escape = 0;
            else
                context_ptr->full_loop_escape = 2;
#endif
#if MAR2_M7_ADOPTIONS
#if MAR10_ADOPTIONS
        else if (pcs_ptr->enc_mode <= ENC_M8)
#else
        else if (pcs_ptr->enc_mode <= ENC_M7)
#endif
#else
        else if (pcs_ptr->enc_mode <= ENC_M5)
#endif
            context_ptr->full_loop_escape = 0;
        else
            context_ptr->full_loop_escape = 2;


    // Set global MV injection
    // Level                Settings
    // 0                    Injection off
    // 1                    On
    if (sequence_control_set_ptr->static_config.enable_global_motion == EB_TRUE) {
        if (context_ptr->pd_pass == PD_PASS_0)
            context_ptr->global_mv_injection = 0;
        else if (context_ptr->pd_pass == PD_PASS_1)
            context_ptr->global_mv_injection = 0;
        else
#if MAR4_M6_ADOPTIONS
            if (pcs_ptr->parent_pcs_ptr->sc_content_detected)
#if MAR12_ADOPTIONS
#if MAR17_ADOPTIONS
                if (pcs_ptr->enc_mode <= ENC_M7)
#else
                if (pcs_ptr->enc_mode <= ENC_M3)
#endif
#else
#if MAR10_ADOPTIONS
#if MAR11_ADOPTIONS
                if (pcs_ptr->enc_mode <= ENC_M1)
#else
                if (pcs_ptr->enc_mode <= ENC_M2)
#endif
#else
                if (pcs_ptr->enc_mode <= ENC_M3)
#endif
#endif
                    context_ptr->global_mv_injection = 1;
                else
                    context_ptr->global_mv_injection = 0;
#if MAR17_ADOPTIONS
            else if (pcs_ptr->enc_mode <= ENC_M7)
#else
            else if (pcs_ptr->enc_mode <= ENC_M5)
#endif
#else
            if (pcs_ptr->enc_mode <= ENC_M3)
#endif
                context_ptr->global_mv_injection = 1;
            else
                context_ptr->global_mv_injection = 0;
    }
    else
        context_ptr->global_mv_injection = 0;

    if (context_ptr->pd_pass == PD_PASS_0)
        context_ptr->new_nearest_injection = 0;
    else if (context_ptr->pd_pass == PD_PASS_1)
        context_ptr->new_nearest_injection = 0;
    else
        context_ptr->new_nearest_injection = 1;

    if (context_ptr->pd_pass == PD_PASS_0)
        context_ptr->new_nearest_near_comb_injection = 0;
    else if (context_ptr->pd_pass == PD_PASS_1)
        context_ptr->new_nearest_near_comb_injection = 0;
    else

        if (sequence_control_set_ptr->static_config.new_nearest_comb_inject ==
            DEFAULT)

            if (pcs_ptr->parent_pcs_ptr->sc_content_detected)
                context_ptr->new_nearest_near_comb_injection = 0;
#if MAR10_ADOPTIONS
            else if (pcs_ptr->enc_mode <= ENC_M1)
#else
            else if (pcs_ptr->enc_mode <= ENC_M0)
#endif

                context_ptr->new_nearest_near_comb_injection = 1;
            else
                context_ptr->new_nearest_near_comb_injection = 0;

        else
            context_ptr->new_nearest_near_comb_injection =
            sequence_control_set_ptr->static_config.new_nearest_comb_inject;

    // Set warped motion injection
    // Level                Settings
    // 0                    OFF
    // 1                    On

    if (context_ptr->pd_pass == PD_PASS_0) {
        context_ptr->warped_motion_injection = 0;
    }
    else if (context_ptr->pd_pass == PD_PASS_1) {
        context_ptr->warped_motion_injection = 1;
    }
    else
        context_ptr->warped_motion_injection = 1;

    // Set unipred3x3 injection
    // Level                Settings
    // 0                    OFF
    // 1                    ON FULL
    // 2                    Reduced set
    if (context_ptr->pd_pass == PD_PASS_0) {
        context_ptr->unipred3x3_injection = 0;
    }
    else if (context_ptr->pd_pass == PD_PASS_1) {
        context_ptr->unipred3x3_injection = 2;
    }
    else

        if (pcs_ptr->enc_mode <= ENC_M7)
            context_ptr->unipred3x3_injection = 1;

        else
            context_ptr->unipred3x3_injection = 0;

    // Set bipred3x3 injection
    // Level                Settings
    // 0                    OFF
    // 1                    ON FULL
    // 2                    Reduced set
    if (context_ptr->pd_pass == PD_PASS_0) {
        context_ptr->bipred3x3_injection = 0;
    }
    else if (context_ptr->pd_pass == PD_PASS_1) {
        context_ptr->bipred3x3_injection = 2;
    }
    else if (sequence_control_set_ptr->static_config.bipred_3x3_inject ==
        DEFAULT)
        if (pcs_ptr->parent_pcs_ptr->sc_content_detected)
#if MAR20_M4_ADOPTIONS
            if (pcs_ptr->enc_mode <= ENC_M3)
#else
            if (pcs_ptr->enc_mode <= ENC_M4)
#endif
                context_ptr->bipred3x3_injection = 1;
            else
#if MAR18_ADOPTIONS
                context_ptr->bipred3x3_injection = 2;
#else
                context_ptr->bipred3x3_injection = 0;
#endif
#if MAR18_ADOPTIONS
#if MAR20_M4_ADOPTIONS
        else if (pcs_ptr->enc_mode <= ENC_M3)
#else
        else if (pcs_ptr->enc_mode <= ENC_M4)
#endif
            context_ptr->bipred3x3_injection = 1;
        else
            context_ptr->bipred3x3_injection = 2;
#else
#if MAR17_ADOPTIONS
        else if (pcs_ptr->enc_mode <= ENC_M7)
            context_ptr->bipred3x3_injection = 1;
#else
#if MAR12_ADOPTIONS
        else if (pcs_ptr->enc_mode <= ENC_M3)
#else
#if MAR3_M2_ADOPTIONS
#if MAR10_ADOPTIONS
#if MAR11_ADOPTIONS
        else if (pcs_ptr->enc_mode <= ENC_M2)
#else
        else if (pcs_ptr->enc_mode <= ENC_M3)
#endif
#else
        else if (pcs_ptr->enc_mode <= ENC_M2)
#endif
#else
        else if (pcs_ptr->enc_mode <= ENC_M1)
#endif
#endif
            context_ptr->bipred3x3_injection = 1;
#if MAR3_M6_ADOPTIONS
        else if (pcs_ptr->enc_mode <= ENC_M6)
#else
        else if (pcs_ptr->enc_mode <= ENC_M4)
#endif
            context_ptr->bipred3x3_injection = 2;
#endif
        else
            context_ptr->bipred3x3_injection = 0;
#endif

    else
        context_ptr->bipred3x3_injection =
        sequence_control_set_ptr->static_config.bipred_3x3_inject;

    // Level                Settings
    // 0                    Level 0: OFF
    // 1                    Level 1: sub-pel refinement off
    // 2                    Level 2: (H + V) 1/2 & 1/4 refinement only = 4 half-pel + 4 quarter-pel = 8 positions + pred_me_distortion to pa_me_distortion deviation on
    // 3                    Level 3: (H + V + D only ~ the best) 1/2 & 1/4 refinement = up to 6 half-pel + up to 6  quarter-pel = up to 12 positions + pred_me_distortion to pa_me_distortion deviation on
    // 4                    Level 4: (H + V + D) 1/2 & 1/4 refinement = 8 half-pel + 8 quarter-pel = 16 positions + pred_me_distortion to pa_me_distortion deviation on
    // 5                    Level 5: (H + V + D) 1/2 & 1/4 refinement = 8 half-pel + 8 quarter-pel = 16 positions + pred_me_distortion to pa_me_distortion deviation off
    // 6                    Level 6: (H + V + D) 1/2 & 1/4 refinement = 8 half-pel + 8 quarter-pel = 16 positions + pred_me_distortion to pa_me_distortion deviation off

    // NB: if PME_UP_TO_4_REF is ON, levels 1-5 are restricted to using max 4 ref frames, and 1/8 Pel refinement is always performed for the 8 positions for levels 1-6
    if (pcs_ptr->slice_type != I_SLICE) {

        if (context_ptr->pd_pass == PD_PASS_0)
            context_ptr->predictive_me_level = 0;
        else if (context_ptr->pd_pass == PD_PASS_1)

            context_ptr->predictive_me_level = 2;

        else

            if (sequence_control_set_ptr->static_config.pred_me == DEFAULT) {

                if (pcs_ptr->parent_pcs_ptr->sc_content_detected)
#if MAR4_M6_ADOPTIONS
#if MAR10_ADOPTIONS
                    if (pcs_ptr->enc_mode <= ENC_M8)
#else
                    if (pcs_ptr->enc_mode <= ENC_M5)
#endif
#else
                    if (pcs_ptr->enc_mode <= ENC_M3)
#endif

                        context_ptr->predictive_me_level = 1;

                    else
                        context_ptr->predictive_me_level = 0;
                else
#if MAR10_ADOPTIONS
                    if (pcs_ptr->enc_mode <= ENC_M1)
#else
                    if (pcs_ptr->enc_mode <= ENC_M0)
#endif
                        context_ptr->predictive_me_level = 6;
#if MAR12_M8_ADOPTIONS
                    else
                        context_ptr->predictive_me_level = 5;
#else
#if MAR4_M6_ADOPTIONS
                    else if (pcs_ptr->enc_mode <= ENC_M5)
#else
                    else if (pcs_ptr->enc_mode <= ENC_M3)
#endif
                        context_ptr->predictive_me_level = 5;
#if MAR3_M6_ADOPTIONS
#if MAR10_ADOPTIONS
                    else if (pcs_ptr->enc_mode <= ENC_M8)
#else
                    else if (pcs_ptr->enc_mode <= ENC_M6)
#endif
#else
                    else if (pcs_ptr->enc_mode <= ENC_M4)
#endif
                        context_ptr->predictive_me_level = 2;
                    else
                        context_ptr->predictive_me_level = 0;
#endif

            }
            else
                context_ptr->predictive_me_level =
                sequence_control_set_ptr->static_config.pred_me;
    }
    else
        context_ptr->predictive_me_level = 0;

#if ADD_SAD_AT_PME_SIGNAL
    // Level                    Settings
    // FALSE                    Use SSD at PME
    // TRUE                     Use SAD at PME
    if (context_ptr->pd_pass == PD_PASS_0)
        context_ptr->use_sad_at_pme = EB_FALSE;
    else if (context_ptr->pd_pass == PD_PASS_1)
        context_ptr->use_sad_at_pme = EB_FALSE;
#if !MAR18_MR_TESTS_ADOPTIONS // It was found that SAD is better than SSD for SC content
    else if (MR_MODE)
        context_ptr->use_sad_at_pme = EB_FALSE;
#endif
    else if (pcs_ptr->parent_pcs_ptr->sc_content_detected)
        context_ptr->use_sad_at_pme = EB_TRUE;
    else
        context_ptr->use_sad_at_pme = EB_FALSE;
#endif

    // Derive md_staging_mode
    //
    // MD_STAGING_MODE_1
    //  ____________________________________________________________________________________________________________________________________________________________
    // |        | md_stage_0                  | md_stage_1                     | md_stage_2                              | md_stage_3                              |
    // |________|_____________________________|________________________________|_________________________________________|_________________________________________|
    // |CLASS_0 |Prediction for Luma & Chroma |Res, T, Q, Q-1 for Luma Only    |Bypassed                                 |Res, T, Q, Q-1, T-1 or Luma & Chroma     |
    // |CLASS_6 |SAD                          |No RDOQ                         |                                         |RDOQ (f(RDOQ Level))                     |
    // |CLASS_7 |                             |No Tx Type Search               |                                         |Tx Type Search (f(Tx Type Search Level)) |
    // |        |                             |No Tx Size Search               |                                         |Tx Size Search (f(Tx Size Search Level))|
    // |        |                             |SSD @ Frequency Domain          |                                         |CFL vs. Independent                      |
    // |        |                             |                                |                                         |SSD @ Spatial Domain                     |
    // |________|_____________________________|________________________________|_________________________________________|_________________________________________|
    // |CLASS_1 |Prediction for Luma Only     |IFS (f(IFS))                    |Bypassed                                 |Prediction for Luma & Chroma  (Best IF)  |
    // |CLASS_2 |Bilinear Only (IFS OFF)      |Res, T, Q, Q-1 for Luma Only    |                                         |Res, T, Q, Q-1, T-1 or Luma & Chroma     |
    // |CLASS_3 |SAD                          |No RDOQ                         |                                         |RDOQ (f(RDOQ Level))                     |
    // |CLASS_4 |                             |No Tx Type Search               |                                         |Tx Type Search (f(Tx Type Search Level)) |
    // |CLASS_5 |                             |No Tx Size Search               |                                         |Tx Size Search  (f(Tx Size Search Level))|
    // |CLASS_8 |                             |SSD @ Frequency Domain          |                                         |SSD @ Spatial Domain                     |
    // |________|_____________________________|________________________________|_________________________________________|_________________________________________|
    //
    // MD_STAGING_MODE_2
    //  ____________________________________________________________________________________________________________________________________________________________
    // |        | md_stage_0                  | md_stage_1                     | md_stage_2                              | md_stage_3                              |
    // |________|_____________________________|________________________________|_________________________________________|_________________________________________|
    // |CLASS_0 |Prediction for Luma & Chroma |Res, T, Q, Q-1 for Luma Only    |Res, T, Q, Q-1 for Luma Only             |Res, T, Q, Q-1, T-1 or Luma & Chroma     |
    // |CLASS_6 |SAD                          |No RDOQ                         |RDOQ (f(RDOQ Level))                     |RDOQ (f(RDOQ Level))                     |
    // |CLASS_7 |                             |No Tx Type Search               |Tx Type Search (f(Tx Type Search Level)) |Tx Type Search (f(Tx Type Search Level)) |
    // |        |                             |No Tx Size Search               |No Tx Size Search                        |Tx Size Search (f(Tx Size Search Level))|
    // |        |                             |SSD @ Frequency Domain          |SSD @ Frequency Domain                   |CFL vs. Independent                      |
    // |        |                             |                                |                                         |SSD @ Spatial Domain                     |
    // |________|_____________________________|________________________________|_________________________________________|_________________________________________|
    // |CLASS_1 |Prediction for Luma Only     |IFS (f(IFS))                    |Res, T, Q, Q-1  for Luma Only            |Prediction for Luma & Chroma  (Best IF)  |
    // |CLASS_2 |Bilinear Only (IFS OFF)      |Res, T, Q, Q-1 for Luma Only    |RDOQ (f(RDOQ Level))                     |Res, T, Q, Q-1, T-1 or Luma & Chroma     |
    // |CLASS_3 |SAD                          |No RDOQ                         |Tx Type Search (f(Tx Type Search Level)) |RDOQ (f(RDOQ Level))                     |
    // |CLASS_4 |                             |No Tx Type Search               |No Tx Size Search                        |Tx Type Search (f(Tx Type Search Level)) |
    // |CLASS_5 |                             |No Tx Size Search               |SSD @ Frequency Domain                   |Tx Size Search  (f(Tx Size Search Level))|
    // |CLASS_8 |                             |SSD @ Frequency Domain          |                                         |SSD @ Spatial Domain                     |
    // |________|_____________________________|________________________________|_________________________________________|_________________________________________|

    if (context_ptr->pd_pass == PD_PASS_0) {
        context_ptr->md_staging_mode = MD_STAGING_MODE_0;
    }
    else if (context_ptr->pd_pass == PD_PASS_1) {
        context_ptr->md_staging_mode = MD_STAGING_MODE_1;
    }
    else
#if MAR17_ADOPTIONS
        context_ptr->md_staging_mode = MD_STAGING_MODE_1;
#else
        if (pcs_ptr->enc_mode <= ENC_M4)
            context_ptr->md_staging_mode = MD_STAGING_MODE_1;
        else
            context_ptr->md_staging_mode = MD_STAGING_MODE_0;
#endif

    // Set md staging count level
    // Level 0              minimum count = 1
    // Level 1              set towards the best possible partitioning (to further optimize)
    // Level 2              HG: breack down or look up-table(s) are required !
    if (context_ptr->pd_pass == PD_PASS_0) {
        context_ptr->md_staging_count_level = 0;
    }
    else if (context_ptr->pd_pass == PD_PASS_1) {
        context_ptr->md_staging_count_level = 1;
    }
    else {
        context_ptr->md_staging_count_level = 2;
    }

#if !REMOVE_COMBINE_CLASS12
    // Combine MD Class1&2
    // 0                    OFF
    // 1                    ON
    if (context_ptr->pd_pass == PD_PASS_0) {
        context_ptr->combine_class12 = 0;
    } else if (context_ptr->pd_pass == PD_PASS_1) {
        context_ptr->combine_class12 = 0;
    } else
        if (sequence_control_set_ptr->static_config.combine_class_12 == DEFAULT)
        context_ptr->combine_class12 = (pcs_ptr->enc_mode <= ENC_M4) ? 0 : 1;
    else
        context_ptr->combine_class12 = sequence_control_set_ptr->static_config.combine_class_12;
#endif
    // Set interpolation filter search blk size
    // Level                Settings
    // 0                    ON for 8x8 and above
    // 1                    ON for 16x16 and above
    // 2                    ON for 32x32 and above
    if (context_ptr->pd_pass == PD_PASS_0) {
        context_ptr->interpolation_filter_search_blk_size = 0;
    }
    else if (context_ptr->pd_pass == PD_PASS_1) {
        context_ptr->interpolation_filter_search_blk_size = 0;
    }
    else
#if MAR17_ADOPTIONS
        context_ptr->interpolation_filter_search_blk_size = 0;
#else
#if MAR4_M6_ADOPTIONS
        if (pcs_ptr->enc_mode <= ENC_M5)
#else
        if (pcs_ptr->enc_mode <= ENC_M4)
#endif
            context_ptr->interpolation_filter_search_blk_size = 0;
        else
            context_ptr->interpolation_filter_search_blk_size = 1;
#endif

    // Derive Spatial SSE Flag
    if (context_ptr->pd_pass == PD_PASS_0)
        context_ptr->spatial_sse_full_loop = EB_FALSE;
    else if (context_ptr->pd_pass == PD_PASS_1)
        context_ptr->spatial_sse_full_loop = EB_FALSE;
    else if (sequence_control_set_ptr->static_config.spatial_sse_fl == DEFAULT)
        if (pcs_ptr->parent_pcs_ptr->sc_content_detected)
#if MAR10_ADOPTIONS
            if (pcs_ptr->enc_mode <= ENC_M8)
#else
            if (pcs_ptr->enc_mode <= ENC_M6)
#endif
                context_ptr->spatial_sse_full_loop = EB_TRUE;
            else
                context_ptr->spatial_sse_full_loop = EB_FALSE;
#if MAR4_M6_ADOPTIONS
#if MAR10_ADOPTIONS
        else if (pcs_ptr->enc_mode <= ENC_M8)
#else
        else if (pcs_ptr->enc_mode <= ENC_M5)
#endif
#else
        else if (pcs_ptr->enc_mode <= ENC_M4)
#endif
            context_ptr->spatial_sse_full_loop = EB_TRUE;
        else
            context_ptr->spatial_sse_full_loop = EB_FALSE;
    else
        context_ptr->spatial_sse_full_loop =
        sequence_control_set_ptr->static_config.spatial_sse_fl;

    if (context_ptr->chroma_level <= CHROMA_MODE_1)
        context_ptr->blk_skip_decision = EB_TRUE;
    else
        context_ptr->blk_skip_decision = EB_FALSE;

    // Derive Trellis Quant Coeff Optimization Flag
    if (context_ptr->pd_pass == PD_PASS_0)
        context_ptr->enable_rdoq = EB_FALSE;
    else if (context_ptr->pd_pass == PD_PASS_1)
        context_ptr->enable_rdoq = EB_FALSE;
    else
        if (sequence_control_set_ptr->static_config.enable_rdoq == DEFAULT)
            if (pcs_ptr->parent_pcs_ptr->sc_content_detected)
#if MAR17_ADOPTIONS
                if (pcs_ptr->enc_mode <= ENC_M8)
#else
#if MAR4_M6_ADOPTIONS
                if (pcs_ptr->enc_mode <= ENC_M5)
#else
                if (pcs_ptr->enc_mode <= ENC_M3)
#endif
#endif
                    context_ptr->enable_rdoq = EB_TRUE;
                else
                    context_ptr->enable_rdoq = EB_FALSE;
#if MAR4_M6_ADOPTIONS
#if MAR10_ADOPTIONS
            else if (pcs_ptr->enc_mode <= ENC_M8)
#else
            else if (pcs_ptr->enc_mode <= ENC_M5)
#endif
#else
            else if (pcs_ptr->enc_mode <= ENC_M3)
#endif
                context_ptr->enable_rdoq = EB_TRUE;
            else
                context_ptr->enable_rdoq = EB_FALSE;
        else
            context_ptr->enable_rdoq =
            sequence_control_set_ptr->static_config.enable_rdoq;

    // Derive redundant block
    if (context_ptr->pd_pass == PD_PASS_0)
        context_ptr->redundant_blk = EB_FALSE;
    else if (context_ptr->pd_pass == PD_PASS_1)
        context_ptr->redundant_blk = EB_TRUE;
    else
        if (sequence_control_set_ptr->static_config.enable_redundant_blk ==
            DEFAULT)
            if (pcs_ptr->parent_pcs_ptr->sc_content_detected)
                if (pcs_ptr->enc_mode <= ENC_M8)
                    context_ptr->redundant_blk = EB_TRUE;
                else
                    context_ptr->redundant_blk = EB_FALSE;
#if MAR4_M8_ADOPTIONS
            else if (pcs_ptr->enc_mode <= ENC_M8)
#else
            else if (pcs_ptr->enc_mode <= ENC_M5)
#endif
                context_ptr->redundant_blk = EB_TRUE;
            else
                context_ptr->redundant_blk = EB_FALSE;
        else
            context_ptr->redundant_blk =
            sequence_control_set_ptr->static_config.enable_redundant_blk;

    // Set edge_skp_angle_intra
    if (sequence_control_set_ptr->static_config.encoder_bit_depth == EB_8BIT)
        if (context_ptr->pd_pass == PD_PASS_0)
            context_ptr->edge_based_skip_angle_intra = 0;
        else if (context_ptr->pd_pass == PD_PASS_1)
            context_ptr->edge_based_skip_angle_intra = 1;
        else if (sequence_control_set_ptr->static_config.edge_skp_angle_intra == DEFAULT) {
#if MAR12_ADOPTIONS
            if (pcs_ptr->parent_pcs_ptr->sc_content_detected)
                if (pcs_ptr->enc_mode <= ENC_M3)
                    context_ptr->edge_based_skip_angle_intra = 0;
                else
                    context_ptr->edge_based_skip_angle_intra = 1;
            else
#endif
#if MAR10_ADOPTIONS
            if (pcs_ptr->enc_mode <= ENC_M1)
#else
            if (MR_MODE)
#endif
                context_ptr->edge_based_skip_angle_intra = 0;
            else
                context_ptr->edge_based_skip_angle_intra = 1;
        } else
            context_ptr->edge_based_skip_angle_intra =
            sequence_control_set_ptr->static_config.edge_skp_angle_intra;
    else
        context_ptr->edge_based_skip_angle_intra = 0;

    // Set prune_ref_frame_for_rec_partitions
    if (context_ptr->pd_pass == PD_PASS_0)
        context_ptr->prune_ref_frame_for_rec_partitions = 0;
    else if (context_ptr->pd_pass == PD_PASS_1)
        context_ptr->prune_ref_frame_for_rec_partitions = 1;
    else
        if (sequence_control_set_ptr->static_config.prune_ref_rec_part == DEFAULT)
#if MAR4_M3_ADOPTIONS
            if (pcs_ptr->parent_pcs_ptr->sc_content_detected ||
                pcs_ptr->enc_mode <= ENC_M3)
#else
            if (pcs_ptr->parent_pcs_ptr->sc_content_detected ||
                pcs_ptr->enc_mode <= ENC_M1)
#endif
                context_ptr->prune_ref_frame_for_rec_partitions = 0;
            else
                context_ptr->prune_ref_frame_for_rec_partitions = 1;
        else
            context_ptr->prune_ref_frame_for_rec_partitions =
            sequence_control_set_ptr->static_config.prune_ref_rec_part;

#if !INTER_COMP_REDESIGN
    // Derive INTER/INTER WEDGE variance TH
    // Phoenix: Active only when inter/inter compound is on
#if MAR10_ADOPTIONS && !MAR18_MR_TESTS_ADOPTIONS
    if (MR_MODE)
        context_ptr->inter_inter_wedge_variance_th = 0;
    else
#endif
    if (pcs_ptr->parent_pcs_ptr->sc_content_detected)
        context_ptr->inter_inter_wedge_variance_th = 0;
#if MAR18_MR_TESTS_ADOPTIONS
    else if (pcs_ptr->enc_mode <= ENC_M1)
        context_ptr->inter_inter_wedge_variance_th = 0;
#endif
    else
        context_ptr->inter_inter_wedge_variance_th = 100;
#endif
#if !REMOVE_MD_EXIT
    // Derive MD Exit TH
    if (context_ptr->pd_pass == PD_PASS_0)
        context_ptr->md_exit_th = 0;
    else if (context_ptr->pd_pass == PD_PASS_1)
        context_ptr->md_exit_th = 18;
    else
        if (MR_MODE)
            context_ptr->md_exit_th = 0;
#if MAR3_M2_ADOPTIONS
#if MAR4_M3_ADOPTIONS
#if MAR10_ADOPTIONS
        else if (pcs_ptr->enc_mode <= ENC_M8)
#else
        else if (pcs_ptr->enc_mode <= ENC_M3)
#endif
#else
        else if (pcs_ptr->enc_mode <= ENC_M0 || (pcs_ptr->enc_mode <= ENC_M2 && pcs_ptr->parent_pcs_ptr->sc_content_detected))
#endif
#else
        else if (pcs_ptr->enc_mode <= ENC_M0 || (pcs_ptr->enc_mode <= ENC_M1 && pcs_ptr->parent_pcs_ptr->sc_content_detected))
#endif

            context_ptr->md_exit_th = 0;
        else
            context_ptr->md_exit_th = 18;
#endif
    // md_stage_1_cand_prune_th (for single candidate removal per class)
    // Remove candidate if deviation to the best is higher than md_stage_1_cand_prune_th
    if (context_ptr->pd_pass == PD_PASS_0)
        context_ptr->md_stage_1_cand_prune_th = (uint64_t)~0;
    else if (context_ptr->pd_pass == PD_PASS_1)
        context_ptr->md_stage_1_cand_prune_th = 75;
    else
        if (pcs_ptr->enc_mode <= ENC_M1 || pcs_ptr->parent_pcs_ptr->sc_content_detected)
            context_ptr->md_stage_1_cand_prune_th = (uint64_t)~0;
#if MAR16_M8_ADOPTIONS
        else if (pcs_ptr->enc_mode <= ENC_M7)
            context_ptr->md_stage_1_cand_prune_th =
            sequence_control_set_ptr->static_config.md_stage_1_cand_prune_th;
        else
            context_ptr->md_stage_1_cand_prune_th = 45;
#else
    else
        context_ptr->md_stage_1_cand_prune_th =
        sequence_control_set_ptr->static_config.md_stage_1_cand_prune_th;
#endif

    // md_stage_1_class_prune_th (for class removal)
    // Remove class if deviation to the best higher than TH_C
    if (context_ptr->pd_pass == PD_PASS_0)
        context_ptr->md_stage_1_class_prune_th = (uint64_t)~0;
    else if (context_ptr->pd_pass == PD_PASS_1)
        context_ptr->md_stage_1_class_prune_th = 100;
    else
#if MAR12_ADOPTIONS
        if (pcs_ptr->enc_mode <= ENC_M3 ||
            pcs_ptr->parent_pcs_ptr->sc_content_detected)
#else
#if MAR11_ADOPTIONS
        if (pcs_ptr->enc_mode <= ENC_M2 ||
            pcs_ptr->parent_pcs_ptr->sc_content_detected)
#else
        if (pcs_ptr->enc_mode <= ENC_M3 ||
            pcs_ptr->parent_pcs_ptr->sc_content_detected)
#endif
#endif
            context_ptr->md_stage_1_class_prune_th = (uint64_t)~0;
        else
            context_ptr->md_stage_1_class_prune_th =
            sequence_control_set_ptr->static_config.md_stage_1_class_prune_th;

    // md_stage_2_3_cand_prune_th (for single candidate removal per class)
    // Remove candidate if deviation to the best is higher than
    // md_stage_2_3_cand_prune_th
    if (context_ptr->pd_pass == PD_PASS_0)
        context_ptr->md_stage_2_3_cand_prune_th = (uint64_t)~0;
    else if (context_ptr->pd_pass == PD_PASS_1)
        context_ptr->md_stage_2_3_cand_prune_th = 5;
    else
#if MAR10_ADOPTIONS
        if (MR_MODE)
            context_ptr->md_stage_2_3_cand_prune_th = (uint64_t)~0;
#if MAR20_M4_ADOPTIONS
        else if (pcs_ptr->enc_mode <= ENC_M3 ||
            pcs_ptr->parent_pcs_ptr->sc_content_detected)
#else
        else if (pcs_ptr->enc_mode <= ENC_M4 ||
            pcs_ptr->parent_pcs_ptr->sc_content_detected)
#endif
#else
        if (pcs_ptr->enc_mode <= ENC_M3 ||
            pcs_ptr->parent_pcs_ptr->sc_content_detected)
#endif
            context_ptr->md_stage_2_3_cand_prune_th = 15;
        else
            context_ptr->md_stage_2_3_cand_prune_th = 5;

    // md_stage_2_3_class_prune_th (for class removal)
    // Remove class if deviation to the best is higher than
    // md_stage_2_3_class_prune_th
    if (context_ptr->pd_pass == PD_PASS_0)
        context_ptr->md_stage_2_3_class_prune_th = (uint64_t)~0;
    else if (context_ptr->pd_pass == PD_PASS_1)
        context_ptr->md_stage_2_3_class_prune_th = 25;
    else
#if MAR10_ADOPTIONS && !MAR18_MR_TESTS_ADOPTIONS
        if (MR_MODE)
            context_ptr->md_stage_2_3_class_prune_th = (uint64_t)~0;
        else
#endif
#if MAR12_ADOPTIONS
            if ((pcs_ptr->enc_mode <= ENC_M3 &&
                pcs_ptr->parent_pcs_ptr->sc_content_detected))
#else
#if MAR11_ADOPTIONS
            if ((pcs_ptr->enc_mode <= ENC_M2 &&
                pcs_ptr->parent_pcs_ptr->sc_content_detected))
#else
        if ((pcs_ptr->enc_mode <= ENC_M3 &&
            pcs_ptr->parent_pcs_ptr->sc_content_detected))
#endif
#endif

            context_ptr->md_stage_2_3_class_prune_th = (uint64_t)~0;
        else
            context_ptr->md_stage_2_3_class_prune_th =
            sequence_control_set_ptr->static_config.md_stage_2_3_class_prune_th;

    // Weighting (expressed as a percentage) applied to
    // square shape costs for determining if a and b
    // shapes should be skipped. Namely:
    // skip HA, HB, and H4 if h_cost > (weighted sq_cost)
    // skip VA, VB, and V4 if v_cost > (weighted sq_cost)
    if (context_ptr->pd_pass == PD_PASS_0)
        context_ptr->sq_weight = (uint32_t)~0;
    else if (context_ptr->pd_pass == PD_PASS_1)
        context_ptr->sq_weight = 100;

    else
        if (MR_MODE)
            context_ptr->sq_weight =
            sequence_control_set_ptr->static_config.sq_weight + 15;
        else
#if MAR12_ADOPTIONS
            if (pcs_ptr->parent_pcs_ptr->sc_content_detected)
#if MAR18_MR_TESTS_ADOPTIONS
                if (pcs_ptr->enc_mode <= ENC_M1)
                    context_ptr->sq_weight =
                    sequence_control_set_ptr->static_config.sq_weight + 15;
                else
#endif
                if (pcs_ptr->enc_mode <= ENC_M3)
                    context_ptr->sq_weight =
                    sequence_control_set_ptr->static_config.sq_weight + 5;
                else
                    context_ptr->sq_weight =
                    sequence_control_set_ptr->static_config.sq_weight - 5;
            else

#endif
#if MAR10_ADOPTIONS
            if (pcs_ptr->enc_mode <= ENC_M1)
#else
            if (pcs_ptr->enc_mode <= ENC_M0 || (pcs_ptr->enc_mode <= ENC_M1 && !(pcs_ptr->parent_pcs_ptr->sc_content_detected)))
#endif
                context_ptr->sq_weight =
                sequence_control_set_ptr->static_config.sq_weight + 5;
            else
                context_ptr->sq_weight =
                sequence_control_set_ptr->static_config.sq_weight - 5;

    // nsq_hv_level  needs sq_weight to be ON
    // 0: OFF
    // 1: ON 10% + skip HA/HB/H4  or skip VA/VB/V4
    // 2: ON 10% + skip HA/HB  or skip VA/VB   ,  5% + skip H4  or skip V4
#if MAR18_MR_TESTS_ADOPTIONS
    if (MR_MODE || context_ptr->pd_pass < PD_PASS_2 || (pcs_ptr->enc_mode <= ENC_M3 && pcs_ptr->parent_pcs_ptr->sc_content_detected))
#else
    if (MR_MODE || context_ptr->pd_pass < PD_PASS_2)
#endif
        context_ptr->nsq_hv_level = 0;
#if MAR17_ADOPTIONS
    else if (pcs_ptr->enc_mode <= ENC_M7) {
#else
#if MAR4_M6_ADOPTIONS
    else if (pcs_ptr->enc_mode <= ENC_M5) {
#else
    else if (pcs_ptr->enc_mode <= ENC_M3) {
#endif
#endif
        context_ptr->nsq_hv_level = 1;
        assert(context_ptr->sq_weight != (uint32_t)~0);
    }
    else {
        context_ptr->nsq_hv_level = 2;
        assert(context_ptr->sq_weight != (uint32_t)~0);
    }

    // Set pred ME full search area
    if (context_ptr->pd_pass == PD_PASS_0) {
        if (pcs_ptr->parent_pcs_ptr->sc_content_detected) {
            context_ptr->pred_me_full_pel_search_width = PRED_ME_FULL_PEL_REF_WINDOW_WIDTH_7;
            context_ptr->pred_me_full_pel_search_height = PRED_ME_FULL_PEL_REF_WINDOW_HEIGHT_7;
        }
        else {
            context_ptr->pred_me_full_pel_search_width = PRED_ME_FULL_PEL_REF_WINDOW_WIDTH_15;
            context_ptr->pred_me_full_pel_search_height = PRED_ME_FULL_PEL_REF_WINDOW_HEIGHT_15;
        }
    }
    else if (context_ptr->pd_pass == PD_PASS_1) {
        if (pcs_ptr->parent_pcs_ptr->sc_content_detected) {
            context_ptr->pred_me_full_pel_search_width = PRED_ME_FULL_PEL_REF_WINDOW_WIDTH_7;
            context_ptr->pred_me_full_pel_search_height = PRED_ME_FULL_PEL_REF_WINDOW_HEIGHT_7;
        }
        else {
            context_ptr->pred_me_full_pel_search_width = PRED_ME_FULL_PEL_REF_WINDOW_WIDTH_15;
            context_ptr->pred_me_full_pel_search_height = PRED_ME_FULL_PEL_REF_WINDOW_HEIGHT_15;
        }
    }
    else {
        if (pcs_ptr->parent_pcs_ptr->sc_content_detected) {
            context_ptr->pred_me_full_pel_search_width = PRED_ME_FULL_PEL_REF_WINDOW_WIDTH_7;
            context_ptr->pred_me_full_pel_search_height = PRED_ME_FULL_PEL_REF_WINDOW_HEIGHT_7;
        }
        else {
#if MAR10_ADOPTIONS
            context_ptr->pred_me_full_pel_search_width = pcs_ptr->enc_mode <= ENC_M1 ? PRED_ME_FULL_PEL_REF_WINDOW_WIDTH_15 : PRED_ME_FULL_PEL_REF_WINDOW_WIDTH_7;
            context_ptr->pred_me_full_pel_search_height = pcs_ptr->enc_mode <= ENC_M1 ? PRED_ME_FULL_PEL_REF_WINDOW_HEIGHT_15 : PRED_ME_FULL_PEL_REF_WINDOW_HEIGHT_5;
#else
            context_ptr->pred_me_full_pel_search_width = pcs_ptr->enc_mode <= ENC_M0 ? PRED_ME_FULL_PEL_REF_WINDOW_WIDTH_15 : PRED_ME_FULL_PEL_REF_WINDOW_WIDTH_7;
            context_ptr->pred_me_full_pel_search_height = pcs_ptr->enc_mode <= ENC_M0 ? PRED_ME_FULL_PEL_REF_WINDOW_HEIGHT_15 : PRED_ME_FULL_PEL_REF_WINDOW_HEIGHT_5;
#endif
        }
    }

#if !INTER_COMP_REDESIGN
    // comp_similar_mode
    // 0: OFF
    // 1: If previous similar block is not compound, do not inject compound
    // 2: If previous similar block is not compound, do not inject compound else
    // consider the compound modes up the similar s one
#if MAR17_ADOPTIONS
    if (pcs_ptr->enc_mode <= ENC_M7)
#else
#if MAR11_ADOPTIONS
    if (pcs_ptr->enc_mode <= ENC_M4)
#else
    if (pcs_ptr->enc_mode <= ENC_M3)
#endif
#endif
        context_ptr->comp_similar_mode = 1;
    else
        context_ptr->comp_similar_mode = 2;

#endif
    // Set coeff_based_nsq_cand_reduction
    if (context_ptr->pd_pass == PD_PASS_0)
        context_ptr->coeff_based_nsq_cand_reduction = EB_FALSE;
    else if (context_ptr->pd_pass == PD_PASS_1)
        context_ptr->coeff_based_nsq_cand_reduction = EB_FALSE;
#if MAR18_MR_TESTS_ADOPTIONS
    else if (MR_MODE &&
        pcs_ptr->parent_pcs_ptr->sc_content_detected == 0)
#else
#if MAR10_ADOPTIONS
    else if (MR_MODE)
#else
    else if (MR_MODE &&
        pcs_ptr->parent_pcs_ptr->sc_content_detected == 0)
#endif
#endif
        context_ptr->coeff_based_nsq_cand_reduction = EB_FALSE;

    else
        context_ptr->coeff_based_nsq_cand_reduction = EB_TRUE;

    // Set pic_obmc_mode @ MD
    if (context_ptr->pd_pass == PD_PASS_0)
        context_ptr->md_pic_obmc_mode = 0;
    else if (context_ptr->pd_pass == PD_PASS_1)
        context_ptr->md_pic_obmc_mode = 0;
    else
        context_ptr->md_pic_obmc_mode =
        pcs_ptr->parent_pcs_ptr->pic_obmc_mode;

#if OBMC_FAST
    set_obmc_controls(context_ptr,context_ptr->md_pic_obmc_mode);
#endif

    // Set enable_inter_intra @ MD
#if  CLEANUP_INTER_INTRA
    //Block level switch, has to follow the picture level
#endif
    if (context_ptr->pd_pass == PD_PASS_0)
        context_ptr->md_enable_inter_intra = 0;
    else if (context_ptr->pd_pass == PD_PASS_1)
        context_ptr->md_enable_inter_intra = 0;
    else
        context_ptr->md_enable_inter_intra =
        pcs_ptr->parent_pcs_ptr->enable_inter_intra;

    // Set enable_paeth @ MD
    if (context_ptr->pd_pass == PD_PASS_0)
        context_ptr->md_enable_paeth = 1;
    else if (context_ptr->pd_pass == PD_PASS_1)
        context_ptr->md_enable_paeth = 1;
    else if (pcs_ptr->parent_pcs_ptr->scs_ptr->static_config.enable_paeth == DEFAULT)
        context_ptr->md_enable_paeth = 1;
    else
        context_ptr->md_enable_paeth = (uint8_t)pcs_ptr->parent_pcs_ptr->scs_ptr->static_config.enable_paeth;

    // Set enable_smooth @ MD
    if (context_ptr->pd_pass == PD_PASS_0)
        context_ptr->md_enable_smooth = 1;
    else if (context_ptr->pd_pass == PD_PASS_1)
        context_ptr->md_enable_smooth = 1;
    else if (pcs_ptr->parent_pcs_ptr->scs_ptr->static_config.enable_smooth == DEFAULT)
        context_ptr->md_enable_smooth = 1;
    else
        context_ptr->md_enable_smooth = (uint8_t)pcs_ptr->parent_pcs_ptr->scs_ptr->static_config.enable_smooth;

    // Set md_tx_size_search_mode @ MD
    if (context_ptr->pd_pass == PD_PASS_0)
        context_ptr->md_tx_size_search_mode = 0;
    else if (context_ptr->pd_pass == PD_PASS_1)
        context_ptr->md_tx_size_search_mode = 0;
    else
        context_ptr->md_tx_size_search_mode = pcs_ptr->parent_pcs_ptr->tx_size_search_mode;
    // Set md_filter_intra_mode @ MD
    if (context_ptr->pd_pass == PD_PASS_0)
        context_ptr->md_filter_intra_mode = 0;
    else if (context_ptr->pd_pass == PD_PASS_1)
        context_ptr->md_filter_intra_mode = 0;
    else
        context_ptr->md_filter_intra_mode =
        pcs_ptr->pic_filter_intra_mode;

    // intra_similar_mode
    // 0: OFF
    // 1: If previous similar block is intra, do not inject any inter
    context_ptr->intra_similar_mode = 1;

#if MD_REFERENCE_MASKING
    // Set inter_inter_distortion_based_reference_pruning
    if (pcs_ptr->slice_type != I_SLICE) {
        if (context_ptr->pd_pass == PD_PASS_0)
            context_ptr->inter_inter_distortion_based_reference_pruning = 0;
        else if (context_ptr->pd_pass == PD_PASS_1)
            context_ptr->inter_inter_distortion_based_reference_pruning = 0;
        else
            context_ptr->inter_inter_distortion_based_reference_pruning = 0; // 3 as default mode
    }
    else {
        context_ptr->inter_inter_distortion_based_reference_pruning = 0;
    }
    set_inter_inter_distortion_based_reference_pruning_controls(context_ptr, context_ptr->inter_inter_distortion_based_reference_pruning);

    // Set inter_intra_distortion_based_reference_pruning
    if (pcs_ptr->slice_type != I_SLICE) {
        if (context_ptr->pd_pass == PD_PASS_0)
            context_ptr->inter_intra_distortion_based_reference_pruning = 0;
        else if (context_ptr->pd_pass == PD_PASS_1)
            context_ptr->inter_intra_distortion_based_reference_pruning = 0;
        else
            context_ptr->inter_intra_distortion_based_reference_pruning = 0;  // 1 as default mode
    }
    else {
        context_ptr->inter_intra_distortion_based_reference_pruning = 0;
    }
    set_inter_intra_distortion_based_reference_pruning_controls(context_ptr, context_ptr->inter_intra_distortion_based_reference_pruning);
#endif

    // Set max_ref_count @ MD
    if (context_ptr->pd_pass == PD_PASS_0)
        context_ptr->md_max_ref_count = 4;
    else if (context_ptr->pd_pass == PD_PASS_1)
        context_ptr->md_max_ref_count = 1;
#if M8_CAP_NUMBER_OF_REF_IN_MD
    else if(pcs_ptr->enc_mode <= ENC_M7)
        context_ptr->md_max_ref_count = 4;
    else
        context_ptr->md_max_ref_count = pcs_ptr->parent_pcs_ptr->temporal_layer_index == 0 ? 4: 2;
#else
    else
        context_ptr->md_max_ref_count = 4;
#endif

    // Set md_skip_mvp_generation (and use (0,0) as MVP instead)
    if (context_ptr->pd_pass == PD_PASS_0)
        context_ptr->md_skip_mvp_generation = EB_TRUE;
    else if (context_ptr->pd_pass == PD_PASS_1)
        context_ptr->md_skip_mvp_generation = EB_FALSE;
    else
        context_ptr->md_skip_mvp_generation = EB_FALSE;

    // Set dc_cand_only_flag
    if (context_ptr->pd_pass == PD_PASS_0)
        context_ptr->dc_cand_only_flag = EB_TRUE;
    else if (context_ptr->pd_pass == PD_PASS_1)
        context_ptr->dc_cand_only_flag =
        (pcs_ptr->slice_type == I_SLICE) ? EB_FALSE : EB_TRUE;
    else
        context_ptr->dc_cand_only_flag = EB_FALSE;

    // Set intra_angle_delta @ MD
    if (context_ptr->pd_pass == PD_PASS_0)
        context_ptr->md_intra_angle_delta = 0;
    else if (context_ptr->pd_pass == PD_PASS_1)
        context_ptr->md_intra_angle_delta = 0;
    else if (pcs_ptr->parent_pcs_ptr->scs_ptr->static_config.intra_angle_delta == DEFAULT)
        context_ptr->md_intra_angle_delta = 1;
    else
        context_ptr->md_intra_angle_delta = pcs_ptr->parent_pcs_ptr->scs_ptr->static_config.intra_angle_delta;

    // Set disable_angle_z2_prediction_flag
    if (context_ptr->pd_pass == PD_PASS_0)
        context_ptr->disable_angle_z2_intra_flag = EB_TRUE;
    else if (context_ptr->pd_pass == PD_PASS_1)
        context_ptr->disable_angle_z2_intra_flag = EB_TRUE;
    else
        context_ptr->disable_angle_z2_intra_flag = EB_FALSE;

    // Set full_cost_derivation_fast_rate_blind_flag
    if (context_ptr->pd_pass == PD_PASS_0)
        context_ptr->full_cost_shut_fast_rate_flag = EB_TRUE;
    else if (context_ptr->pd_pass == PD_PASS_1)
        context_ptr->full_cost_shut_fast_rate_flag = EB_FALSE;
    else
        context_ptr->full_cost_shut_fast_rate_flag = EB_FALSE;

    // Set best_me_cand_only_flag
    if (context_ptr->pd_pass == PD_PASS_0)
        context_ptr->best_me_cand_only_flag = EB_TRUE;
    else if (context_ptr->pd_pass == PD_PASS_1)
        context_ptr->best_me_cand_only_flag = EB_FALSE;
    else
        context_ptr->best_me_cand_only_flag = EB_FALSE;

    // Set skip_depth
    if (context_ptr->pd_pass == PD_PASS_0)
        context_ptr->skip_depth = 0;
    else if (context_ptr->pd_pass == PD_PASS_1)
        context_ptr->skip_depth = 0;
#if MAR18_MR_TESTS_ADOPTIONS
    else if (pcs_ptr->parent_pcs_ptr->sc_content_detected)
        if (pcs_ptr->enc_mode <= ENC_M3)
            context_ptr->skip_depth = 0;
        else
            context_ptr->skip_depth = 1;
    else
        context_ptr->skip_depth = 0;
#else
    else if (MR_MODE)
        context_ptr->skip_depth = 0;
    else
        context_ptr->skip_depth =
        pcs_ptr->parent_pcs_ptr->sc_content_detected ? 1 : 0;
#endif

    // Set perform_me_mv_1_8_pel_ref
    if (context_ptr->pd_pass == PD_PASS_0)
        context_ptr->perform_me_mv_1_8_pel_ref = EB_FALSE;
    else if (context_ptr->pd_pass == PD_PASS_1)
        context_ptr->perform_me_mv_1_8_pel_ref = EB_FALSE;
    else
        context_ptr->perform_me_mv_1_8_pel_ref =
        (pcs_ptr->parent_pcs_ptr->frm_hdr
            .allow_high_precision_mv);

    return return_error;
}
#endif
void copy_neighbour_arrays(PictureControlSet *pcs_ptr, ModeDecisionContext *context_ptr,
                           uint32_t src_idx, uint32_t dst_idx, uint32_t blk_mds, uint32_t sb_org_x,
                           uint32_t sb_org_y);

static void set_parent_to_be_considered(MdcSbData *results_ptr, uint32_t blk_index, int32_t sb_size,
#if TRACK_PER_DEPTH_DELTA
                                        int8_t pred_depth,
#endif
                                        int8_t depth_step) {
    uint32_t         parent_depth_idx_mds, block_1d_idx;
    const BlockGeom *blk_geom = get_blk_geom_mds(blk_index);
    if (blk_geom->sq_size < ((sb_size == BLOCK_128X128) ? 128 : 64)) {
        //Set parent to be considered
        parent_depth_idx_mds =
            (blk_geom->sqi_mds -
             (blk_geom->quadi - 3) * ns_depth_offset[sb_size == BLOCK_128X128][blk_geom->depth]) -
            parent_depth_offset[sb_size == BLOCK_128X128][blk_geom->depth];
        const BlockGeom *parent_blk_geom = get_blk_geom_mds(parent_depth_idx_mds);
        uint32_t         parent_tot_d1_blocks =
            parent_blk_geom->sq_size == 128
                ? 17
                : parent_blk_geom->sq_size > 8 ? 25 : parent_blk_geom->sq_size == 8 ? 5 : 1;
        for (block_1d_idx = 0; block_1d_idx < parent_tot_d1_blocks; block_1d_idx++) {
#if TRACK_PER_DEPTH_DELTA
            results_ptr->leaf_data_array[parent_depth_idx_mds + block_1d_idx].pred_depth_refinement = parent_blk_geom->depth - pred_depth;
#endif
            results_ptr->leaf_data_array[parent_depth_idx_mds + block_1d_idx].consider_block = 1;
        }

        if (depth_step < -1)
#if TRACK_PER_DEPTH_DELTA
            set_parent_to_be_considered(results_ptr, parent_depth_idx_mds, sb_size, pred_depth, depth_step + 1);
#else
            set_parent_to_be_considered(results_ptr, parent_depth_idx_mds, sb_size, depth_step + 1);
#endif
    }
}
#if MULTI_PASS_PD_FOR_INCOMPLETE
static void set_child_to_be_considered(PictureControlSet *pcs_ptr, ModeDecisionContext *context_ptr, MdcSbData *results_ptr, uint32_t blk_index, uint32_t sb_index, int32_t sb_size,
#if TRACK_PER_DEPTH_DELTA
    int8_t pred_depth,
#endif
    int8_t depth_step) {
#else
static void set_child_to_be_considered(MdcSbData *results_ptr, uint32_t blk_index, int32_t sb_size,
                                       int8_t depth_step) {
#endif
    uint32_t         child_block_idx_1, child_block_idx_2, child_block_idx_3, child_block_idx_4;
    uint32_t         tot_d1_blocks, block_1d_idx;
    const BlockGeom *blk_geom = get_blk_geom_mds(blk_index);
    tot_d1_blocks =
        blk_geom->sq_size == 128 ? 17 : blk_geom->sq_size > 8 ? 25 : blk_geom->sq_size == 8 ? 5 : 1;
    if (blk_geom->sq_size > 4) {
        for (block_1d_idx = 0; block_1d_idx < tot_d1_blocks; block_1d_idx++) {
            results_ptr->leaf_data_array[blk_index + block_1d_idx].consider_block     = 1;
            results_ptr->leaf_data_array[blk_index + block_1d_idx].refined_split_flag = EB_TRUE;
        }
        //Set first child to be considered
        child_block_idx_1 = blk_index + d1_depth_offset[sb_size == BLOCK_128X128][blk_geom->depth];
        const BlockGeom *child1_blk_geom = get_blk_geom_mds(child_block_idx_1);
        uint32_t         child1_tot_d1_blocks =
            child1_blk_geom->sq_size == 128
                ? 17
                : child1_blk_geom->sq_size > 8 ? 25 : child1_blk_geom->sq_size == 8 ? 5 : 1;

        for (block_1d_idx = 0; block_1d_idx < child1_tot_d1_blocks; block_1d_idx++) {
            results_ptr->leaf_data_array[child_block_idx_1 + block_1d_idx].consider_block = 1;
#if TRACK_PER_DEPTH_DELTA
            results_ptr->leaf_data_array[child_block_idx_1 + block_1d_idx].pred_depth_refinement = child1_blk_geom->depth - pred_depth;
#endif
            results_ptr->leaf_data_array[child_block_idx_1 + block_1d_idx].refined_split_flag =
                EB_FALSE;
        }
#if MULTI_PASS_PD_FOR_INCOMPLETE
        // Add children blocks if more depth to consider (depth_step is > 1), or block not allowed (add next depth)
        if (depth_step > 1 || !pcs_ptr->parent_pcs_ptr->sb_geom[sb_index].block_is_allowed[child_block_idx_1])
#if TRACK_PER_DEPTH_DELTA
            set_child_to_be_considered(pcs_ptr, context_ptr, results_ptr, child_block_idx_1, sb_index, sb_size, pred_depth, depth_step > 1 ? depth_step - 1 : 1);
#else
            set_child_to_be_considered(pcs_ptr, context_ptr, results_ptr, child_block_idx_1, sb_index, sb_size, depth_step > 1 ? depth_step - 1 : 1);
#endif
#else
        if (depth_step > 1)
            set_child_to_be_considered(results_ptr, child_block_idx_1, sb_size, depth_step - 1);
#endif
        //Set second child to be considered
        child_block_idx_2 =
            child_block_idx_1 + ns_depth_offset[sb_size == BLOCK_128X128][blk_geom->depth + 1];
        const BlockGeom *child2_blk_geom = get_blk_geom_mds(child_block_idx_2);
        uint32_t         child2_tot_d1_blocks =
            child2_blk_geom->sq_size == 128
                ? 17
                : child2_blk_geom->sq_size > 8 ? 25 : child2_blk_geom->sq_size == 8 ? 5 : 1;
        for (block_1d_idx = 0; block_1d_idx < child2_tot_d1_blocks; block_1d_idx++) {
            results_ptr->leaf_data_array[child_block_idx_2 + block_1d_idx].consider_block = 1;
#if TRACK_PER_DEPTH_DELTA
            results_ptr->leaf_data_array[child_block_idx_2 + block_1d_idx].pred_depth_refinement = child2_blk_geom->depth - pred_depth;
#endif
            results_ptr->leaf_data_array[child_block_idx_2 + block_1d_idx].refined_split_flag =
                EB_FALSE;
        }

#if MULTI_PASS_PD_FOR_INCOMPLETE
        // Add children blocks if more depth to consider (depth_step is > 1), or block not allowed (add next depth)
        if (depth_step > 1 || !pcs_ptr->parent_pcs_ptr->sb_geom[sb_index].block_is_allowed[child_block_idx_2])
#if TRACK_PER_DEPTH_DELTA
            set_child_to_be_considered(pcs_ptr, context_ptr, results_ptr, child_block_idx_2, sb_index, sb_size, pred_depth, depth_step > 1 ? depth_step - 1 : 1);
#else
            set_child_to_be_considered(pcs_ptr, context_ptr, results_ptr, child_block_idx_2, sb_index, sb_size, depth_step > 1 ? depth_step - 1 : 1);
#endif
#else
        if (depth_step > 1)
            set_child_to_be_considered(results_ptr, child_block_idx_2, sb_size, depth_step - 1);
#endif
        //Set third child to be considered
        child_block_idx_3 =
            child_block_idx_2 + ns_depth_offset[sb_size == BLOCK_128X128][blk_geom->depth + 1];
        const BlockGeom *child3_blk_geom = get_blk_geom_mds(child_block_idx_3);
        uint32_t         child3_tot_d1_blocks =
            child3_blk_geom->sq_size == 128
                ? 17
                : child3_blk_geom->sq_size > 8 ? 25 : child3_blk_geom->sq_size == 8 ? 5 : 1;

        for (block_1d_idx = 0; block_1d_idx < child3_tot_d1_blocks; block_1d_idx++) {
            results_ptr->leaf_data_array[child_block_idx_3 + block_1d_idx].consider_block = 1;
#if TRACK_PER_DEPTH_DELTA
            results_ptr->leaf_data_array[child_block_idx_3 + block_1d_idx].pred_depth_refinement = child3_blk_geom->depth - pred_depth;
#endif
            results_ptr->leaf_data_array[child_block_idx_3 + block_1d_idx].refined_split_flag =
                EB_FALSE;
        }

#if MULTI_PASS_PD_FOR_INCOMPLETE
        // Add children blocks if more depth to consider (depth_step is > 1), or block not allowed (add next depth)
        if (depth_step > 1 || !pcs_ptr->parent_pcs_ptr->sb_geom[sb_index].block_is_allowed[child_block_idx_3])
#if TRACK_PER_DEPTH_DELTA
            set_child_to_be_considered(pcs_ptr, context_ptr, results_ptr, child_block_idx_3, sb_index, sb_size, pred_depth, depth_step > 1 ? depth_step - 1 : 1);
#else
            set_child_to_be_considered(pcs_ptr, context_ptr, results_ptr, child_block_idx_3, sb_index, sb_size, depth_step > 1 ? depth_step - 1 : 1);
#endif
#else
        if (depth_step > 1)
            set_child_to_be_considered(results_ptr, child_block_idx_3, sb_size, depth_step - 1);
#endif
        //Set forth child to be considered
        child_block_idx_4 =
            child_block_idx_3 + ns_depth_offset[sb_size == BLOCK_128X128][blk_geom->depth + 1];
        const BlockGeom *child4_blk_geom = get_blk_geom_mds(child_block_idx_4);
        uint32_t         child4_tot_d1_blocks =
            child4_blk_geom->sq_size == 128
                ? 17
                : child4_blk_geom->sq_size > 8 ? 25 : child4_blk_geom->sq_size == 8 ? 5 : 1;
        for (block_1d_idx = 0; block_1d_idx < child4_tot_d1_blocks; block_1d_idx++) {
            results_ptr->leaf_data_array[child_block_idx_4 + block_1d_idx].consider_block = 1;
#if TRACK_PER_DEPTH_DELTA
            results_ptr->leaf_data_array[child_block_idx_4 + block_1d_idx].pred_depth_refinement = child4_blk_geom->depth - pred_depth;
#endif
            results_ptr->leaf_data_array[child_block_idx_4 + block_1d_idx].refined_split_flag =
                EB_FALSE;
        }
#if MULTI_PASS_PD_FOR_INCOMPLETE
        // Add children blocks if more depth to consider (depth_step is > 1), or block not allowed (add next depth)
        if (depth_step > 1 || !pcs_ptr->parent_pcs_ptr->sb_geom[sb_index].block_is_allowed[child_block_idx_4])
#if TRACK_PER_DEPTH_DELTA
            set_child_to_be_considered(pcs_ptr, context_ptr, results_ptr, child_block_idx_4, sb_index, sb_size, pred_depth, depth_step > 1 ? depth_step - 1 : 1);
#else
            set_child_to_be_considered(pcs_ptr, context_ptr, results_ptr, child_block_idx_4, sb_index, sb_size, depth_step > 1 ? depth_step - 1 : 1);
#endif
#else
        if (depth_step > 1)
            set_child_to_be_considered(results_ptr, child_block_idx_4, sb_size, depth_step - 1);
#endif
    }
}

#if OPT_BLOCK_INDICES_GEN_0
static void build_cand_block_array(SequenceControlSet *scs_ptr, PictureControlSet *pcs_ptr, ModeDecisionContext *context_ptr,
    uint32_t sb_index) {

    MdcSbData *results_ptr = context_ptr->mdc_sb_array;
    results_ptr->leaf_count = 0;
    uint32_t blk_index = 0;
    uint32_t d1_blocks_accumlated, tot_d1_blocks = 0, d1_block_idx;

    while (blk_index < scs_ptr->max_block_cnt) {
        tot_d1_blocks = 0;
        const BlockGeom *blk_geom = get_blk_geom_mds(blk_index);

        // SQ/NSQ block(s) filter based on the SQ size
        uint8_t is_block_tagged =
            (blk_geom->sq_size == 128 && (pcs_ptr->slice_type == I_SLICE || pcs_ptr->parent_pcs_ptr->sb_64x64_simulated))
            ? 0
            : 1;

        // split_flag is f(min_sq_size)
        int32_t min_sq_size = (context_ptr->disallow_4x4) ? 8 : 4;

        // SQ/NSQ block(s) filter based on the block validity
        if (pcs_ptr->parent_pcs_ptr->sb_geom[sb_index].block_is_inside_md_scan[blk_index] && is_block_tagged) {
#if OPT_BLOCK_INDICES_GEN_2
#if OPT_BLOCK_INDICES_GEN_3
            tot_d1_blocks = (context_ptr->md_disallow_nsq) ||
#if NO_NSQ_ABOVE
                (blk_geom->sq_size >= 64 && pcs_ptr->parent_pcs_ptr->disallow_all_nsq_blocks_above_64x64) ||
                (blk_geom->sq_size >= 32 && pcs_ptr->parent_pcs_ptr->disallow_all_nsq_blocks_above_32x32) ||
                (blk_geom->sq_size >= 16 && pcs_ptr->parent_pcs_ptr->disallow_all_nsq_blocks_above_16x16) ||
#endif
#if NO_NSQ_B32
                (blk_geom->sq_size <= 64 && pcs_ptr->parent_pcs_ptr->disallow_all_nsq_blocks_below_64x64) ||
                (blk_geom->sq_size <= 32 && pcs_ptr->parent_pcs_ptr->disallow_all_nsq_blocks_below_32x32) ||
#endif
                (blk_geom->sq_size <= 8 && pcs_ptr->parent_pcs_ptr->disallow_all_nsq_blocks_below_8x8) ||
                (blk_geom->sq_size <= 16 && pcs_ptr->parent_pcs_ptr->disallow_all_nsq_blocks_below_16x16) ? 1 :
#else
            tot_d1_blocks = (context_ptr->md_disallow_nsq) ? 1 :
#endif
#else
            tot_d1_blocks = (pcs_ptr->parent_pcs_ptr->disallow_nsq) ? 1 :
#endif
#if OPT_BLOCK_INDICES_GEN_3
                (blk_geom->sq_size == 16 && pcs_ptr->parent_pcs_ptr->disallow_all_non_hv_nsq_blocks_below_16x16) ? 5 :
                (blk_geom->sq_size == 16 && pcs_ptr->parent_pcs_ptr->disallow_all_h4_v4_blocks_below_16x16) ? 17 :
#endif
                blk_geom->sq_size == 128
                ? 17
                : blk_geom->sq_size > 8 ? 25 : blk_geom->sq_size == 8 ? 5 : 1;

#if NO_AB_HV4
            if (pcs_ptr->parent_pcs_ptr->disallow_HVA_HVB_HV4)
                tot_d1_blocks = MIN(5, tot_d1_blocks);

            if (pcs_ptr->parent_pcs_ptr->disallow_HV4)
                tot_d1_blocks = MIN(17, tot_d1_blocks);
#endif

            d1_blocks_accumlated = 0;
            for (d1_block_idx = 0; d1_block_idx < tot_d1_blocks; d1_block_idx++)
                d1_blocks_accumlated +=
                results_ptr->leaf_data_array[blk_index + d1_block_idx].consider_block ? 1 : 0;

            for (uint32_t idx = 0; idx < tot_d1_blocks; ++idx) {
                if (results_ptr->leaf_data_array[blk_index].consider_block) {

                    results_ptr->leaf_data_array[results_ptr->leaf_count].mds_idx = blk_index;
                    results_ptr->leaf_data_array[results_ptr->leaf_count].tot_d1_blocks = tot_d1_blocks;
#if TRACK_PER_DEPTH_DELTA
                    results_ptr->leaf_data_array[results_ptr->leaf_count].final_pred_depth_refinement = results_ptr->leaf_data_array[blk_index].pred_depth_refinement;
                    if (results_ptr->leaf_data_array[results_ptr->leaf_count].final_pred_depth_refinement == -8)
                        printf("final_pred_depth_refinement error\n");
#endif
                    results_ptr->leaf_data_array[results_ptr->leaf_count++].split_flag = results_ptr->leaf_data_array[blk_index].refined_split_flag;

                }
                blk_index++;
            }
            blk_index +=
                (d1_depth_offset[scs_ptr->seq_header.sb_size == BLOCK_128X128][blk_geom->depth] -
                    tot_d1_blocks);
        }
        else {
            blk_index +=
                (blk_geom->sq_size > min_sq_size)
                ? d1_depth_offset[scs_ptr->seq_header.sb_size == BLOCK_128X128][blk_geom->depth]
                : ns_depth_offset[scs_ptr->seq_header.sb_size == BLOCK_128X128][blk_geom->depth];
        }
    }
}
#else
#if DEPTH_PART_CLEAN_UP
static void build_cand_block_array(SequenceControlSet *scs_ptr, PictureControlSet *pcs_ptr, ModeDecisionContext *context_ptr,
    uint32_t sb_index) {
    MdcSbData *results_ptr = context_ptr->mdc_sb_array;
#else
static void build_cand_block_array(SequenceControlSet *scs_ptr, PictureControlSet *pcs_ptr,
    uint32_t sb_index) {

    MdcSbData *results_ptr = &pcs_ptr->mdc_sb_array[sb_index];
#endif
    results_ptr->leaf_count = 0;
    uint32_t blk_index      = 0;
    uint32_t d1_blocks_accumlated, tot_d1_blocks = 0, d1_block_idx;

    EbBool split_flag;
    while (blk_index < scs_ptr->max_block_cnt) {
        const BlockGeom *blk_geom = get_blk_geom_mds(blk_index);
        split_flag                = blk_geom->sq_size > 4 ? EB_TRUE : EB_FALSE;
        //if the parent sq is inside inject this block
        uint8_t is_blk_allowed =
            pcs_ptr->slice_type != I_SLICE ? 1 : (blk_geom->sq_size < 128) ? 1 : 0;
        //init consider block flag
        if (pcs_ptr->parent_pcs_ptr->sb_geom[sb_index].block_is_inside_md_scan[blk_index] && is_blk_allowed) {
            tot_d1_blocks = blk_geom->sq_size == 128
                                ? 17
                                : blk_geom->sq_size > 8 ? 25 : blk_geom->sq_size == 8 ? 5 : 1;
            d1_blocks_accumlated = 0;
            for (d1_block_idx = 0; d1_block_idx < tot_d1_blocks; d1_block_idx++)
                d1_blocks_accumlated +=
                    results_ptr->leaf_data_array[blk_index + d1_block_idx].consider_block ? 1 : 0;

            for (uint32_t idx = 0; idx < tot_d1_blocks; ++idx) {
                if (results_ptr->leaf_data_array[blk_index].consider_block) {
                    results_ptr->leaf_data_array[results_ptr->leaf_count].tot_d1_blocks =
                        d1_blocks_accumlated;
                    results_ptr->leaf_data_array[results_ptr->leaf_count].leaf_index =
                        0; //valid only for square 85 world. will be removed.
                    results_ptr->leaf_data_array[results_ptr->leaf_count].mds_idx = blk_index;
                    split_flag = results_ptr->leaf_data_array[blk_index].refined_split_flag;
                    results_ptr->leaf_data_array[results_ptr->leaf_count++].split_flag = split_flag;
                }
                blk_index++;
            }
        }
#if MULTI_PASS_PD_FOR_INCOMPLETE
        else {
            blk_index +=
                split_flag
                ? d1_depth_offset[scs_ptr->seq_header.sb_size == BLOCK_128X128][blk_geom->depth]
                : ns_depth_offset[scs_ptr->seq_header.sb_size == BLOCK_128X128][blk_geom->depth];
        }
#else
        blk_index +=
            split_flag
                ? d1_depth_offset[scs_ptr->seq_header.sb_size == BLOCK_128X128][blk_geom->depth] -
                      tot_d1_blocks
                : ns_depth_offset[scs_ptr->seq_header.sb_size == BLOCK_128X128][blk_geom->depth] -
                      tot_d1_blocks;
#endif
    }
}
#endif
uint64_t  pd_level_tab[2][9][2][3] =
{
    {
        // Thresholds to use if block is screen content or an I-slice
        {{5,0,0},{5,0,0}},
        {{5,0,0},{5,0,0}},
        {{5,0,0},{5,0,0}},
        {{5,0,0},{5,0,0}},
        {{5,0,0},{5,0,0}},
        {{5,0,0},{5,0,0}},
        {{5,0,0},{5,0,0}},
        {{5,0,0},{5,0,0}},
        {{5,0,0},{5,0,0}}
    } ,
    {
        // Thresholds to use if block is not screen content or an I-slice
        {{5,0,0},{5,0,0}},
        {{5,0,0},{5,0,0}},
        {{5,0,0},{5,0,0}},
        {{5,0,0},{5,0,0}},
        {{5,0,0},{5,0,0}},
        {{5,0,0},{5,0,0}},
        {{5,0,0},{5,0,0}},
        {{5,0,0},{5,0,0}},
        {{5,0,0},{5,0,0}}
    }
};
#if FIX_MR_PD1
uint64_t  mr_pd_level_tab[2][9][2][3] =
{
    {
        // Thresholds to use if block is screen content or an I-slice
        {{200,200,200},{200,200,200}},
        {{200,200,200},{200,200,200}},
        {{200,200,200},{200,200,200}},
        {{200,200,200},{200,200,200}},
        {{200,200,200},{200,200,200}},
        {{200,200,200},{200,200,200}},
        {{200,200,200},{200,200,200}},
        {{200,200,200},{200,200,200}},
        {{200,200,200},{200,200,200}},
    } ,
    {
        // Thresholds to use if block is not screen content or an I-slice
        {{100,10,10},{100,10,10}},
        {{100,10,10},{100,10,10}},
        {{100,10,10},{100,10,10}},
        {{100,10,10},{100,10,10}},
        {{100,10,10},{100,10,10}},
        {{100,10,10},{100,10,10}},
        {{100,10,10},{100,10,10}},
        {{100,10,10},{100,10,10}},
        {{100,10,10},{100,10,10}},
    }
};
#endif
void derive_start_end_depth(PictureControlSet *pcs_ptr, SuperBlock *sb_ptr, uint32_t sb_size,
                            int8_t *s_depth, int8_t *e_depth, const BlockGeom *blk_geom) {
    uint8_t encode_mode = pcs_ptr->parent_pcs_ptr->enc_mode;

    int8_t start_depth = sb_size == BLOCK_128X128 ? 0 : 1;
    int8_t end_depth   = 5;

    int8_t depth       = blk_geom->depth + start_depth;

    int8_t depthp1 = MIN(depth + 1, end_depth);
    int8_t depthp2 = MIN(depth + 2, end_depth);
    int8_t depthp3 = MIN(depth + 3, end_depth);

    uint8_t depthm1 = MAX(depth - 1, start_depth);
    uint8_t depthm2 = MAX(depth - 2, start_depth);
    uint8_t depthm3 = MAX(depth - 3, start_depth);

    uint64_t max_distance = 0xFFFFFFFFFFFFFFFF;

    uint64_t mth01, mth02, mth03, pth01, pth02, pth03;

    mth01 = pd_level_tab[!pcs_ptr->parent_pcs_ptr->sc_content_detected &&
                                  pcs_ptr->slice_type != I_SLICE][encode_mode][0][0];
    mth02 = pd_level_tab[!pcs_ptr->parent_pcs_ptr->sc_content_detected &&
                                  pcs_ptr->slice_type != I_SLICE][encode_mode][0][1];
    mth03 = pd_level_tab[!pcs_ptr->parent_pcs_ptr->sc_content_detected &&
                                  pcs_ptr->slice_type != I_SLICE][encode_mode][0][2];
    pth01 = pd_level_tab[!pcs_ptr->parent_pcs_ptr->sc_content_detected &&
                                  pcs_ptr->slice_type != I_SLICE][encode_mode][1][0];
    pth02 = pd_level_tab[!pcs_ptr->parent_pcs_ptr->sc_content_detected &&
                                  pcs_ptr->slice_type != I_SLICE][encode_mode][1][1];
    pth03 = pd_level_tab[!pcs_ptr->parent_pcs_ptr->sc_content_detected &&
                                  pcs_ptr->slice_type != I_SLICE][encode_mode][1][2];
#if FIX_MR_PD1
#if MR_MODE_FOR_PIC_MULTI_PASS_PD_MODE_1
    if (pcs_ptr->parent_pcs_ptr->multi_pass_pd_level == MULTI_PASS_PD_LEVEL_0 || MR_MODE_MULTI_PASS_PD) {
#else
    if (pcs_ptr->parent_pcs_ptr->multi_pass_pd_level == MULTI_PASS_PD_LEVEL_0) {
#endif
        mth01 = mr_pd_level_tab[!pcs_ptr->parent_pcs_ptr->sc_content_detected &&
                                  pcs_ptr->slice_type != I_SLICE][encode_mode][0][0];
        mth02 = mr_pd_level_tab[!pcs_ptr->parent_pcs_ptr->sc_content_detected &&
                                  pcs_ptr->slice_type != I_SLICE][encode_mode][0][1];
        mth03 = mr_pd_level_tab[!pcs_ptr->parent_pcs_ptr->sc_content_detected &&
                                  pcs_ptr->slice_type != I_SLICE][encode_mode][0][2];
        pth01 = mr_pd_level_tab[!pcs_ptr->parent_pcs_ptr->sc_content_detected &&
                                  pcs_ptr->slice_type != I_SLICE][encode_mode][1][0];
        pth02 = mr_pd_level_tab[!pcs_ptr->parent_pcs_ptr->sc_content_detected &&
                                  pcs_ptr->slice_type != I_SLICE][encode_mode][1][1];
        pth03 = mr_pd_level_tab[!pcs_ptr->parent_pcs_ptr->sc_content_detected &&
                                  pcs_ptr->slice_type != I_SLICE][encode_mode][1][2];
    }
#endif
    uint64_t dist_001 =
        sb_ptr->depth_cost[depth] == 0
            ? max_distance
            : sb_ptr->depth_cost[depthp1] <= sb_ptr->depth_cost[depth]
                  ? 0
                  : (((int64_t)sb_ptr->depth_cost[depthp1] - (int64_t)sb_ptr->depth_cost[depth]) *
                     100) /
                        sb_ptr->depth_cost[depth];

    uint64_t dist_100 =
        sb_ptr->depth_cost[depth] == 0
            ? max_distance
            : sb_ptr->depth_cost[depthm1] <= sb_ptr->depth_cost[depth]
                  ? 0
                  : (((int64_t)sb_ptr->depth_cost[depthm1] - (int64_t)sb_ptr->depth_cost[depth]) *
                     100) /
                        sb_ptr->depth_cost[depth];

    uint64_t dist_002 =
        sb_ptr->depth_cost[depth] == 0
            ? max_distance
            : sb_ptr->depth_cost[depthp2] <= sb_ptr->depth_cost[depth]
                  ? 0
                  : (((int64_t)sb_ptr->depth_cost[depthp2] - (int64_t)sb_ptr->depth_cost[depth]) *
                     100) /
                        sb_ptr->depth_cost[depth];

    uint64_t dist_200 =
        sb_ptr->depth_cost[depth] == 0
            ? max_distance
            : sb_ptr->depth_cost[depthm2] <= sb_ptr->depth_cost[depth]
                  ? 0
                  : (((int64_t)sb_ptr->depth_cost[depthm2] - (int64_t)sb_ptr->depth_cost[depth]) *
                     100) /
                        sb_ptr->depth_cost[depth];

    uint64_t dist_003 =
        sb_ptr->depth_cost[depth] == 0
            ? max_distance
            : sb_ptr->depth_cost[depthp3] <= sb_ptr->depth_cost[depth]
                  ? 0
                  : (((int64_t)sb_ptr->depth_cost[depthp3] - (int64_t)sb_ptr->depth_cost[depth]) *
                     100) /
                        sb_ptr->depth_cost[depth];

    uint64_t dist_300 =
        sb_ptr->depth_cost[depth] == 0
            ? max_distance
            : sb_ptr->depth_cost[depthm3] <= sb_ptr->depth_cost[depth]
                  ? 0
                  : (((int64_t)sb_ptr->depth_cost[depthm3] - (int64_t)sb_ptr->depth_cost[depth]) *
                     100) /
                        sb_ptr->depth_cost[depth];

    if (dist_300 < mth03)
        *s_depth = -3;
    else if (dist_200 < mth02)
        *s_depth = -2;
    else if (dist_100 < mth01)
        *s_depth = -1;
    else
        *s_depth = 0;

    if (dist_003 < pth03)
        *e_depth = 3;
    else if (dist_002 < pth02)
        *e_depth = 2;
    else if (dist_001 < pth01)
        *e_depth = 1;
    else
        *e_depth = 0;
#if DEPTH_PART_CLEAN_UP && !OPT_BLOCK_INDICES_GEN_1  // refinement rest
    *s_depth =  MAX((sb_size == BLOCK_128X128 && pcs_ptr->parent_pcs_ptr->sb_64x64_simulated ? 1 : 0) - blk_geom->depth, *s_depth);
    *e_depth = MIN((pcs_ptr->parent_pcs_ptr->disallow_4x4 ? 4 :5) - blk_geom->depth, *e_depth);
#endif
}

static uint64_t generate_best_part_cost(
    SequenceControlSet  *scs_ptr,
    PictureControlSet   *pcs_ptr,
    ModeDecisionContext *context_ptr,
    uint32_t             sb_index) {
    uint32_t  blk_index = 0;
    uint64_t best_part_cost = 0;
    EbBool split_flag;
    while (blk_index < scs_ptr->max_block_cnt) {
        const BlockGeom * blk_geom = get_blk_geom_mds(blk_index);
        // if the parent square is inside inject this block
        uint8_t is_blk_allowed = pcs_ptr->slice_type != I_SLICE ? 1 :
            (blk_geom->sq_size < 128) ? 1 : 0;
        // derive split_flag
        split_flag = context_ptr->md_blk_arr_nsq[blk_index].split_flag;
        if (scs_ptr->sb_geom[sb_index].block_is_inside_md_scan[blk_index] &&
            is_blk_allowed) {
            if (blk_geom->shape == PART_N) {
                if (context_ptr->md_blk_arr_nsq[blk_index].split_flag == EB_FALSE)
                    best_part_cost += context_ptr->md_local_blk_unit[blk_index].cost;
            }
        }
        blk_index += split_flag ?
            d1_depth_offset[scs_ptr->seq_header.sb_size == BLOCK_128X128][blk_geom->depth] :
            ns_depth_offset[scs_ptr->seq_header.sb_size == BLOCK_128X128][blk_geom->depth];
    }
    return best_part_cost;
}

#if SB_CLASSIFIER
#if CLEANUP_CYCLE_ALLOCATION
const uint32_t sb_class_th[NUMBER_OF_SB_CLASS] = { 0,85,75,65,60,55,50,45,40,
                                                   35,30,25,20,17,14,10,6,3,0 };
#endif
static uint8_t determine_sb_class(
    SequenceControlSet  *scs_ptr,
    PictureControlSet   *pcs_ptr,
    ModeDecisionContext *context_ptr,
    uint32_t             sb_index) {
    uint32_t blk_index = 0;
    uint64_t total_samples = 0;
    uint64_t count_non_zero_coeffs = 0;
    uint8_t sb_class = NONE_CLASS;
#if !CLEANUP_CYCLE_ALLOCATION
    SbClassControls *sb_class_ctrls = &context_ptr->sb_class_ctrls;
#endif
    EbBool split_flag;
    while (blk_index < scs_ptr->max_block_cnt) {
        const BlockGeom * blk_geom = get_blk_geom_mds(blk_index);
        uint8_t is_blk_allowed = pcs_ptr->slice_type != I_SLICE ? 1 :
            (blk_geom->sq_size < 128) ? 1 : 0;
        split_flag = context_ptr->md_blk_arr_nsq[blk_index].split_flag;
        if (scs_ptr->sb_geom[sb_index].block_is_inside_md_scan[blk_index] &&
#if SB_CLASSIFIER_R2R_FIX
            context_ptr->md_local_blk_unit[blk_index].avail_blk_flag &&
#endif
            is_blk_allowed) {
            if (blk_geom->shape == PART_N) {
                if (context_ptr->md_blk_arr_nsq[blk_index].split_flag == EB_FALSE) {
                    count_non_zero_coeffs += context_ptr->md_local_blk_unit[blk_index].count_non_zero_coeffs;
                    total_samples += (blk_geom->bwidth*blk_geom->bheight);
                }
            }
        }
        blk_index += split_flag ?
            d1_depth_offset[scs_ptr->seq_header.sb_size == BLOCK_128X128][blk_geom->depth] :
            ns_depth_offset[scs_ptr->seq_header.sb_size == BLOCK_128X128][blk_geom->depth];
    }
#if CLEANUP_CYCLE_ALLOCATION
    if (count_non_zero_coeffs >= ((total_samples * sb_class_th[SB_CLASS_1]) / 100))
        sb_class = SB_CLASS_1;
    else if (count_non_zero_coeffs >= ((total_samples * sb_class_th[SB_CLASS_2]) / 100))
        sb_class = SB_CLASS_2;
    else if (count_non_zero_coeffs >= ((total_samples * sb_class_th[SB_CLASS_3]) / 100))
        sb_class = SB_CLASS_3;
    else if (count_non_zero_coeffs >= ((total_samples * sb_class_th[SB_CLASS_4]) / 100))
        sb_class = SB_CLASS_4;
    else if (count_non_zero_coeffs >= ((total_samples * sb_class_th[SB_CLASS_5]) / 100))
        sb_class = SB_CLASS_5;
    else if (count_non_zero_coeffs >= ((total_samples * sb_class_th[SB_CLASS_6]) / 100))
        sb_class = SB_CLASS_6;
    else if (count_non_zero_coeffs >= ((total_samples * sb_class_th[SB_CLASS_7]) / 100))
        sb_class = SB_CLASS_7;
    else if (count_non_zero_coeffs >= ((total_samples * sb_class_th[SB_CLASS_8]) / 100))
        sb_class = SB_CLASS_8;
    else if (count_non_zero_coeffs >= ((total_samples * sb_class_th[SB_CLASS_9]) / 100))
        sb_class = SB_CLASS_9;
    else if (count_non_zero_coeffs >= ((total_samples * sb_class_th[SB_CLASS_10]) / 100))
        sb_class = SB_CLASS_10;
    else if (count_non_zero_coeffs >= ((total_samples * sb_class_th[SB_CLASS_11]) / 100))
        sb_class = SB_CLASS_11;
    else if (count_non_zero_coeffs >= ((total_samples * sb_class_th[SB_CLASS_12]) / 100))
        sb_class = SB_CLASS_12;
    else if (count_non_zero_coeffs >= ((total_samples * sb_class_th[SB_CLASS_13]) / 100))
        sb_class = SB_CLASS_13;
    else if (count_non_zero_coeffs >= ((total_samples * sb_class_th[SB_CLASS_14]) / 100))
        sb_class = SB_CLASS_14;
    else if (count_non_zero_coeffs >= ((total_samples * sb_class_th[SB_CLASS_15]) / 100))
        sb_class = SB_CLASS_15;
    else if (count_non_zero_coeffs >= ((total_samples * sb_class_th[SB_CLASS_16]) / 100))
        sb_class = SB_CLASS_16;
    else if (count_non_zero_coeffs >= ((total_samples * sb_class_th[SB_CLASS_17]) / 100))
        sb_class = SB_CLASS_17;
    else if (count_non_zero_coeffs >= ((total_samples * sb_class_th[SB_CLASS_18]) / 100))
        sb_class = SB_CLASS_18;
#else
#if MULTI_BAND_ACTIONS
#if NON_UNIFORM_NSQ_BANDING
    if (count_non_zero_coeffs >= ((total_samples * sb_class_ctrls->sb_class_th[SB_CLASS_1]) / 100))
        sb_class = SB_CLASS_1;
    else if (count_non_zero_coeffs >= ((total_samples * sb_class_ctrls->sb_class_th[SB_CLASS_2]) / 100))
        sb_class = SB_CLASS_2;
    else if (count_non_zero_coeffs >= ((total_samples * sb_class_ctrls->sb_class_th[SB_CLASS_3]) / 100))
        sb_class = SB_CLASS_3;
    else if (count_non_zero_coeffs >= ((total_samples * sb_class_ctrls->sb_class_th[SB_CLASS_4]) / 100))
        sb_class = SB_CLASS_4;
    else if (count_non_zero_coeffs >= ((total_samples * sb_class_ctrls->sb_class_th[SB_CLASS_5]) / 100))
        sb_class = SB_CLASS_5;
    else if (count_non_zero_coeffs >= ((total_samples * sb_class_ctrls->sb_class_th[SB_CLASS_6]) / 100))
        sb_class = SB_CLASS_6;
    else if (count_non_zero_coeffs >= ((total_samples * sb_class_ctrls->sb_class_th[SB_CLASS_7]) / 100))
        sb_class = SB_CLASS_7;
    else if (count_non_zero_coeffs >= ((total_samples * sb_class_ctrls->sb_class_th[SB_CLASS_8]) / 100))
        sb_class = SB_CLASS_8;
    else if (count_non_zero_coeffs >= ((total_samples * sb_class_ctrls->sb_class_th[SB_CLASS_9]) / 100))
        sb_class = SB_CLASS_9;
    else if (count_non_zero_coeffs >= ((total_samples * sb_class_ctrls->sb_class_th[SB_CLASS_10]) / 100))
        sb_class = SB_CLASS_10;
    else if (count_non_zero_coeffs >= ((total_samples * sb_class_ctrls->sb_class_th[SB_CLASS_11]) / 100))
        sb_class = SB_CLASS_11;
    else if (count_non_zero_coeffs >= ((total_samples * sb_class_ctrls->sb_class_th[SB_CLASS_12]) / 100))
        sb_class = SB_CLASS_12;
    else if (count_non_zero_coeffs >= ((total_samples * sb_class_ctrls->sb_class_th[SB_CLASS_13]) / 100))
        sb_class = SB_CLASS_13;
    else if (count_non_zero_coeffs >= ((total_samples * sb_class_ctrls->sb_class_th[SB_CLASS_14]) / 100))
        sb_class = SB_CLASS_14;
    else if (count_non_zero_coeffs >= ((total_samples * sb_class_ctrls->sb_class_th[SB_CLASS_15]) / 100))
        sb_class = SB_CLASS_15;
    else if (count_non_zero_coeffs >= ((total_samples * sb_class_ctrls->sb_class_th[SB_CLASS_16]) / 100))
        sb_class = SB_CLASS_16;
    else if (count_non_zero_coeffs >= ((total_samples * sb_class_ctrls->sb_class_th[SB_CLASS_17]) / 100))
        sb_class = SB_CLASS_17;
    else if (count_non_zero_coeffs >= ((total_samples * sb_class_ctrls->sb_class_th[SB_CLASS_18]) / 100))
        sb_class = SB_CLASS_18;
#else
    if (count_non_zero_coeffs >= ((total_samples * sb_class_ctrls->sb_class_th[SB_CLASS_1]) / 20))
        sb_class = SB_CLASS_1;
    else if (count_non_zero_coeffs >= ((total_samples * sb_class_ctrls->sb_class_th[SB_CLASS_2]) / 20))
        sb_class = SB_CLASS_2;
    else if (count_non_zero_coeffs >= ((total_samples * sb_class_ctrls->sb_class_th[SB_CLASS_3]) / 20))
        sb_class = SB_CLASS_3;
    else if (count_non_zero_coeffs >= ((total_samples * sb_class_ctrls->sb_class_th[SB_CLASS_4]) / 20))
        sb_class = SB_CLASS_4;
    else if (count_non_zero_coeffs >= ((total_samples * sb_class_ctrls->sb_class_th[SB_CLASS_5]) / 20))
        sb_class = SB_CLASS_5;
    else if (count_non_zero_coeffs >= ((total_samples * sb_class_ctrls->sb_class_th[SB_CLASS_6]) / 20))
        sb_class = SB_CLASS_6;
    else if (count_non_zero_coeffs >= ((total_samples * sb_class_ctrls->sb_class_th[SB_CLASS_7]) / 20))
        sb_class = SB_CLASS_7;
    else if (count_non_zero_coeffs >= ((total_samples * sb_class_ctrls->sb_class_th[SB_CLASS_8]) / 20))
        sb_class = SB_CLASS_8;
    else if (count_non_zero_coeffs >= ((total_samples * sb_class_ctrls->sb_class_th[SB_CLASS_9]) / 20))
        sb_class = SB_CLASS_9;
     else if (count_non_zero_coeffs >= ((total_samples * sb_class_ctrls->sb_class_th[SB_CLASS_10]) / 20))
        sb_class = SB_CLASS_10;
    else if (count_non_zero_coeffs >= ((total_samples * sb_class_ctrls->sb_class_th[SB_CLASS_11]) / 20))
        sb_class = SB_CLASS_11;
    else if (count_non_zero_coeffs >= ((total_samples * sb_class_ctrls->sb_class_th[SB_CLASS_12]) / 20))
        sb_class = SB_CLASS_12;
    else if (count_non_zero_coeffs >= ((total_samples * sb_class_ctrls->sb_class_th[SB_CLASS_13]) / 20))
        sb_class = SB_CLASS_13;
    else if (count_non_zero_coeffs >= ((total_samples * sb_class_ctrls->sb_class_th[SB_CLASS_14]) / 20))
        sb_class = SB_CLASS_14;
    else if (count_non_zero_coeffs >= ((total_samples * sb_class_ctrls->sb_class_th[SB_CLASS_15]) / 20))
        sb_class = SB_CLASS_15;
    else if (count_non_zero_coeffs >= ((total_samples * sb_class_ctrls->sb_class_th[SB_CLASS_16]) / 20))
        sb_class = SB_CLASS_16;
    else if (count_non_zero_coeffs >= ((total_samples * sb_class_ctrls->sb_class_th[SB_CLASS_17]) / 20))
        sb_class = SB_CLASS_17;
    else if (count_non_zero_coeffs >= ((total_samples * sb_class_ctrls->sb_class_th[SB_CLASS_18]) / 20))
        sb_class = SB_CLASS_18;
    else if (count_non_zero_coeffs >= ((total_samples * sb_class_ctrls->sb_class_th[SB_CLASS_19]) / 20))
        sb_class = SB_CLASS_19;
    else if (count_non_zero_coeffs >= ((total_samples * sb_class_ctrls->sb_class_th[SB_CLASS_20]) / 20))
        sb_class = SB_CLASS_20;
#endif
#else
    if (count_non_zero_coeffs >= ((total_samples * sb_class_ctrls->sb_class_th[HIGH_COMPLEX_CLASS]) / 20))
        sb_class = HIGH_COMPLEX_CLASS;
    else if (count_non_zero_coeffs >= ((total_samples * sb_class_ctrls->sb_class_th[MEDIUM_COMPLEX_CLASS]) / 20))
        sb_class = MEDIUM_COMPLEX_CLASS;
    else if (count_non_zero_coeffs >= ((total_samples * sb_class_ctrls->sb_class_th[LOW_COMPLEX_CLASS]) / 20))
        sb_class = LOW_COMPLEX_CLASS;
#if NEW_CYCLE_ALLOCATION
    else if (count_non_zero_coeffs == ((total_samples * sb_class_ctrls->sb_class_th[VERY_LOW_COMPLEX_CLASS]) / 20))
        sb_class = VERY_LOW_COMPLEX_CLASS;
#endif
#endif
#endif
    return sb_class;
}
#endif
#if DEPTH_CYCLES_REDUCTION
#if IMPROVED_DEPTH_CYCLES_REDUCTION
#define DMPROB 2000 // max probabilty value for depth 1000 -> 10%
<<<<<<< HEAD
// Depth probabilies per sq_size, pedicted depth and frequency band 
=======
// Depth probabilies per sq_size, pedicted depth and frequency band
>>>>>>> e6f336ee
// for sc content
const uint16_t depth_cycles_reduction_th[6][5][18] = {
{
{ 0 , 0 , 0 , 0 , 0 , 0 , 0 , 0 , 0 , 0 , 0 , 0 , 0 , 0 , 0 , 0 , 0 , 0 },
{ 0 , 0 , 0 , 0 , 0 , 0 , 0 , 0 , 0 , 0 , 0 , 0 , 0 , 0 , 0 , 0 , 0 , 0 },
{ DMPROB,DMPROB,DMPROB,DMPROB,DMPROB,DMPROB,DMPROB,DMPROB,DMPROB,DMPROB,
  DMPROB,DMPROB,DMPROB,DMPROB,DMPROB,DMPROB,DMPROB,DMPROB },
{ 0 , 0 , 0 , 0 , 0 , 0 , 0 , 0 , 0 , 0 , 0 , 0 , 0 , 0 , 5 , 14 , 21 , 351 },
{ 0 , 0 , 0 , 0 , 0 , 0 , 0 , 0 , 0 , 0 , 0 , 0 , 0 , 0 , 0 , 0 , 0 , 0 }
},
{
{ 0 , 0 , 0 , 0 , 0 , 0 , 0 , 0 , 0 , 0 , 0 , 0 , 0 , 0 , 0 , 0 , 0 , 0 },
{ 0 , 0 , 0 , 1 , 1 , 1 , 2 , 4 , 6 , 9 , 10 , 17 , 17 , 24 , 44 , 64 , 97 , 1249 },
{ DMPROB,DMPROB,DMPROB,DMPROB,DMPROB,DMPROB,DMPROB,DMPROB,DMPROB,DMPROB,
  DMPROB,DMPROB,DMPROB,DMPROB,DMPROB,DMPROB,DMPROB,DMPROB },
{ 0 , 1 , 6 , 4 , 6 , 7 , 10 , 12 , 15 , 14 , 16 , 20 , 13 , 15 , 25 , 31 , 35 , 169 },
{ 0 , 0 , 0 , 0 , 0 , 0 , 0 , 0 , 0 , 0 , 0 , 0 , 0 , 0 , 0 , 0 , 0 , 0 }
},
{
{ 0 , 0 , 0 , 0 , 0 , 0 , 0 , 0 , 0 , 0 , 0 , 0 , 0 , 0 , 0 , 0 , 0 , 0 },
{ 7 , 14 , 22 , 17 , 20 , 24 , 35 , 42 , 50 , 57 , 78 , 97 , 68 , 82 , 136 , 199 , 238 , 1564 },
{ DMPROB,DMPROB,DMPROB,DMPROB,DMPROB,DMPROB,DMPROB,DMPROB,DMPROB,DMPROB,
  DMPROB,DMPROB,DMPROB,DMPROB,DMPROB,DMPROB,DMPROB,DMPROB },
{ 28 , 24 , 31 , 15 , 17 , 15 , 19 , 17 , 16 , 16 , 18 , 19 , 11 , 12 , 18 , 21 , 19 , 47 },
{ 0 , 0 , 0 , 0 , 0 , 0 , 0 , 0 , 0 , 0 , 0 , 0 , 0 , 0 , 0 , 0 , 0 , 0 }
},
{
{ 0 , 0 , 0 , 0 , 0 , 0 , 0 , 0 , 0 , 0 , 0 , 0 , 0 , 0 , 0 , 0 , 0 , 0 },
{ 26 , 49 , 72 , 47 , 55 , 63 , 83 , 89 , 105 , 117 , 140 , 167 , 117 , 125 , 189 , 251 , 274 , 763 },
{ DMPROB,DMPROB,DMPROB,DMPROB,DMPROB,DMPROB,DMPROB,DMPROB,DMPROB,DMPROB,
  DMPROB,DMPROB,DMPROB,DMPROB,DMPROB,DMPROB,DMPROB,DMPROB },
{ 11 , 12 , 13 , 7 , 7 , 7 , 8 , 8 , 7 , 8 , 7 , 8 , 5 , 5 , 6 , 7 , 6 , 6 },
{ 0 , 0 , 0 , 0 , 0 , 0 , 0 , 0 , 0 , 0 , 0 , 0 , 0 , 0 , 0 , 0 , 0 , 0 }
},
{
{ 0 , 0 , 0 , 0 , 0 , 0 , 0 , 0 , 0 , 0 , 0 , 0 , 0 , 0 , 0 , 0 , 0 , 0 },
{ 37 , 61 , 83 , 50 , 57 , 63 , 74 , 80 , 89 , 94 , 99 , 109 , 73 , 71 , 99 , 110 , 100 , 115 },
{ DMPROB,DMPROB,DMPROB,DMPROB,DMPROB,DMPROB,DMPROB,DMPROB,DMPROB,DMPROB,
  DMPROB,DMPROB,DMPROB,DMPROB,DMPROB,DMPROB,DMPROB,DMPROB },
{ 8 , 10 , 9 , 5 , 4 , 5 , 5 , 5 , 4 , 4 , 4 , 4 , 2 , 2 , 2 , 2 , 1 , 1 },
{ 0 , 0 , 0 , 0 , 0 , 0 , 0 , 0 , 0 , 0 , 0 , 0 , 0 , 0 , 0 , 0 , 0 , 0 }
},
{
{ 0 , 0 , 0 , 0 , 0 , 0 , 0 , 0 , 0 , 0 , 0 , 0 , 0 , 0 , 0 , 0 , 0 , 0 },
{ 7 , 10 , 12 , 7 , 7 , 8 , 9 , 9 , 10 , 10 , 9 , 10 , 6 , 5 , 7 , 6 , 4 , 2 },
{ DMPROB,DMPROB,DMPROB,DMPROB,DMPROB,DMPROB,DMPROB,DMPROB,DMPROB,DMPROB,
  DMPROB,DMPROB,DMPROB,DMPROB,DMPROB,DMPROB,DMPROB,DMPROB },
{ 0 , 0 , 0 , 0 , 0 , 0 , 0 , 0 , 0 , 0 , 0 , 0 , 0 , 0 , 0 , 0 , 0 , 0 },
{ 0 , 0 , 0 , 0 , 0 , 0 , 0 , 0 , 0 , 0 , 0 , 0 , 0 , 0 , 0 , 0 , 0 , 0 }
}
};
#else
#define DEPTH_MAX_PROB 300 // max probabilty value for depth 100 -> 10%
// Depth probabilies per sq_size, pedicted depth and frequency band
// for sc content
const uint16_t depth_cycles_reduction_sc_th[6][5][4] = {
{
{ 0,0,0,0},
{ 0,0,0,0},
{DEPTH_MAX_PROB,DEPTH_MAX_PROB,DEPTH_MAX_PROB,DEPTH_MAX_PROB},
{ 0,0,0,0},
{ 0,0,0,0}
},
{
{ 0,0,0,0},
{ 0,4,14,0},
{DEPTH_MAX_PROB,DEPTH_MAX_PROB,DEPTH_MAX_PROB,DEPTH_MAX_PROB},
{ 0,2,6,0},
{ 1,4,6,0}
},
{
{ 0,0,0,0},
{ 0,2,13,0},
{DEPTH_MAX_PROB,DEPTH_MAX_PROB,DEPTH_MAX_PROB,DEPTH_MAX_PROB},
{ 17,13,20,0},
{ 26,5,3,0}
},
{
{ 0,0,0,0},
{ 10,17,62,0},
{DEPTH_MAX_PROB,DEPTH_MAX_PROB,DEPTH_MAX_PROB,DEPTH_MAX_PROB},
{ 79,44,44,0},
{ 45,12,11,0}
},
{
{ 0,0,0,0},
{ 72,63,112,0},
{DEPTH_MAX_PROB,DEPTH_MAX_PROB,DEPTH_MAX_PROB,DEPTH_MAX_PROB},
{ 79,29,22,0},
{ 0,0,0,0}
},
{
{ 0,0,0,0},
{ 78,47,38,0},
{DEPTH_MAX_PROB,DEPTH_MAX_PROB,DEPTH_MAX_PROB,DEPTH_MAX_PROB},
{ 0,0,0,0},
{ 0,0,0,0}
}
};
// Depth probabilies per sq_size, pedicted depth and frequency band
// for non-sc content
uint16_t depth_cycles_reduction_th[6][5][4] = {
{
{ 0,0,0,0},
{ 0,0,0,0},
{DEPTH_MAX_PROB,DEPTH_MAX_PROB,DEPTH_MAX_PROB,DEPTH_MAX_PROB},
{ 0,3,6,30},
{ 0,1,1,1},
},
{
{ 0,0,0,0},
{ 1,11,26,234},
{DEPTH_MAX_PROB,DEPTH_MAX_PROB,DEPTH_MAX_PROB,DEPTH_MAX_PROB},
{ 7,19,10,12},
{ 6,3,1,0},
},
{
{ 0,0,0,0},
{ 11,44,82,108},
{DEPTH_MAX_PROB,DEPTH_MAX_PROB,DEPTH_MAX_PROB,DEPTH_MAX_PROB},
{ 29,14,5,2},
{ 7,0,0,0},
},
{
{ 0,0,0,0},
{ 24,90,73,32},
{DEPTH_MAX_PROB,DEPTH_MAX_PROB,DEPTH_MAX_PROB,DEPTH_MAX_PROB},
{ 28,6,1,0},
{ 2,0,0,0},
},
{
{ 0,0,0,0},
{ 26,24,8,1},
{DEPTH_MAX_PROB,DEPTH_MAX_PROB,DEPTH_MAX_PROB,DEPTH_MAX_PROB},
{ 4,1,0,0},
{ 0,0,0,0},
},
{
{ 0,0,0,0},
{ 4,1,0,0},
{DEPTH_MAX_PROB,DEPTH_MAX_PROB,DEPTH_MAX_PROB,DEPTH_MAX_PROB},
{ 0,0,0,0},
{ 0,0,0,0}
}
};
#endif
#endif
static void perform_pred_depth_refinement(SequenceControlSet *scs_ptr, PictureControlSet *pcs_ptr,
                                          ModeDecisionContext *context_ptr, uint32_t sb_index) {
#if DEPTH_PART_CLEAN_UP
    MdcSbData *results_ptr = context_ptr->mdc_sb_array;
#else
    MdcSbData *results_ptr = &pcs_ptr->mdc_sb_array[sb_index];
#endif
    uint32_t   blk_index   = 0;

    // Reset mdc_sb_array data to defaults; it will be updated based on the predicted blocks (stored in md_blk_arr_nsq)
    while (blk_index < scs_ptr->max_block_cnt) {
        const BlockGeom *blk_geom                              = get_blk_geom_mds(blk_index);
        results_ptr->leaf_data_array[blk_index].consider_block = 0;
        results_ptr->leaf_data_array[blk_index].split_flag =
            blk_geom->sq_size > 4 ? EB_TRUE : EB_FALSE;
        results_ptr->leaf_data_array[blk_index].refined_split_flag =
            blk_geom->sq_size > 4 ? EB_TRUE : EB_FALSE;
#if TRACK_PER_DEPTH_DELTA
        results_ptr->leaf_data_array[blk_index].pred_depth_refinement = -8;
#endif
        blk_index++;
    }

    results_ptr->leaf_count = 0;
    blk_index               = 0;

    SuperBlock *sb_ptr = pcs_ptr->sb_ptr_array[sb_index];

    uint32_t tot_d1_blocks, block_1d_idx;
    EbBool   split_flag;

    while (blk_index < scs_ptr->max_block_cnt) {
        const BlockGeom *blk_geom = get_blk_geom_mds(blk_index);
        tot_d1_blocks             = blk_geom->sq_size == 128
                            ? 17
                            : blk_geom->sq_size > 8 ? 25 : blk_geom->sq_size == 8 ? 5 : 1;

        // if the parent square is inside inject this block
        uint8_t is_blk_allowed =
            pcs_ptr->slice_type != I_SLICE ? 1 : (blk_geom->sq_size < 128) ? 1 : 0;

        // derive split_flag
        split_flag = context_ptr->md_blk_arr_nsq[blk_index].split_flag;

        if (pcs_ptr->parent_pcs_ptr->sb_geom[sb_index].block_is_inside_md_scan[blk_index] && is_blk_allowed) {
            if (blk_geom->shape == PART_N) {
                if (context_ptr->md_blk_arr_nsq[blk_index].split_flag == EB_FALSE) {
                    int8_t s_depth = 0;
                    int8_t e_depth = 0;

                    if (context_ptr->pd_pass == PD_PASS_0) {
                        uint32_t full_lambda =  context_ptr->hbd_mode_decision ?
                            context_ptr->full_lambda_md[EB_10_BIT_MD] :
                            context_ptr->full_lambda_md[EB_8_BIT_MD];

                        uint32_t sb_width = scs_ptr->seq_header.sb_size == BLOCK_128X128 ?
                            128 : 64;
                        uint32_t sb_height = scs_ptr->seq_header.sb_size == BLOCK_128X128 ?
                            128 : 64;
                        uint64_t dist_sum = (sb_width * sb_height * 100);

                        uint64_t early_exit_th = RDCOST(full_lambda, 16, dist_sum);
                        uint64_t best_part_cost = generate_best_part_cost(
                            scs_ptr,
                            pcs_ptr,
                            context_ptr,
                            sb_index);

#if FIX_MR_PD1
#if MR_MODE_FOR_PIC_MULTI_PASS_PD_MODE_1
#if MAR19_ADOPTIONS
#if !M0_DEPTH_REFINEMENT_ADOPTS
                        // Shut thresholds in MR_MODE
#if APR22_ADOPTIONS
#if MAY12_ADOPTIONS
                        if (MR_MODE_MULTI_PASS_PD) {
#else
                        if (MR_MODE_MULTI_PASS_PD || (pcs_ptr->parent_pcs_ptr->sc_content_detected && pcs_ptr->enc_mode <= ENC_M0)) {
#endif
#if MAY19_ADOPTIONS
#if MR_DEPTH_REFINEMENT
                            if (pcs_ptr->parent_pcs_ptr->input_resolution <= INPUT_SIZE_240p_RANGE ||
                                pcs_ptr->parent_pcs_ptr->sc_content_detected) {
                                s_depth = pcs_ptr->slice_type == I_SLICE ? -2 : -1;
                                e_depth = 2;
                            }
                            else if (pcs_ptr->parent_pcs_ptr->input_resolution <= INPUT_SIZE_720p_RANGE) {
                                s_depth = pcs_ptr->slice_type == I_SLICE ? -2 : -1;
                                e_depth = pcs_ptr->slice_type == I_SLICE ? 2 : 1;
                            }
                            else {
                                s_depth = -2;
                                e_depth = pcs_ptr->slice_type == I_SLICE ? 2 : 1;
                            }
#else
                            if (pcs_ptr->parent_pcs_ptr->sc_content_detected) {
                                s_depth = -2;
                                e_depth = pcs_ptr->slice_type == I_SLICE ? 2 : 1;
                            }
                            else {
                                s_depth = pcs_ptr->slice_type == I_SLICE ? -2 : -1;
                                e_depth = 2;
                            }
#endif
#else
                            s_depth = -2;
                            e_depth = 2;
#endif
                        }
#else
                        if (MR_MODE_MULTI_PASS_PD) {
                            s_depth = -3;
                            e_depth = 3;
                        }
#endif
#endif
#if ADOPT_SKIPPING_PD1
#if M0_DEPTH_REFINEMENT_ADOPTS
                        if (pcs_ptr->parent_pcs_ptr->multi_pass_pd_level == MULTI_PASS_PD_LEVEL_0) {
#else
                        else if (pcs_ptr->parent_pcs_ptr->multi_pass_pd_level == MULTI_PASS_PD_LEVEL_0) {
#endif
#if M8_MPPD
#if !MAY17_ADOPTIONS
#if MAY12_ADOPTIONS
#if MAY16_7PM_ADOPTIONS
                            if (pcs_ptr->parent_pcs_ptr->sc_content_detected && pcs_ptr->enc_mode <= ENC_M0) {
#else
                            if (pcs_ptr->parent_pcs_ptr->sc_content_detected && pcs_ptr->enc_mode <= ENC_M2) {
#endif
                                s_depth = -2;
                                e_depth = pcs_ptr->slice_type == I_SLICE ? 2 : 1;
                            }
                            else
#endif
#endif
#if M0_DEPTH_REFINEMENT_ADOPTS
                            if (pcs_ptr->enc_mode <= ENC_M0) {
                                if (pcs_ptr->parent_pcs_ptr->input_resolution <= INPUT_SIZE_240p_RANGE ||
                                    pcs_ptr->parent_pcs_ptr->sc_content_detected) {
                                    s_depth = pcs_ptr->slice_type == I_SLICE ? -2 : -1;
                                    e_depth = 2;
                                }
                                else if (pcs_ptr->parent_pcs_ptr->input_resolution <= INPUT_SIZE_720p_RANGE) {
                                    s_depth = pcs_ptr->slice_type == I_SLICE ? -2 : -1;
                                    e_depth = pcs_ptr->slice_type == I_SLICE ? 2 : 1;
                                }
                                else {
                                    s_depth = -2;
                                    e_depth = pcs_ptr->slice_type == I_SLICE ? 2 : 1;
                                }
                            }
                            else
#endif
#if MAY16_7PM_ADOPTIONS
#if PRESET_SHIFITNG
                            if (pcs_ptr->enc_mode <= ENC_M0 || (pcs_ptr->parent_pcs_ptr->sc_content_detected && pcs_ptr->enc_mode <= ENC_M1)) {
#else
                            if (pcs_ptr->enc_mode <= ENC_M0 || (pcs_ptr->parent_pcs_ptr->sc_content_detected && pcs_ptr->enc_mode <= ENC_M2)) {
#endif
#else
#if M1_C3_ADOPTIONS
                            if (pcs_ptr->enc_mode <= ENC_M0) {
#else
#if MAY12_ADOPTIONS
                            if (pcs_ptr->enc_mode <= ENC_M2 || (pcs_ptr->parent_pcs_ptr->sc_content_detected && pcs_ptr->enc_mode <= ENC_M4)) {
#else
#if APR24_ADOPTIONS_M6_M7
                            if (pcs_ptr->enc_mode <= ENC_M6) {
#else
                            if(pcs_ptr->enc_mode <= ENC_M5) {
#endif
#endif
#endif
#endif
                                s_depth = pcs_ptr->slice_type == I_SLICE ? -2 : -1;
                                e_depth = pcs_ptr->slice_type == I_SLICE ?  2 :  1;
                            }
#if M1_C3_ADOPTIONS
#if PRESET_SHIFITNG
#if PRESET_SHIFITNG
                            else if (pcs_ptr->enc_mode <= ENC_M1 || (pcs_ptr->parent_pcs_ptr->sc_content_detected && pcs_ptr->enc_mode <= ENC_M2)) {
#else
                            else if (pcs_ptr->enc_mode <= ENC_M1 || (pcs_ptr->parent_pcs_ptr->sc_content_detected && pcs_ptr->enc_mode <= ENC_M4)) {
#endif
#else
                            else if (pcs_ptr->enc_mode <= ENC_M2 || (pcs_ptr->parent_pcs_ptr->sc_content_detected && pcs_ptr->enc_mode <= ENC_M4)) {
#endif
                                s_depth = pcs_ptr->slice_type == I_SLICE ? -2 : -1;
#if MAY16_7PM_ADOPTIONS
                                e_depth = pcs_ptr->slice_type == I_SLICE ? 2 :
                                    (pcs_ptr->parent_pcs_ptr->is_used_as_reference_flag && pcs_ptr->parent_pcs_ptr->input_resolution <= INPUT_SIZE_1080p_RANGE)
                                    ? 1
                                    : 0;
#else
                                e_depth = pcs_ptr->slice_type == I_SLICE ? 2 : pcs_ptr->parent_pcs_ptr->is_used_as_reference_flag ? 1 : 0;
#endif
                            }
#endif
#if MAY12_ADOPTIONS
#if PRESET_SHIFITNG
                            else if (pcs_ptr->enc_mode <= ENC_M4) {
#else
                            else if (pcs_ptr->enc_mode <= ENC_M6) {
#endif
                                s_depth = pcs_ptr->slice_type == I_SLICE ? -2 : -1;
                                e_depth = pcs_ptr->slice_type == I_SLICE ? 2 : 0;
                            }
#endif
                            else {
#if M5_I_PD
#if UPGRADE_M6_M7_M8
#if PRESET_SHIFITNG
                                if (pcs_ptr->enc_mode <= ENC_M5) {
#else
                                if (pcs_ptr->enc_mode <= ENC_M7) {
#endif
                                    s_depth = pcs_ptr->slice_type == I_SLICE ? -2 : pcs_ptr->parent_pcs_ptr->is_used_as_reference_flag ? -1 : 0;
                                    e_depth = pcs_ptr->slice_type == I_SLICE ? 2 : pcs_ptr->parent_pcs_ptr->is_used_as_reference_flag ? 1 : 0;
                                }
                                else {
#if REVERT_WHITE // MPPD
                                    s_depth = pcs_ptr->slice_type == I_SLICE ? -1 : 0;
                                    e_depth = pcs_ptr->slice_type == I_SLICE ? 1 : 0;
#else
                                    s_depth = pcs_ptr->slice_type == I_SLICE ? -2 : 0;
                                    e_depth = pcs_ptr->slice_type == I_SLICE ? 2 : 0;
#endif
                                }
#else
                                s_depth = pcs_ptr->slice_type == I_SLICE ? -2 : 0;
                                e_depth = pcs_ptr->slice_type == I_SLICE ? 2 : 0;
#endif
#else
                                s_depth = pcs_ptr->slice_type == I_SLICE ? -1 : 0;
                                e_depth = pcs_ptr->slice_type == I_SLICE ?  1 : 0;
#endif
                            }
#else
                            s_depth = pcs_ptr->slice_type == I_SLICE ? -2 : -1;
                            e_depth = pcs_ptr->slice_type == I_SLICE ? 2 : 1;
#endif
                        }
#endif
#if MAR30_ADOPTIONS
                        else if ((pcs_ptr->parent_pcs_ptr->sc_content_detected && pcs_ptr->enc_mode <= ENC_M1)) {

#if OPT_BLOCK_INDICES_GEN_1
                            s_depth = -3;
                            e_depth =  3;
#else
                            s_depth = (blk_geom->sq_size == 64 && pcs_ptr->parent_pcs_ptr->sb_64x64_simulated) ? 0
                                    : (blk_geom->sq_size == 32 && pcs_ptr->parent_pcs_ptr->sb_64x64_simulated) ? -1
                                    : (blk_geom->sq_size == 16 && pcs_ptr->parent_pcs_ptr->sb_64x64_simulated) ? -2
                                    : -3;
                            e_depth = (blk_geom->sq_size == 8 && pcs_ptr->parent_pcs_ptr->disallow_4x4) ? 0
                                    : (blk_geom->sq_size == 16 && pcs_ptr->parent_pcs_ptr->disallow_4x4) ? 1
                                    : (blk_geom->sq_size == 32 && pcs_ptr->parent_pcs_ptr->disallow_4x4) ? 2
                                    : 3;
#endif
                        }
#endif
                        else if (best_part_cost < early_exit_th && pcs_ptr->parent_pcs_ptr->multi_pass_pd_level != MULTI_PASS_PD_LEVEL_0) {
#else
                        if (best_part_cost < early_exit_th && pcs_ptr->parent_pcs_ptr->multi_pass_pd_level != MULTI_PASS_PD_LEVEL_0 && !MR_MODE_MULTI_PASS_PD) {
#endif
#else
                        if (best_part_cost < early_exit_th && pcs_ptr->parent_pcs_ptr->multi_pass_pd_level != MULTI_PASS_PD_LEVEL_0) {
#endif
#else
                        if (best_part_cost < early_exit_th) {
#endif
                            s_depth = 0;
                            e_depth = 0;
                        }
                        else {
                        derive_start_end_depth(pcs_ptr,
                                               sb_ptr,
                                               scs_ptr->seq_header.sb_size,
                                               &s_depth,
                                               &e_depth,
                                               blk_geom);

                        }
#if DEPTH_CYCLES_REDUCTION
                        DepthCycleRControls*depth_cycle_red_ctrls = &context_ptr->depth_cycles_red_ctrls;
                        uint8_t sq_size_idx = 7 - (uint8_t)Log2f((uint8_t)context_ptr->blk_geom->sq_size);
                        if (depth_cycle_red_ctrls->enabled) {
                            int8_t addj_s_depth = 0;
                            int8_t addj_e_depth = 0;
#if IMPROVED_DEPTH_CYCLES_REDUCTION
                            if (context_ptr->sb_class) {
                                uint8_t frequency_band = context_ptr->sb_class - 1;
                                if (pcs_ptr->parent_pcs_ptr->sc_content_detected) {
                                    if (depth_cycle_red_ctrls->th) {
                                        addj_s_depth = depth_cycles_reduction_th[sq_size_idx][0][frequency_band] < depth_cycle_red_ctrls->th ? 0 : -2;
                                        if (addj_s_depth == 0)
                                            addj_s_depth = depth_cycles_reduction_th[sq_size_idx][1][frequency_band] < depth_cycle_red_ctrls->th ? 0 : -1;
                                        addj_e_depth = depth_cycles_reduction_th[sq_size_idx][4][frequency_band] < depth_cycle_red_ctrls->th ? 0 : 2;
                                        if (addj_e_depth == 0)
                                            addj_e_depth = depth_cycles_reduction_th[sq_size_idx][3][frequency_band] < depth_cycle_red_ctrls->th ? 0 : 1;
                                    }
                                }
                                else {
                                    if (depth_cycle_red_ctrls->th) {
                                        addj_s_depth = depth_cycles_reduction_th[sq_size_idx][0][frequency_band] < depth_cycle_red_ctrls->th ? 0 : -2;
                                        if (addj_s_depth == 0)
                                            addj_s_depth = depth_cycles_reduction_th[sq_size_idx][1][frequency_band] < depth_cycle_red_ctrls->th ? 0 : -1;
                                        addj_e_depth = depth_cycles_reduction_th[sq_size_idx][4][frequency_band] < depth_cycle_red_ctrls->th ? 0 : 2;
                                        if (addj_e_depth == 0)
                                            addj_e_depth = depth_cycles_reduction_th[sq_size_idx][3][frequency_band] < depth_cycle_red_ctrls->th ? 0 : 1;
                                    }
                                }
                            }
#else
                            if (context_ptr->sb_class) {
                                uint8_t frequency_band = context_ptr->sb_class <= 11 ? 0 : context_ptr->sb_class <= 18 ? 1 : context_ptr->sb_class <= 23 ? 2 : 3;
                                if (pcs_ptr->parent_pcs_ptr->sc_content_detected) {
                                    if (depth_cycle_red_ctrls->th) {
                                        addj_s_depth = depth_cycles_reduction_sc_th[sq_size_idx][0][frequency_band] < depth_cycle_red_ctrls->th ? 0 : -2;
                                        if (addj_s_depth == 0)
                                            addj_s_depth = depth_cycles_reduction_sc_th[sq_size_idx][1][frequency_band] < depth_cycle_red_ctrls->th ? 0 : -1;
                                        addj_e_depth = depth_cycles_reduction_sc_th[sq_size_idx][4][frequency_band] < depth_cycle_red_ctrls->th ? 0 : 2;
                                        if (addj_e_depth == 0)
                                            addj_e_depth = depth_cycles_reduction_sc_th[sq_size_idx][3][frequency_band] < depth_cycle_red_ctrls->th ? 0 : 1;
                                    }
                                }else{
                                    if (depth_cycle_red_ctrls->th) {
                                        addj_s_depth = depth_cycles_reduction_th[sq_size_idx][0][frequency_band] < depth_cycle_red_ctrls->th ? 0 : -2;
                                        if (addj_s_depth == 0)
                                            addj_s_depth = depth_cycles_reduction_th[sq_size_idx][1][frequency_band] < depth_cycle_red_ctrls->th ? 0 : -1;
                                        addj_e_depth = depth_cycles_reduction_th[sq_size_idx][4][frequency_band] < depth_cycle_red_ctrls->th ? 0 : 2;
                                        if (addj_e_depth == 0)
                                            addj_e_depth = depth_cycles_reduction_th[sq_size_idx][3][frequency_band] < depth_cycle_red_ctrls->th ? 0 : 1;
                                    }
                                }
                            }
#endif
                            s_depth = MAX(s_depth, addj_s_depth);
                            e_depth = MIN(e_depth, addj_e_depth);
                        }
#endif
                    } else if (context_ptr->pd_pass == PD_PASS_1) {


#if DEPTH_PART_CLEAN_UP
                        EbBool zero_coeff_present_flag =
                            context_ptr->md_blk_arr_nsq[blk_index].block_has_coeff == 0;
#if ADD_NEW_MPPD_LEVEL
#if MAR23_ADOPTIONS
                        if (pcs_ptr->slice_type == I_SLICE) {
#if MAR25_ADOPTIONS
#if OPT_BLOCK_INDICES_GEN_1
                            s_depth =  -1;
                            e_depth =  (MR_MODE_MULTI_PASS_PD || pcs_ptr->parent_pcs_ptr->sc_content_detected) ? 3 : 2;
#else
                            s_depth = (blk_geom->sq_size == 64 && pcs_ptr->parent_pcs_ptr->sb_64x64_simulated) ? 0 : -1;
                            e_depth = (blk_geom->sq_size == 8  && pcs_ptr->parent_pcs_ptr->disallow_4x4) ? 0
                                    : (blk_geom->sq_size == 16 && pcs_ptr->parent_pcs_ptr->disallow_4x4) ? 1
                                    : (blk_geom->sq_size == 32 && pcs_ptr->parent_pcs_ptr->disallow_4x4) ? 2
                                    : (MR_MODE_MULTI_PASS_PD || pcs_ptr->parent_pcs_ptr->sc_content_detected) ? 3 : 2;
#endif
#else
                            s_depth = -1;
                            e_depth = 2;
#endif
                        }
                        else if (zero_coeff_present_flag && (pcs_ptr->parent_pcs_ptr->multi_pass_pd_level == MULTI_PASS_PD_LEVEL_3 || pcs_ptr->parent_pcs_ptr->multi_pass_pd_level == MULTI_PASS_PD_LEVEL_4)) {
#else
                        if (zero_coeff_present_flag && (pcs_ptr->parent_pcs_ptr->multi_pass_pd_level == MULTI_PASS_PD_LEVEL_3 || pcs_ptr->parent_pcs_ptr->multi_pass_pd_level == MULTI_PASS_PD_LEVEL_4)) {
#endif
#else
                        if (zero_coeff_present_flag && (pcs_ptr->parent_pcs_ptr->multi_pass_pd_level == MULTI_PASS_PD_LEVEL_2 || pcs_ptr->parent_pcs_ptr->multi_pass_pd_level == MULTI_PASS_PD_LEVEL_3)) {
#endif
#else
                        EbBool zero_coeff_present_flag = EB_FALSE;

                        if (pcs_ptr->parent_pcs_ptr->pic_depth_mode == PIC_MULTI_PASS_PD_MODE_2)
                            zero_coeff_present_flag =
                                context_ptr->md_blk_arr_nsq[blk_index].block_has_coeff == 0;

                        else if (pcs_ptr->parent_pcs_ptr->pic_depth_mode ==
                                 PIC_MULTI_PASS_PD_MODE_3) {
                            switch (blk_geom->bsize) {
                            case BLOCK_128X128:
                                zero_coeff_present_flag =
                                    (context_ptr->md_local_blk_unit[blk_index].avail_blk_flag &&
                                     context_ptr->md_blk_arr_nsq[blk_index].block_has_coeff ==
                                         0) || // SQ
                                    (context_ptr->md_local_blk_unit[blk_index + 1].avail_blk_flag &&
                                     context_ptr->md_blk_arr_nsq[blk_index + 1].block_has_coeff ==
                                         0 &&
                                     context_ptr->md_blk_arr_nsq[blk_index + 2].block_has_coeff ==
                                         0) || // H
                                    (context_ptr->md_local_blk_unit[blk_index + 3].avail_blk_flag &&
                                     context_ptr->md_blk_arr_nsq[blk_index + 3].block_has_coeff ==
                                         0 &&
                                     context_ptr->md_blk_arr_nsq[blk_index + 4].block_has_coeff ==
                                         0) || // V
                                    (context_ptr->md_local_blk_unit[blk_index + 5].avail_blk_flag &&
                                     context_ptr->md_blk_arr_nsq[blk_index + 5].block_has_coeff ==
                                         0 &&
                                     context_ptr->md_blk_arr_nsq[blk_index + 6].block_has_coeff ==
                                         0 &&
                                     context_ptr->md_blk_arr_nsq[blk_index + 7].block_has_coeff ==
                                         0) ||
                                    (context_ptr->md_local_blk_unit[blk_index + 8].avail_blk_flag &&
                                     context_ptr->md_blk_arr_nsq[blk_index + 8].block_has_coeff ==
                                         0 &&
                                     context_ptr->md_blk_arr_nsq[blk_index + 9].block_has_coeff ==
                                         0 &&
                                     context_ptr->md_blk_arr_nsq[blk_index + 10].block_has_coeff ==
                                         0) ||
                                    (context_ptr->md_local_blk_unit[blk_index + 11]
                                         .avail_blk_flag &&
                                     context_ptr->md_blk_arr_nsq[blk_index + 11].block_has_coeff ==
                                         0 &&
                                     context_ptr->md_blk_arr_nsq[blk_index + 12].block_has_coeff ==
                                         0 &&
                                     context_ptr->md_blk_arr_nsq[blk_index + 13].block_has_coeff ==
                                         0) ||
                                    (context_ptr->md_local_blk_unit[blk_index + 14]
                                         .avail_blk_flag &&
                                     context_ptr->md_blk_arr_nsq[blk_index + 14].block_has_coeff ==
                                         0 &&
                                     context_ptr->md_blk_arr_nsq[blk_index + 15].block_has_coeff ==
                                         0 &&
                                     context_ptr->md_blk_arr_nsq[blk_index + 16].block_has_coeff ==
                                         0);
                                break;

                            case BLOCK_64X64:
                            case BLOCK_32X32:
                            case BLOCK_16X16:
                                zero_coeff_present_flag =
                                    (context_ptr->md_local_blk_unit[blk_index].avail_blk_flag &&
                                     context_ptr->md_blk_arr_nsq[blk_index].block_has_coeff ==
                                         0) || // SQ
                                    (context_ptr->md_local_blk_unit[blk_index + 1].avail_blk_flag &&
                                     context_ptr->md_blk_arr_nsq[blk_index + 1].block_has_coeff ==
                                         0 &&
                                     context_ptr->md_blk_arr_nsq[blk_index + 2].block_has_coeff ==
                                         0) || // H
                                    (context_ptr->md_local_blk_unit[blk_index + 3].avail_blk_flag &&
                                     context_ptr->md_blk_arr_nsq[blk_index + 3].block_has_coeff ==
                                         0 &&
                                     context_ptr->md_blk_arr_nsq[blk_index + 4].block_has_coeff ==
                                         0) || // V
                                    (context_ptr->md_local_blk_unit[blk_index + 5].avail_blk_flag &&
                                     context_ptr->md_blk_arr_nsq[blk_index + 5].block_has_coeff ==
                                         0 &&
                                     context_ptr->md_blk_arr_nsq[blk_index + 6].block_has_coeff ==
                                         0 &&
                                     context_ptr->md_blk_arr_nsq[blk_index + 7].block_has_coeff ==
                                         0) ||
                                    (context_ptr->md_local_blk_unit[blk_index + 8].avail_blk_flag &&
                                     context_ptr->md_blk_arr_nsq[blk_index + 8].block_has_coeff ==
                                         0 &&
                                     context_ptr->md_blk_arr_nsq[blk_index + 9].block_has_coeff ==
                                         0 &&
                                     context_ptr->md_blk_arr_nsq[blk_index + 10].block_has_coeff ==
                                         0) ||
                                    (context_ptr->md_local_blk_unit[blk_index + 11]
                                         .avail_blk_flag &&
                                     context_ptr->md_blk_arr_nsq[blk_index + 11].block_has_coeff ==
                                         0 &&
                                     context_ptr->md_blk_arr_nsq[blk_index + 12].block_has_coeff ==
                                         0 &&
                                     context_ptr->md_blk_arr_nsq[blk_index + 13].block_has_coeff ==
                                         0) ||
                                    (context_ptr->md_local_blk_unit[blk_index + 14]
                                         .avail_blk_flag &&
                                     context_ptr->md_blk_arr_nsq[blk_index + 14].block_has_coeff ==
                                         0 &&
                                     context_ptr->md_blk_arr_nsq[blk_index + 15].block_has_coeff ==
                                         0 &&
                                     context_ptr->md_blk_arr_nsq[blk_index + 16].block_has_coeff ==
                                         0) ||
                                    (context_ptr->md_local_blk_unit[blk_index + 17]
                                         .avail_blk_flag &&
                                     context_ptr->md_blk_arr_nsq[blk_index + 17].block_has_coeff ==
                                         0 &&
                                     context_ptr->md_blk_arr_nsq[blk_index + 18].block_has_coeff ==
                                         0 &&
                                     context_ptr->md_blk_arr_nsq[blk_index + 19].block_has_coeff ==
                                         0 &&
                                     context_ptr->md_blk_arr_nsq[blk_index + 20].block_has_coeff ==
                                         0) ||
                                    (context_ptr->md_local_blk_unit[blk_index + 21]
                                         .avail_blk_flag &&
                                     context_ptr->md_blk_arr_nsq[blk_index + 21].block_has_coeff ==
                                         0 &&
                                     context_ptr->md_blk_arr_nsq[blk_index + 22].block_has_coeff ==
                                         0 &&
                                     context_ptr->md_blk_arr_nsq[blk_index + 23].block_has_coeff ==
                                         0 &&
                                     context_ptr->md_blk_arr_nsq[blk_index + 24].block_has_coeff ==
                                         0);
                                break;

                            case BLOCK_8X8:
                                zero_coeff_present_flag =
                                    (context_ptr->md_local_blk_unit[blk_index].avail_blk_flag &&
                                     context_ptr->md_blk_arr_nsq[blk_index].block_has_coeff ==
                                         0) || // SQ
                                    (context_ptr->md_local_blk_unit[blk_index + 1].avail_blk_flag &&
                                     context_ptr->md_blk_arr_nsq[blk_index + 1].block_has_coeff ==
                                         0 &&
                                     context_ptr->md_blk_arr_nsq[blk_index + 2].block_has_coeff ==
                                         0) || // H
                                    (context_ptr->md_local_blk_unit[blk_index + 3].avail_blk_flag &&
                                     context_ptr->md_blk_arr_nsq[blk_index + 3].block_has_coeff ==
                                         0 &&
                                     context_ptr->md_blk_arr_nsq[blk_index + 4].block_has_coeff ==
                                         0); // V
                                break;

                            case BLOCK_4X4:
                                zero_coeff_present_flag =
                                    (context_ptr->md_blk_arr_nsq[blk_index].block_has_coeff ==
                                     0); // SQ
                                break;

                            default: assert(0); break;
                            }
                        }
                        if (zero_coeff_present_flag) {
#endif
                            s_depth = 0;
                            e_depth = 0;
                        } else
#if MR_MODE_FOR_PIC_MULTI_PASS_PD_MODE_1 || ADD_NEW_MPPD_LEVEL
#if ADD_NEW_MPPD_LEVEL
                            // This removes the SQ-versus-NSQ decision for the new MULTI_PASS_PD_LEVEL_1
                            if (MR_MODE_MULTI_PASS_PD || pcs_ptr->parent_pcs_ptr->multi_pass_pd_level <= MULTI_PASS_PD_LEVEL_1) { // Active when multi_pass_pd_level = PIC_MULTI_PASS_PD_MODE_2 or PIC_MULTI_PASS_PD_MODE_3 or PIC_MULTI_PASS_PD_MODE_4
#else
                            if (MR_MODE_MULTI_PASS_PD) { // Active when multi_pass_pd_level = PIC_MULTI_PASS_PD_MODE_1 or PIC_MULTI_PASS_PD_MODE_2 or PIC_MULTI_PASS_PD_MODE_3
#endif
#if OPT_BLOCK_INDICES_GEN_1
                                s_depth = -1;
                                e_depth =  1;
#else
                                s_depth = (blk_geom->sq_size == 64 && pcs_ptr->parent_pcs_ptr->sb_64x64_simulated) ? 0 : -1;
                                e_depth = (blk_geom->sq_size == 8 && pcs_ptr->parent_pcs_ptr->disallow_4x4) ? 0 : 1;
#endif
                            }
                            else
#endif
#if CLEAN_UP_SB_DATA_1
                            if (context_ptr->md_local_blk_unit[blk_index].best_d1_blk == blk_index) {
#else
                            if (context_ptr->md_blk_arr_nsq[blk_index].best_d1_blk == blk_index) {
#endif
#if DEPTH_PART_CLEAN_UP // refinement rest
                            s_depth = (blk_geom->sq_size == 64 && pcs_ptr->parent_pcs_ptr->sb_64x64_simulated) ? 0 : -1;
#else
                            s_depth = -1;
#endif
                            e_depth = 0;
                        } else {
                            s_depth = 0;
#if DEPTH_PART_CLEAN_UP // refinement rest
#if OPT_BLOCK_INDICES_GEN_1
                            e_depth = 1;
#else
                            e_depth = (blk_geom->sq_size == 8 && pcs_ptr->parent_pcs_ptr->disallow_4x4) ? 0 : 1;
#endif
#else
                            e_depth = 1;
#endif
                        }
                    }
#if NEW_CYCLE_ALLOCATION && !DISALLOW_ALL_ACTIONS
                    if (!pcs_ptr->parent_pcs_ptr->sc_content_detected) {
                        s_depth = (context_ptr->sb_class == HIGH_COMPLEX_CLASS || context_ptr->sb_class == MEDIUM_COMPLEX_CLASS) ? 0 : s_depth;
                        e_depth = (context_ptr->sb_class == HIGH_COMPLEX_CLASS || context_ptr->sb_class == MEDIUM_COMPLEX_CLASS) ? 0 : e_depth;
                    }
#endif

#if ADOPT_SKIPPING_PD1
                    // Check that the start and end depth are in allowed range, given other features
                    // which restrict allowable depths
                    if (pcs_ptr->parent_pcs_ptr->sb_64x64_simulated) {
                        s_depth = (blk_geom->sq_size == 64) ? 0
                                : (blk_geom->sq_size == 32) ? MAX(-1, s_depth)
                                : (blk_geom->sq_size == 16) ? MAX(-2, s_depth)
                                : s_depth;
                    }
#if OPT_BLOCK_INDICES_GEN_1
                    if (context_ptr->disallow_4x4) {
#else
                    if (pcs_ptr->parent_pcs_ptr->disallow_4x4) {
#endif
                        e_depth = (blk_geom->sq_size == 8) ? 0
                                : (blk_geom->sq_size == 16) ? MIN(1, e_depth)
                                : (blk_geom->sq_size == 32) ? MIN(2, e_depth)
                                : e_depth;
                    }
#endif
                    // Add current pred depth block(s)
                    for (block_1d_idx = 0; block_1d_idx < tot_d1_blocks; block_1d_idx++) {
                        results_ptr->leaf_data_array[blk_index + block_1d_idx].consider_block = 1;
#if TRACK_PER_DEPTH_DELTA
                        results_ptr->leaf_data_array[blk_index + block_1d_idx].pred_depth_refinement = 0;
#endif
                        results_ptr->leaf_data_array[blk_index + block_1d_idx].refined_split_flag =
                            EB_FALSE;
                    }

                    // Add block indices of upper depth(s)
                    if (s_depth != 0)
#if TRACK_PER_DEPTH_DELTA
                        set_parent_to_be_considered(
                            results_ptr, blk_index, scs_ptr->seq_header.sb_size, (int8_t)blk_geom->depth, s_depth);
#else
                        set_parent_to_be_considered(
                            results_ptr, blk_index, scs_ptr->seq_header.sb_size, s_depth);
#endif

                    // Add block indices of lower depth(s)
                    if (e_depth != 0)
#if TRACK_PER_DEPTH_DELTA
                        set_child_to_be_considered(pcs_ptr, context_ptr, results_ptr, blk_index, sb_index, scs_ptr->seq_header.sb_size, (int8_t)blk_geom->depth, e_depth);
#else
#if MULTI_PASS_PD_FOR_INCOMPLETE
                        set_child_to_be_considered(pcs_ptr, context_ptr, results_ptr, blk_index, sb_index, scs_ptr->seq_header.sb_size, e_depth);
#else
                        set_child_to_be_considered(
                            results_ptr, blk_index, scs_ptr->seq_header.sb_size, e_depth);
#endif
#endif
                }
            }
        }
        blk_index +=
            split_flag
                ? d1_depth_offset[scs_ptr->seq_header.sb_size == BLOCK_128X128][blk_geom->depth]
                : ns_depth_offset[scs_ptr->seq_header.sb_size == BLOCK_128X128][blk_geom->depth];
    }
}
#if OPT_BLOCK_INDICES_GEN_0
static void build_starting_cand_block_array(SequenceControlSet *scs_ptr, PictureControlSet *pcs_ptr, ModeDecisionContext *context_ptr, uint32_t sb_index) {

    MdcSbData *results_ptr = context_ptr->mdc_sb_array;

    results_ptr->leaf_count = 0;
    uint32_t blk_index = 0;
    uint32_t tot_d1_blocks;
    while (blk_index < scs_ptr->max_block_cnt) {
        tot_d1_blocks = 0;
        const BlockGeom *blk_geom = get_blk_geom_mds(blk_index);

        // SQ/NSQ block(s) filter based on the SQ size
        uint8_t is_block_tagged =
            (blk_geom->sq_size == 128 && (pcs_ptr->slice_type == I_SLICE || pcs_ptr->parent_pcs_ptr->sb_64x64_simulated)) ||
            (blk_geom->sq_size == 4 && context_ptr->disallow_4x4)
            ? 0
            : 1;

        // split_flag is f(min_sq_size)
        int32_t min_sq_size = (context_ptr->disallow_4x4) ? 8 : 4;

        // SQ/NSQ block(s) filter based on the block validity
        if (pcs_ptr->parent_pcs_ptr->sb_geom[sb_index].block_is_inside_md_scan[blk_index] && is_block_tagged) {
#if OPT_BLOCK_INDICES_GEN_2
#if OPT_BLOCK_INDICES_GEN_3
            tot_d1_blocks = (context_ptr->md_disallow_nsq) ||
#if NO_NSQ_ABOVE
                (blk_geom->sq_size >= 64 && pcs_ptr->parent_pcs_ptr->disallow_all_nsq_blocks_above_64x64) ||
                (blk_geom->sq_size >= 32 && pcs_ptr->parent_pcs_ptr->disallow_all_nsq_blocks_above_32x32) ||
                (blk_geom->sq_size >= 16 && pcs_ptr->parent_pcs_ptr->disallow_all_nsq_blocks_above_16x16) ||
#endif
#if NO_NSQ_B32
                (blk_geom->sq_size <= 64 && pcs_ptr->parent_pcs_ptr->disallow_all_nsq_blocks_below_64x64) ||
                (blk_geom->sq_size <= 32 && pcs_ptr->parent_pcs_ptr->disallow_all_nsq_blocks_below_32x32) ||
#endif
                (blk_geom->sq_size <= 8 && pcs_ptr->parent_pcs_ptr->disallow_all_nsq_blocks_below_8x8) ||
                (blk_geom->sq_size <= 16 && pcs_ptr->parent_pcs_ptr->disallow_all_nsq_blocks_below_16x16) ? 1 :
#else
            tot_d1_blocks = (context_ptr->md_disallow_nsq) ? 1 :
#endif
#else
            tot_d1_blocks = (pcs_ptr->parent_pcs_ptr->disallow_nsq) ? 1 :
#endif
#if OPT_BLOCK_INDICES_GEN_3
                (blk_geom->sq_size == 16 && pcs_ptr->parent_pcs_ptr->disallow_all_non_hv_nsq_blocks_below_16x16) ? 5 :
                (blk_geom->sq_size == 16 && pcs_ptr->parent_pcs_ptr->disallow_all_h4_v4_blocks_below_16x16) ? 17 :
#endif
                blk_geom->sq_size == 128
                ? 17
                : blk_geom->sq_size > 8 ? 25 : blk_geom->sq_size == 8 ? 5 : 1;

#if NO_AB_HV4
            if (pcs_ptr->parent_pcs_ptr->disallow_HVA_HVB_HV4)
                tot_d1_blocks = MIN(5, tot_d1_blocks);

            if (pcs_ptr->parent_pcs_ptr->disallow_HV4)
                tot_d1_blocks = MIN(17, tot_d1_blocks);
#endif

            for (uint32_t idx = 0; idx < tot_d1_blocks; ++idx) {
                blk_geom = get_blk_geom_mds(blk_index);

                if (pcs_ptr->parent_pcs_ptr->sb_geom[sb_index].block_is_inside_md_scan[blk_index]) {

                    results_ptr->leaf_data_array[results_ptr->leaf_count].mds_idx = blk_index;
                    results_ptr->leaf_data_array[results_ptr->leaf_count].tot_d1_blocks = tot_d1_blocks;

                    if (blk_geom->sq_size > min_sq_size)
                        results_ptr->leaf_data_array[results_ptr->leaf_count++].split_flag =
                        EB_TRUE;
                    else
                        results_ptr->leaf_data_array[results_ptr->leaf_count++].split_flag =
                        EB_FALSE;
                }
                blk_index++;
            }
            blk_index +=
                (d1_depth_offset[scs_ptr->seq_header.sb_size == BLOCK_128X128][blk_geom->depth] -
                    tot_d1_blocks);
        }
        else {
            blk_index +=
                (blk_geom->sq_size > min_sq_size)
                ? d1_depth_offset[scs_ptr->seq_header.sb_size == BLOCK_128X128][blk_geom->depth]
                : ns_depth_offset[scs_ptr->seq_header.sb_size == BLOCK_128X128][blk_geom->depth];
        }
    }
}
#else
#if DEPTH_PART_CLEAN_UP
// Build the t=0 cand_block_array
void build_starting_cand_block_array(SequenceControlSet *scs_ptr, PictureControlSet *pcs_ptr, EncDecContext *context_ptr, MdcSbData *results_ptr) {

    results_ptr->leaf_count = 0;
    uint32_t blk_index = 0;
    while (blk_index < scs_ptr->max_block_cnt) {
        const BlockGeom *blk_geom = get_blk_geom_mds(blk_index);

        uint8_t is_blk_allowed =
            (blk_geom->sq_size == 128 && (pcs_ptr->slice_type == I_SLICE || pcs_ptr->parent_pcs_ptr->sb_64x64_simulated)) ||
            (blk_geom->sq_size == 4   && pcs_ptr->parent_pcs_ptr->disallow_4x4)
                ? 0
                : 1;

        int32_t min_sq_size = (pcs_ptr->parent_pcs_ptr->disallow_4x4) ? 8 : 4;

        if (pcs_ptr->parent_pcs_ptr->sb_geom[context_ptr->sb_index].block_is_inside_md_scan[blk_index] && is_blk_allowed) {
            results_ptr->leaf_data_array[results_ptr->leaf_count].tot_d1_blocks =
                blk_geom->sq_size == 128
                ? 17
                : blk_geom->sq_size > 8 ? 25 : blk_geom->sq_size == 8 ? 5 : 1;

            results_ptr->leaf_data_array[results_ptr->leaf_count].leaf_index =
                0; //valid only for square 85 world. will be removed.
            results_ptr->leaf_data_array[results_ptr->leaf_count].mds_idx = blk_index;
            if (blk_geom->sq_size > min_sq_size)
                results_ptr->leaf_data_array[results_ptr->leaf_count++].split_flag = EB_TRUE;
            else
                results_ptr->leaf_data_array[results_ptr->leaf_count++].split_flag = EB_FALSE;
        }

        blk_index++;
    }


    pcs_ptr->parent_pcs_ptr->average_qp = (uint8_t)pcs_ptr->parent_pcs_ptr->picture_qp;
}
#endif
#endif
#if REDUCE_COMPLEX_CLIP_CYCLES
#define MAX_CX_PERCENTAGE_TH  100
uint8_t get_pic_class(ModeDecisionContext *context_ptr, PictureControlSet * pcs_ptr,
    SequenceControlSet *scs_ptr)
{
    uint8_t pic_class = 0;
    EbBool high_intra_ref = EB_FALSE;
    EbBool high_coeff_ref = EB_FALSE;
    EbBool high_small_block_ref  = EB_FALSE;
    PicComplexControls *pic_complexity_ctrl = &context_ptr->pic_complexity_ctrls;
    uint8_t const use_th_qp_offset = pic_complexity_ctrl->use_th_qp_offset;
    uint8_t const qp_based_offset  = use_th_qp_offset ? scs_ptr->static_config.qp : 0;
    uint32_t const intra_thresh = MIN(MAX_CX_PERCENTAGE_TH,pic_complexity_ctrl->base_intra_th + qp_based_offset);
    uint32_t const coeff_thresh = MIN(MAX_CX_PERCENTAGE_TH,pic_complexity_ctrl->base_coeff_th + qp_based_offset);
    uint32_t const small_block_thresh = MIN(MAX_CX_PERCENTAGE_TH,pic_complexity_ctrl->base_small_block_size_th + qp_based_offset);

    int8_t base_layer_l0_ref_idx = -1;
    int8_t base_layer_l1_ref_idx = -1;
    if (pcs_ptr->parent_pcs_ptr->slice_type != I_SLICE) {
        // Fetch a reference index (base_layer_l0_ref_idx) of a base_layer non-intra picture from the available list 0 references
        for (uint8_t ref_idx = 0; ref_idx < pcs_ptr->parent_pcs_ptr->ref_list0_count_try; ref_idx++) {
            EbReferenceObject *ref_obj_l0 =
                (EbReferenceObject *)pcs_ptr->ref_pic_ptr_array[REF_LIST_0][ref_idx]->object_ptr;
            base_layer_l0_ref_idx = ref_obj_l0->tmp_layer_idx == 0 && ref_obj_l0->frame_type != I_SLICE ? ref_idx : base_layer_l0_ref_idx;
        }
        if (base_layer_l0_ref_idx > -1) {
            EbReferenceObject *ref_obj_l0 =
                (EbReferenceObject *)pcs_ptr->ref_pic_ptr_array[REF_LIST_0][base_layer_l0_ref_idx]->object_ptr;
            high_intra_ref = ref_obj_l0->intra_coded_area > intra_thresh ? EB_TRUE : EB_FALSE;
            high_coeff_ref = ref_obj_l0->coef_coded_area > coeff_thresh ? EB_TRUE : EB_FALSE;
            high_small_block_ref = ref_obj_l0->below32_coded_area > small_block_thresh ? EB_TRUE : EB_FALSE;
        }
        // Fetch a reference index (base_layer_l1_ref_idx) of a base_layer non-intra picture from the available list 1 references
        for (uint8_t ref_idx = 0; ref_idx < pcs_ptr->parent_pcs_ptr->ref_list1_count_try; ref_idx++) {
            EbReferenceObject *ref_obj_l1 =
                (EbReferenceObject *)pcs_ptr->ref_pic_ptr_array[REF_LIST_1][ref_idx]->object_ptr;
            base_layer_l1_ref_idx = ref_obj_l1->tmp_layer_idx == 0 && ref_obj_l1->frame_type != I_SLICE ? ref_idx : base_layer_l1_ref_idx;
        }
        if (base_layer_l1_ref_idx > -1) {
            EbReferenceObject *ref_obj_l1 =
                (EbReferenceObject *)pcs_ptr->ref_pic_ptr_array[REF_LIST_1][base_layer_l1_ref_idx]->object_ptr;
            high_intra_ref = ref_obj_l1->intra_coded_area > intra_thresh ? EB_TRUE : high_intra_ref;
            high_coeff_ref = ref_obj_l1->coef_coded_area > coeff_thresh ? EB_TRUE : high_coeff_ref;
            high_small_block_ref = ref_obj_l1->below32_coded_area > small_block_thresh ? EB_TRUE : high_small_block_ref;
        }
        if (high_intra_ref && high_coeff_ref && high_small_block_ref)
            pic_class = 2;
        else
            pic_class = 0;
    }
    /*printf("pic_class %d\t%d\t%d\t%d\t%d\t%d\t%d\t%d\n",
        scs_ptr->static_config.qp,
        high_intra_ref,
        high_coeff_ref,
        high_small_block_ref,
        intra_thresh,
        coeff_thresh,
        small_block_thresh,
        pic_class);*/
    return pic_class;
}

void set_pic_complexity_controls(PictureControlSet * pcs_ptr, ModeDecisionContext *mdctxt) {
    PicComplexControls *pic_complexity_ctrl = &mdctxt->pic_complexity_ctrls;
    // Reduce complexity level:
    // 0:                     OFF
    // 1:                     Safe threshold + qp_offset ON
    // 2:                     Safe threshold + qp_offset OFF
    // 3:                     Medium threshold + qp_offset OFF
    // 4:                     Agressive threshold + qp_offset OFF
    mdctxt->reduce_complex_clip_cycles_level = MR_MODE ? 0 : 1;

    uint8_t pic_complexity_mode = mdctxt->reduce_complex_clip_cycles_level;
    switch (pic_complexity_mode)
    {
    case 0:
         pic_complexity_ctrl->base_intra_th = MAX_CX_PERCENTAGE_TH;
         pic_complexity_ctrl->base_coeff_th = MAX_CX_PERCENTAGE_TH;
         pic_complexity_ctrl->base_small_block_size_th = MAX_CX_PERCENTAGE_TH;
         pic_complexity_ctrl->use_th_qp_offset = 0;
        break;
    case 1:
         pic_complexity_ctrl->base_intra_th = 30;
         pic_complexity_ctrl->base_coeff_th = pcs_ptr->parent_pcs_ptr->sc_content_detected ? 60 :70;
         pic_complexity_ctrl->base_small_block_size_th = 60;
         pic_complexity_ctrl->use_th_qp_offset = 1;
        break;
    case 2:
         pic_complexity_ctrl->base_intra_th = 50;
         pic_complexity_ctrl->base_coeff_th = pcs_ptr->parent_pcs_ptr->sc_content_detected ? 80 : 90;
         pic_complexity_ctrl->base_small_block_size_th = 80;
         pic_complexity_ctrl->use_th_qp_offset = 0;
        break;
    case 3:
         pic_complexity_ctrl->base_intra_th = 40;
         pic_complexity_ctrl->base_coeff_th = 80;
         pic_complexity_ctrl->base_small_block_size_th = 70;
         pic_complexity_ctrl->use_th_qp_offset = 0;
        break;
    case 4:
         pic_complexity_ctrl->base_intra_th = 30;
         pic_complexity_ctrl->base_coeff_th = 70;
         pic_complexity_ctrl->base_small_block_size_th = 60;
         pic_complexity_ctrl->use_th_qp_offset = 0;
        break;
    default:
        assert(0);
        break;
    }
}
#endif
/* EncDec (Encode Decode) Kernel */
/*********************************************************************************
*
* @brief
*  The EncDec process contains both the mode decision and the encode pass engines
*  of the encoder. The mode decision encapsulates multiple partitioning decision (PD) stages
*  and multiple mode decision (MD) stages. At the end of the last mode decision stage,
*  the winning partition and modes combinations per block get reconstructed in the encode pass
*  operation which is part of the common section between the encoder and the decoder
*  Common encoder and decoder tasks such as Intra Prediction, Motion Compensated Prediction,
*  Transform, Quantization are performed in this process.
*
* @par Description:
*  The EncDec process operates on an SB basis.
*  The EncDec process takes as input the Motion Vector XY pairs candidates
*  and corresponding distortion estimates from the Motion Estimation process,
*  and the picture-level QP from the Rate Control process. All inputs are passed
*  through the picture structures: PictureControlSet and SequenceControlSet.
*  local structures of type EncDecContext and ModeDecisionContext contain all parameters
*  and results corresponding to the SuperBlock being processed.
*  each of the context structures is local to on thread and thus there's no risk of
*  affecting (changing) other SBs data in the process.
*
* @param[in] Vector
*  Motion Vector XY pairs from Motion Estimation process
*
* @param[in] Distortion Estimates
*  Distortion estimates from Motion Estimation process
*
* @param[in] Picture QP
*  Picture Quantization Parameter from Rate Control process
*
* @param[out] Blocks
*  The encode pass takes the selected partitioning and coding modes as input from mode decision for each
*  superblock and produces quantized transfrom coefficients for the residuals and the appropriate syntax
*  elements to be sent to the entropy coding engine
*
********************************************************************************/
void *enc_dec_kernel(void *input_ptr) {
    // Context & SCS & PCS
    EbThreadContext *   thread_context_ptr = (EbThreadContext *)input_ptr;
    EncDecContext *     context_ptr        = (EncDecContext *)thread_context_ptr->priv;
    PictureControlSet * pcs_ptr;
    SequenceControlSet *scs_ptr;

    // Input
    EbObjectWrapper *enc_dec_tasks_wrapper_ptr;
    EncDecTasks *    enc_dec_tasks_ptr;

    // Output
    EbObjectWrapper *enc_dec_results_wrapper_ptr;
    EncDecResults *  enc_dec_results_ptr;
    // SB Loop variables
    SuperBlock *sb_ptr;
    uint16_t    sb_index;
    uint8_t     sb_sz;
    uint8_t     sb_size_log2;
    uint32_t    x_sb_index;
    uint32_t    y_sb_index;
    uint32_t    sb_origin_x;
    uint32_t    sb_origin_y;
    EbBool      last_sb_flag;
    EbBool      end_of_row_flag;
    uint32_t    sb_row_index_start;
    uint32_t    sb_row_index_count;
    uint32_t    pic_width_in_sb;
    MdcSbData * mdc_ptr;

    // Variables
    EbBool is_16bit;

    // Segments
    uint16_t        segment_index;
    uint32_t        x_sb_start_index;
    uint32_t        y_sb_start_index;
    uint32_t        sb_start_index;
    uint32_t        sb_segment_count;
    uint32_t        sb_segment_index;
    uint32_t        segment_row_index;
    uint32_t        segment_band_index;
    uint32_t        segment_band_size;
    EncDecSegments *segments_ptr;

    uint16_t tile_group_width_in_sb;

    segment_index = 0;

    for (;;) {
        // Get Mode Decision Results
        eb_get_full_object(context_ptr->mode_decision_input_fifo_ptr, &enc_dec_tasks_wrapper_ptr);

        enc_dec_tasks_ptr = (EncDecTasks *)enc_dec_tasks_wrapper_ptr->object_ptr;
        pcs_ptr           = (PictureControlSet *)enc_dec_tasks_ptr->pcs_wrapper_ptr->object_ptr;
        scs_ptr           = (SequenceControlSet *)pcs_ptr->scs_wrapper_ptr->object_ptr;
        context_ptr->tile_group_index = enc_dec_tasks_ptr->tile_group_index;
        context_ptr->coded_sb_count   = 0;
        segments_ptr = pcs_ptr->enc_dec_segment_ctrl[context_ptr->tile_group_index];
        last_sb_flag = EB_FALSE;
        is_16bit     = (EbBool)(scs_ptr->static_config.encoder_bit_depth > EB_8BIT);
        (void)is_16bit;
        (void)end_of_row_flag;
        // SB Constants
        sb_sz              = (uint8_t)scs_ptr->sb_size_pix;
        sb_size_log2       = (uint8_t)Log2f(sb_sz);
        context_ptr->sb_sz = sb_sz;
        pic_width_in_sb    = (pcs_ptr->parent_pcs_ptr->aligned_width + sb_sz - 1) >> sb_size_log2;
        tile_group_width_in_sb =
            pcs_ptr->parent_pcs_ptr->tile_group_info[context_ptr->tile_group_index]
                .tile_group_width_in_sb;
        end_of_row_flag    = EB_FALSE;
        sb_row_index_start = sb_row_index_count = 0;
        context_ptr->tot_intra_coded_area       = 0;

#if REDUCE_COMPLEX_CLIP_CYCLES
        context_ptr->tot_coef_coded_area = 0;
        context_ptr->tot_below32_coded_area = 0;
        set_pic_complexity_controls(pcs_ptr, context_ptr->md_context);
        context_ptr->md_context->pic_class = context_ptr->md_context->reduce_complex_clip_cycles_level ?
            get_pic_class(context_ptr->md_context, pcs_ptr,
            scs_ptr) : 0;
#endif

        // Segment-loop
        while (assign_enc_dec_segments(segments_ptr,
                                       &segment_index,
                                       enc_dec_tasks_ptr,
                                       context_ptr->enc_dec_feedback_fifo_ptr) == EB_TRUE) {
            x_sb_start_index = segments_ptr->x_start_array[segment_index];
            y_sb_start_index = segments_ptr->y_start_array[segment_index];
            sb_start_index = y_sb_start_index * tile_group_width_in_sb + x_sb_start_index;
            sb_segment_count = segments_ptr->valid_sb_count_array[segment_index];

            segment_row_index = segment_index / segments_ptr->segment_band_count;
            segment_band_index =
                segment_index - segment_row_index * segments_ptr->segment_band_count;
            segment_band_size = (segments_ptr->sb_band_count * (segment_band_index + 1) +
                                 segments_ptr->segment_band_count - 1) /
                                segments_ptr->segment_band_count;

            // Reset Coding Loop State
            reset_mode_decision(scs_ptr,
                                context_ptr->md_context,
                                pcs_ptr,
                                context_ptr->tile_group_index,
                                segment_index);

            // Reset EncDec Coding State
            reset_enc_dec( // HT done
                context_ptr,
                pcs_ptr,
                scs_ptr,
                segment_index);

            if (pcs_ptr->parent_pcs_ptr->reference_picture_wrapper_ptr != NULL)
                ((EbReferenceObject *)
                     pcs_ptr->parent_pcs_ptr->reference_picture_wrapper_ptr->object_ptr)
                    ->average_intensity = pcs_ptr->parent_pcs_ptr->average_intensity[0];
            for (y_sb_index = y_sb_start_index, sb_segment_index = sb_start_index;
                 sb_segment_index < sb_start_index + sb_segment_count;
                 ++y_sb_index) {
                for (x_sb_index = x_sb_start_index;
                     x_sb_index < tile_group_width_in_sb &&
                     (x_sb_index + y_sb_index < segment_band_size) &&
                     sb_segment_index < sb_start_index + sb_segment_count;
                     ++x_sb_index, ++sb_segment_index) {
                    uint16_t tile_group_y_sb_start =
                        pcs_ptr->parent_pcs_ptr->tile_group_info[context_ptr->tile_group_index]
                            .tile_group_sb_start_y;
                    uint16_t tile_group_x_sb_start =
                        pcs_ptr->parent_pcs_ptr->tile_group_info[context_ptr->tile_group_index]
                            .tile_group_sb_start_x;
                    sb_index = (uint16_t)((y_sb_index + tile_group_y_sb_start) * pic_width_in_sb +
                                          x_sb_index + tile_group_x_sb_start);
#if M8_4x4
                    sb_ptr = context_ptr->md_context->sb_ptr = pcs_ptr->sb_ptr_array[sb_index];
#else
                    sb_ptr   = pcs_ptr->sb_ptr_array[sb_index];
#endif
                    sb_origin_x = (x_sb_index + tile_group_x_sb_start) << sb_size_log2;
                    sb_origin_y = (y_sb_index + tile_group_y_sb_start) << sb_size_log2;
                    //printf("[%ld]:ED sb index %d, (%d, %d), encoded total sb count %d, ctx coded sb count %d\n",
                    //        pcs_ptr->picture_number,
                    //        sb_index, sb_origin_x, sb_origin_y,
                    //        pcs_ptr->enc_dec_coded_sb_count,
                    //        context_ptr->coded_sb_count);
                    context_ptr->tile_index             = sb_ptr->tile_info.tile_rs_index;
                    context_ptr->md_context->tile_index = sb_ptr->tile_info.tile_rs_index;

                    end_of_row_flag =
                        (x_sb_index + 1 == tile_group_width_in_sb) ? EB_TRUE : EB_FALSE;
                    sb_row_index_start =
                        (x_sb_index + 1 == tile_group_width_in_sb && sb_row_index_count == 0)
                            ? y_sb_index
                            : sb_row_index_start;
                    sb_row_index_count = (x_sb_index + 1 == tile_group_width_in_sb)
                                             ? sb_row_index_count + 1
                                             : sb_row_index_count;
#if DEPTH_PART_CLEAN_UP
                    mdc_ptr = context_ptr->md_context->mdc_sb_array;
#else
                    mdc_ptr               = &pcs_ptr->mdc_sb_array[sb_index];
#endif
                    context_ptr->sb_index = sb_index;
#if SB_CLASSIFIER
                    context_ptr->md_context->sb_class = NONE_CLASS;
#endif
                    if (pcs_ptr->update_cdf) {

#if !RATE_MEM_OPT && !REU_MEM_OPT
                        pcs_ptr->rate_est_array[sb_index] = *pcs_ptr->md_rate_estimation_array;
#endif
                        if (scs_ptr->seq_header.pic_based_rate_est &&
                            scs_ptr->enc_dec_segment_row_count_array[pcs_ptr
                                                                         ->temporal_layer_index] ==
                                1 &&
                            scs_ptr->enc_dec_segment_col_count_array[pcs_ptr
                                                                         ->temporal_layer_index] ==
                                1) {
                            if (sb_index == 0)
                                pcs_ptr->ec_ctx_array[sb_index] =
#if MD_FRAME_CONTEXT_MEM_OPT
                                pcs_ptr->md_frame_context;
#else
                                    *pcs_ptr->coeff_est_entropy_coder_ptr->fc;
#endif
                            else
                                pcs_ptr->ec_ctx_array[sb_index] =
                                    pcs_ptr->ec_ctx_array[sb_index - 1];
                        } else {
#if REU_UPDATE
                            // Use the latest available CDF for the current SB
                            // Use the weighted average of left (3x) and top right (1x) if available.
                            int8_t top_right_available =
                                ((int32_t)(sb_origin_y >> MI_SIZE_LOG2) >
                                 sb_ptr->tile_info.mi_row_start) &&
                                ((int32_t)((sb_origin_x + (1 << sb_size_log2)) >> MI_SIZE_LOG2) <
                                 sb_ptr->tile_info.mi_col_end);

                            int8_t left_available = ((int32_t)(sb_origin_x >> MI_SIZE_LOG2) >
                                                     sb_ptr->tile_info.mi_col_start);

                            if (!left_available && !top_right_available)
                                pcs_ptr->ec_ctx_array[sb_index] =
#if MD_FRAME_CONTEXT_MEM_OPT
                                  pcs_ptr->md_frame_context;
#else
                                    *pcs_ptr->coeff_est_entropy_coder_ptr->fc;
#endif
                            else if (!left_available)
                                pcs_ptr->ec_ctx_array[sb_index] =
                                    pcs_ptr->ec_ctx_array[sb_index - pic_width_in_sb + 1];
                            else if (!top_right_available)
                                pcs_ptr->ec_ctx_array[sb_index] =
                                    pcs_ptr->ec_ctx_array[sb_index - 1];
                            else {
                                pcs_ptr->ec_ctx_array[sb_index] =
                                    pcs_ptr->ec_ctx_array[sb_index - 1];
                                avg_cdf_symbols(
                                    &pcs_ptr->ec_ctx_array[sb_index],
                                    &pcs_ptr->ec_ctx_array[sb_index - pic_width_in_sb + 1],
                                    AVG_CDF_WEIGHT_LEFT,
                                    AVG_CDF_WEIGHT_TOP);
#else
                            // Use the latest available CDF for the current SB
                            // Use the weighted average of left (3x) and top (1x) if available.
                            int8_t up_available = ((int32_t)(sb_origin_y >> MI_SIZE_LOG2) >
                                sb_ptr->tile_info.mi_row_start);
                            int8_t left_available = ((int32_t)(sb_origin_x >> MI_SIZE_LOG2) >
                                                     sb_ptr->tile_info.mi_col_start);
                            if (!left_available && !up_available)
                                pcs_ptr->ec_ctx_array[sb_index] =
#if MD_FRAME_CONTEXT_MEM_OPT
                                pcs_ptr->md_frame_context;
#else
                                    *pcs_ptr->coeff_est_entropy_coder_ptr->fc;
#endif
                            else if (!left_available)
                                pcs_ptr->ec_ctx_array[sb_index] =
                                    pcs_ptr->ec_ctx_array[sb_index - pic_width_in_sb];
                            else if (!up_available)
                                pcs_ptr->ec_ctx_array[sb_index] =
                                    pcs_ptr->ec_ctx_array[sb_index - 1];
                            else {
                                pcs_ptr->ec_ctx_array[sb_index] =
                                    pcs_ptr->ec_ctx_array[sb_index - 1];
                                avg_cdf_symbols(&pcs_ptr->ec_ctx_array[sb_index],
                                                &pcs_ptr->ec_ctx_array[sb_index - pic_width_in_sb],
                                                AVG_CDF_WEIGHT_LEFT,
                                                AVG_CDF_WEIGHT_TOP);
#endif
                            }
                        }

#if RATE_MEM_OPT
                        //in case of using 1 enc-dec segment, point to first SB data
                        uint32_t real_sb_idx = scs_ptr->seq_header.pic_based_rate_est &&
                            scs_ptr->enc_dec_segment_row_count_array[pcs_ptr->temporal_layer_index] == 1 &&
                            scs_ptr->enc_dec_segment_col_count_array[pcs_ptr->temporal_layer_index] == 1 ?
                            0 : sb_index;

                        // Copy all fileds from picture
                        pcs_ptr->rate_est_array[real_sb_idx] = *pcs_ptr->md_rate_estimation_array;

                        // Compute rate using latest CDFs
                        av1_estimate_syntax_rate(&pcs_ptr->rate_est_array[real_sb_idx],
                            pcs_ptr->slice_type == I_SLICE,
                            &pcs_ptr->ec_ctx_array[sb_index]);
                        av1_estimate_mv_rate(pcs_ptr,
                            &pcs_ptr->rate_est_array[real_sb_idx],
                            &pcs_ptr->ec_ctx_array[sb_index]);
                        av1_estimate_coefficients_rate(&pcs_ptr->rate_est_array[real_sb_idx],
                            &pcs_ptr->ec_ctx_array[sb_index]);

                        //let the candidate point to the new rate table.
                        uint32_t cand_index;
                        for (cand_index = 0; cand_index < MODE_DECISION_CANDIDATE_MAX_COUNT;
                            ++cand_index)
                            context_ptr->md_context->fast_candidate_ptr_array[cand_index]
                            ->md_rate_estimation_ptr = &pcs_ptr->rate_est_array[real_sb_idx];
                        context_ptr->md_context->md_rate_estimation_ptr =
                            &pcs_ptr->rate_est_array[real_sb_idx];
#else
#if REU_MEM_OPT
                        // Initial Rate Estimation of the syntax elements
                        av1_estimate_syntax_rate(&context_ptr->md_context->rate_est_table,
                            pcs_ptr->slice_type == I_SLICE,
                            &pcs_ptr->ec_ctx_array[sb_index]);
                        // Initial Rate Estimation of the Motion vectors
                        av1_estimate_mv_rate(pcs_ptr,
                            &context_ptr->md_context->rate_est_table,
                            &pcs_ptr->ec_ctx_array[sb_index]);

                        av1_estimate_coefficients_rate(&context_ptr->md_context->rate_est_table,
                            &pcs_ptr->ec_ctx_array[sb_index]);

                        //let the candidate point to the new rate table.
                        uint32_t cand_index;
                        for (cand_index = 0; cand_index < MODE_DECISION_CANDIDATE_MAX_COUNT;
                            ++cand_index)
                            context_ptr->md_context->fast_candidate_ptr_array[cand_index]
                            ->md_rate_estimation_ptr = &context_ptr->md_context->rate_est_table;
                        context_ptr->md_context->md_rate_estimation_ptr =
                            &context_ptr->md_context->rate_est_table;
#else
                        // Initial Rate Estimation of the syntax elements
                        av1_estimate_syntax_rate(&pcs_ptr->rate_est_array[sb_index],
                                                 pcs_ptr->slice_type == I_SLICE,
                                                 &pcs_ptr->ec_ctx_array[sb_index]);
                        // Initial Rate Estimation of the Motion vectors
                        av1_estimate_mv_rate(pcs_ptr,
                                             &pcs_ptr->rate_est_array[sb_index],
                                             &pcs_ptr->ec_ctx_array[sb_index]);

                        av1_estimate_coefficients_rate(&pcs_ptr->rate_est_array[sb_index],
                                                       &pcs_ptr->ec_ctx_array[sb_index]);

                        //let the candidate point to the new rate table.
                        uint32_t cand_index;
                        for (cand_index = 0; cand_index < MODE_DECISION_CANDIDATE_MAX_COUNT;
                             ++cand_index)
                            context_ptr->md_context->fast_candidate_ptr_array[cand_index]
                                ->md_rate_estimation_ptr = &pcs_ptr->rate_est_array[sb_index];
                        context_ptr->md_context->md_rate_estimation_ptr =
                            &pcs_ptr->rate_est_array[sb_index];
#endif
#endif

                    }

                    // Configure the SB
                    mode_decision_configure_sb(
#if QP2QINDEX
                        context_ptr->md_context, pcs_ptr, (uint8_t)sb_ptr->qindex);
#else
                        context_ptr->md_context, pcs_ptr, (uint8_t)sb_ptr->qp);
#endif
#if DEPTH_PART_CLEAN_UP && !OPT_BLOCK_INDICES_GEN_0
                    // Build the t=0 cand_block_array
                    build_starting_cand_block_array(scs_ptr, pcs_ptr, context_ptr, mdc_ptr);
#endif
                    // Multi-Pass PD Path
                    // For each SB, all blocks are tested in PD0 (4421 blocks if 128x128 SB, and 1101 blocks if 64x64 SB).
                    // Then the PD0 predicted Partitioning Structure is refined by considering up to three refinements depths away from the predicted depth, both in the direction of smaller block sizes and in the direction of larger block sizes (up to Pred - 3 / Pred + 3 refinement). The selection of the refinement depth is performed using the cost
                    // deviation between the current depth cost and candidate depth cost. The generated blocks are used as input candidates to PD1.
                    // The PD1 predicted Partitioning Structure is also refined (up to Pred - 1 / Pred + 1 refinement) using the square (SQ) vs. non-square (NSQ) decision(s)
                    // inside the predicted depth and using coefficient information. The final set of blocks is evaluated in PD2 to output the final Partitioning Structure
#if DEPTH_PART_CLEAN_UP
#if ADD_NEW_MPPD_LEVEL
                    if ((pcs_ptr->parent_pcs_ptr->multi_pass_pd_level == MULTI_PASS_PD_LEVEL_0 ||
                         pcs_ptr->parent_pcs_ptr->multi_pass_pd_level == MULTI_PASS_PD_LEVEL_1 ||
                         pcs_ptr->parent_pcs_ptr->multi_pass_pd_level == MULTI_PASS_PD_LEVEL_2 ||
                         pcs_ptr->parent_pcs_ptr->multi_pass_pd_level == MULTI_PASS_PD_LEVEL_3 ||
                         pcs_ptr->parent_pcs_ptr->multi_pass_pd_level == MULTI_PASS_PD_LEVEL_4)
#if MULTI_PASS_PD_FOR_INCOMPLETE
                        ) {
#else
                        &&
#endif
#else
                    if ((pcs_ptr->parent_pcs_ptr->multi_pass_pd_level == MULTI_PASS_PD_LEVEL_0 ||
                         pcs_ptr->parent_pcs_ptr->multi_pass_pd_level == MULTI_PASS_PD_LEVEL_1 ||
                         pcs_ptr->parent_pcs_ptr->multi_pass_pd_level == MULTI_PASS_PD_LEVEL_2 ||
                         pcs_ptr->parent_pcs_ptr->multi_pass_pd_level == MULTI_PASS_PD_LEVEL_3) &&
#endif
#else
                    if ((pcs_ptr->parent_pcs_ptr->pic_depth_mode == PIC_MULTI_PASS_PD_MODE_0 ||
                         pcs_ptr->parent_pcs_ptr->pic_depth_mode == PIC_MULTI_PASS_PD_MODE_1 ||
                         pcs_ptr->parent_pcs_ptr->pic_depth_mode == PIC_MULTI_PASS_PD_MODE_2 ||
                         pcs_ptr->parent_pcs_ptr->pic_depth_mode == PIC_MULTI_PASS_PD_MODE_3) &&
#endif
#if !MULTI_PASS_PD_FOR_INCOMPLETE
                        pcs_ptr->parent_pcs_ptr->sb_geom[sb_index].is_complete_sb) {
#endif
                        // Save a clean copy of the neighbor arrays
                        copy_neighbour_arrays(pcs_ptr,
                                              context_ptr->md_context,
                                              MD_NEIGHBOR_ARRAY_INDEX,
                                              MULTI_STAGE_PD_NEIGHBOR_ARRAY_INDEX,
                                              0,
                                              sb_origin_x,
                                              sb_origin_y);

                        // [PD_PASS_0] Signal(s) derivation
                        context_ptr->md_context->pd_pass = PD_PASS_0;
                        signal_derivation_enc_dec_kernel_oq(
                            scs_ptr, pcs_ptr, context_ptr->md_context);

#if OPT_BLOCK_INDICES_GEN_0
                        // Build the t=0 cand_block_array
                        build_starting_cand_block_array(scs_ptr, pcs_ptr, context_ptr->md_context, sb_index);
#endif
                        // [PD_PASS_0] Mode Decision - Reduce the total number of partitions to be tested in later stages.
                        // Input : mdc_blk_ptr built @ mdc process (up to 4421)
                        // Output: md_blk_arr_nsq reduced set of block(s)

                        // PD0 MD Tool(s) : Best ME candidate only as INTER candidate(s), DC only as INTRA candidate(s), Chroma blind, Spatial SSE,
                        // no MVP table generation, no fast rate @ full cost derivation, Md-Stage 0 and Md-Stage 2 using count=1 (i.e. only best md-stage-0 candidate)
                        mode_decision_sb(scs_ptr,
                                         pcs_ptr,
                                         mdc_ptr,
                                         sb_ptr,
                                         sb_origin_x,
                                         sb_origin_y,
                                         sb_index,
                                         context_ptr->md_context);
#if SB_CLASSIFIER
                        if (pcs_ptr->slice_type != I_SLICE) {
#if !CLEANUP_CYCLE_ALLOCATION
                            set_sb_class_controls(context_ptr->md_context);
#endif
                            context_ptr->md_context->sb_class = determine_sb_class(
                                scs_ptr, pcs_ptr, context_ptr->md_context, sb_index);
                        }
#endif
                        // Perform Pred_0 depth refinement - Add blocks to be considered in the next stage(s) of PD based on depth cost.
                        perform_pred_depth_refinement(
                            scs_ptr, pcs_ptr, context_ptr->md_context, sb_index);
#if !OPT_BLOCK_INDICES_GEN_0
                        // Re-build mdc_blk_ptr for the 2nd PD Pass [PD_PASS_1]
#if DEPTH_PART_CLEAN_UP
                        build_cand_block_array(scs_ptr, pcs_ptr, context_ptr->md_context, sb_index);
#else
                        build_cand_block_array(scs_ptr, pcs_ptr, sb_index);
#endif
#endif

                        // Reset neighnor information to current SB @ position (0,0)
                        copy_neighbour_arrays(pcs_ptr,
                                              context_ptr->md_context,
                                              MULTI_STAGE_PD_NEIGHBOR_ARRAY_INDEX,
                                              MD_NEIGHBOR_ARRAY_INDEX,
                                              0,
                                              sb_origin_x,
                                              sb_origin_y);
#if DEPTH_PART_CLEAN_UP
#if ADD_NEW_MPPD_LEVEL
                        if (pcs_ptr->parent_pcs_ptr->multi_pass_pd_level == MULTI_PASS_PD_LEVEL_1 ||
                            pcs_ptr->parent_pcs_ptr->multi_pass_pd_level == MULTI_PASS_PD_LEVEL_2 ||
                            pcs_ptr->parent_pcs_ptr->multi_pass_pd_level == MULTI_PASS_PD_LEVEL_3 ||
                            pcs_ptr->parent_pcs_ptr->multi_pass_pd_level == MULTI_PASS_PD_LEVEL_4) {
#else
                        if (pcs_ptr->parent_pcs_ptr->multi_pass_pd_level == MULTI_PASS_PD_LEVEL_1 ||
                            pcs_ptr->parent_pcs_ptr->multi_pass_pd_level == MULTI_PASS_PD_LEVEL_2 ||
                            pcs_ptr->parent_pcs_ptr->multi_pass_pd_level == MULTI_PASS_PD_LEVEL_3) {
#endif
#else
                        if (pcs_ptr->parent_pcs_ptr->pic_depth_mode == PIC_MULTI_PASS_PD_MODE_1 ||
                            pcs_ptr->parent_pcs_ptr->pic_depth_mode == PIC_MULTI_PASS_PD_MODE_2 ||
                            pcs_ptr->parent_pcs_ptr->pic_depth_mode == PIC_MULTI_PASS_PD_MODE_3) {
#endif
                            // [PD_PASS_1] Signal(s) derivation
                            context_ptr->md_context->pd_pass = PD_PASS_1;
                            signal_derivation_enc_dec_kernel_oq(
                                scs_ptr, pcs_ptr, context_ptr->md_context);
#if OPT_BLOCK_INDICES_GEN_0
                            // Re-build mdc_blk_ptr for the 2nd PD Pass [PD_PASS_1]
                            build_cand_block_array(scs_ptr, pcs_ptr, context_ptr->md_context, sb_index);
#endif
                            // [PD_PASS_1] Mode Decision - Further reduce the number of
                            // partitions to be considered in later PD stages. This pass uses more accurate
                            // info than PD0 to give a better PD estimate.
                            // Input : mdc_blk_ptr built @ PD0 refinement
                            // Output: md_blk_arr_nsq reduced set of block(s)

                            // PD1 MD Tool(s) : ME and Predictive ME only as INTER candidate(s) but MRP blind (only reference index 0 for motion compensation),
                            // DC only as INTRA candidate(s)
                            mode_decision_sb(scs_ptr,
                                             pcs_ptr,
                                             mdc_ptr,
                                             sb_ptr,
                                             sb_origin_x,
                                             sb_origin_y,
                                             sb_index,
                                             context_ptr->md_context);

                            // Perform Pred_1 depth refinement - Add blocks to be considered in the next stage(s) of PD based on depth cost.
                            perform_pred_depth_refinement(
                                scs_ptr, pcs_ptr, context_ptr->md_context, sb_index);

                            // Re-build mdc_blk_ptr for the 3rd PD Pass [PD_PASS_2]
#if DEPTH_PART_CLEAN_UP
                            build_cand_block_array(scs_ptr, pcs_ptr, context_ptr->md_context, sb_index);
#else
                            build_cand_block_array(scs_ptr, pcs_ptr, sb_index);
#endif
                            // Reset neighnor information to current SB @ position (0,0)
                            copy_neighbour_arrays(pcs_ptr,
                                                  context_ptr->md_context,
                                                  MULTI_STAGE_PD_NEIGHBOR_ARRAY_INDEX,
                                                  MD_NEIGHBOR_ARRAY_INDEX,
                                                  0,
                                                  sb_origin_x,
                                                  sb_origin_y);
                        }
                    }
#if OPT_BLOCK_INDICES_GEN_0 && !OPT_BLOCK_INDICES_GEN_4
                    else
                        // Build the t=0 cand_block_array
                        build_starting_cand_block_array(scs_ptr, pcs_ptr, context_ptr->md_context, sb_index);
#endif
                    // [PD_PASS_2] Signal(s) derivation
                    context_ptr->md_context->pd_pass = PD_PASS_2;
                    signal_derivation_enc_dec_kernel_oq(scs_ptr, pcs_ptr, context_ptr->md_context);
#if OPT_BLOCK_INDICES_GEN_0
                    // Re-build mdc_blk_ptr for the 2nd PD Pass [PD_PASS_1]
                    if(pcs_ptr->parent_pcs_ptr->multi_pass_pd_level != MULTI_PASS_PD_OFF)
                    build_cand_block_array(scs_ptr, pcs_ptr, context_ptr->md_context, sb_index);
#if OPT_BLOCK_INDICES_GEN_4
                    else
                        // Build the t=0 cand_block_array
                        build_starting_cand_block_array(scs_ptr, pcs_ptr, context_ptr->md_context, sb_index);
#endif
#endif
                    // [PD_PASS_2] Mode Decision - Obtain the final partitioning decision using more accurate info
                    // than previous stages.  Reduce the total number of partitions to 1.
                    // Input : mdc_blk_ptr built @ PD1 refinement
                    // Output: md_blk_arr_nsq reduced set of block(s)

                    // PD2 MD Tool(s): default MD Tool(s)

                    mode_decision_sb(scs_ptr,
                                     pcs_ptr,
                                     mdc_ptr,
                                     sb_ptr,
                                     sb_origin_x,
                                     sb_origin_y,
                                     sb_index,
                                     context_ptr->md_context);

                    //Jing: Skip configure SB for encdec
                    //      Currently EDcontext only stores frame_level lambda/qp
#if !QP2QINDEX
                    // Configure the SB
                    enc_dec_configure_sb(context_ptr, sb_ptr, pcs_ptr, (uint8_t)sb_ptr->qp);
#endif

#if NO_ENCDEC
                    no_enc_dec_pass(scs_ptr,
                                    pcs_ptr,
                                    sb_ptr,
                                    sb_index,
                                    sb_origin_x,
                                    sb_origin_y,
                                    sb_ptr->qp,
                                    context_ptr);
#else
                    // Encode Pass
                    av1_encode_pass(
                        scs_ptr, pcs_ptr, sb_ptr, sb_index, sb_origin_x, sb_origin_y, context_ptr);
#endif

                    context_ptr->coded_sb_count++;
                    if (pcs_ptr->parent_pcs_ptr->reference_picture_wrapper_ptr != NULL)
                        ((EbReferenceObject *)
                             pcs_ptr->parent_pcs_ptr->reference_picture_wrapper_ptr->object_ptr)
                            ->intra_coded_area_sb[sb_index] = (uint8_t)(
                            (100 * context_ptr->intra_coded_area_sb[sb_index]) / (64 * 64));
                }
                x_sb_start_index = (x_sb_start_index > 0) ? x_sb_start_index - 1 : 0;
            }
        }

        eb_block_on_mutex(pcs_ptr->intra_mutex);
        pcs_ptr->intra_coded_area += (uint32_t)context_ptr->tot_intra_coded_area;
#if REDUCE_COMPLEX_CLIP_CYCLES
        pcs_ptr->coef_coded_area += (uint32_t)context_ptr->tot_coef_coded_area;
        pcs_ptr->below32_coded_area += (uint32_t)context_ptr->tot_below32_coded_area;
#endif
        pcs_ptr->enc_dec_coded_sb_count += (uint32_t)context_ptr->coded_sb_count;
        last_sb_flag = (pcs_ptr->sb_total_count_pix == pcs_ptr->enc_dec_coded_sb_count);
        eb_release_mutex(pcs_ptr->intra_mutex);

        if (last_sb_flag) {
            // Copy film grain data from parent picture set to the reference object for further reference
            if (scs_ptr->seq_header.film_grain_params_present) {
                if (pcs_ptr->parent_pcs_ptr->is_used_as_reference_flag == EB_TRUE &&
                    pcs_ptr->parent_pcs_ptr->reference_picture_wrapper_ptr) {
                    ((EbReferenceObject *)
                         pcs_ptr->parent_pcs_ptr->reference_picture_wrapper_ptr->object_ptr)
                        ->film_grain_params = pcs_ptr->parent_pcs_ptr->frm_hdr.film_grain_params;
                }
            }
            if (pcs_ptr->parent_pcs_ptr->frame_end_cdf_update_mode &&
                pcs_ptr->parent_pcs_ptr->is_used_as_reference_flag == EB_TRUE &&
                pcs_ptr->parent_pcs_ptr->reference_picture_wrapper_ptr)
                for (int frame = LAST_FRAME; frame <= ALTREF_FRAME; ++frame)
                    ((EbReferenceObject *)
                         pcs_ptr->parent_pcs_ptr->reference_picture_wrapper_ptr->object_ptr)
                        ->global_motion[frame] = pcs_ptr->parent_pcs_ptr->global_motion[frame];
            EB_MEMCPY(pcs_ptr->parent_pcs_ptr->av1x->sgrproj_restore_cost,
                      context_ptr->md_rate_estimation_ptr->sgrproj_restore_fac_bits,
                      2 * sizeof(int32_t));
            EB_MEMCPY(pcs_ptr->parent_pcs_ptr->av1x->switchable_restore_cost,
                      context_ptr->md_rate_estimation_ptr->switchable_restore_fac_bits,
                      3 * sizeof(int32_t));
            EB_MEMCPY(pcs_ptr->parent_pcs_ptr->av1x->wiener_restore_cost,
                      context_ptr->md_rate_estimation_ptr->wiener_restore_fac_bits,
                      2 * sizeof(int32_t));
#if QP2QINDEX
#if TPL_LA_LAMBDA_SCALING
            pcs_ptr->parent_pcs_ptr->av1x->rdmult =
                context_ptr->pic_full_lambda[(context_ptr->bit_depth == EB_10BIT) ? EB_10_BIT_MD
                                                                                  : EB_8_BIT_MD];
#else
            pcs_ptr->parent_pcs_ptr->av1x->rdmult = context_ptr->pic_full_lambda;
#endif
#else
            pcs_ptr->parent_pcs_ptr->av1x->rdmult = context_ptr->full_lambda;
#endif
#if DECOUPLE_ME_RES
            eb_release_object(pcs_ptr->parent_pcs_ptr->me_data_wrapper_ptr);
            pcs_ptr->parent_pcs_ptr->me_data_wrapper_ptr = (EbObjectWrapper *)EB_NULL;
#endif
        }

        if (last_sb_flag) {
            // Get Empty EncDec Results
            eb_get_empty_object(context_ptr->enc_dec_output_fifo_ptr, &enc_dec_results_wrapper_ptr);
            enc_dec_results_ptr = (EncDecResults *)enc_dec_results_wrapper_ptr->object_ptr;
            enc_dec_results_ptr->pcs_wrapper_ptr = enc_dec_tasks_ptr->pcs_wrapper_ptr;
            //CHKN these are not needed for DLF
            enc_dec_results_ptr->completed_sb_row_index_start = 0;
            enc_dec_results_ptr->completed_sb_row_count =
                ((pcs_ptr->parent_pcs_ptr->aligned_height + scs_ptr->sb_size_pix - 1) >> sb_size_log2);
            // Post EncDec Results
            eb_post_full_object(enc_dec_results_wrapper_ptr);
        }
        // Release Mode Decision Results
        eb_release_object(enc_dec_tasks_wrapper_ptr);
    }
    return EB_NULL;
}

void eb_av1_add_film_grain(EbPictureBufferDesc *src, EbPictureBufferDesc *dst,
                           AomFilmGrain *film_grain_ptr) {
    uint8_t *luma, *cb, *cr;
    int32_t  height, width, luma_stride, chroma_stride;
    int32_t  use_high_bit_depth = 0;
    int32_t  chroma_subsamp_x   = 0;
    int32_t  chroma_subsamp_y   = 0;

    AomFilmGrain params = *film_grain_ptr;

    switch (src->bit_depth) {
    case EB_8BIT:
        params.bit_depth   = 8;
        use_high_bit_depth = 0;
        chroma_subsamp_x   = 1;
        chroma_subsamp_y   = 1;
        break;
    case EB_10BIT:
        params.bit_depth   = 10;
        use_high_bit_depth = 1;
        chroma_subsamp_x   = 1;
        chroma_subsamp_y   = 1;
        break;
    default: //todo: Throw an error if unknown format?
        params.bit_depth   = 10;
        use_high_bit_depth = 1;
        chroma_subsamp_x   = 1;
        chroma_subsamp_y   = 1;
    }

    dst->max_width  = src->max_width;
    dst->max_height = src->max_height;

    fgn_copy_rect(
        src->buffer_y + ((src->origin_y * src->stride_y + src->origin_x) << use_high_bit_depth),
        src->stride_y,
        dst->buffer_y + ((dst->origin_y * dst->stride_y + dst->origin_x) << use_high_bit_depth),
        dst->stride_y,
        dst->width,
        dst->height,
        use_high_bit_depth);

    fgn_copy_rect(src->buffer_cb + ((src->stride_cb * (src->origin_y >> chroma_subsamp_y) +
                                     (src->origin_x >> chroma_subsamp_x))
                                    << use_high_bit_depth),
                  src->stride_cb,
                  dst->buffer_cb + ((dst->stride_cb * (dst->origin_y >> chroma_subsamp_y) +
                                     (dst->origin_x >> chroma_subsamp_x))
                                    << use_high_bit_depth),
                  dst->stride_cb,
                  dst->width >> chroma_subsamp_x,
                  dst->height >> chroma_subsamp_y,
                  use_high_bit_depth);

    fgn_copy_rect(src->buffer_cr + ((src->stride_cr * (src->origin_y >> chroma_subsamp_y) +
                                     (src->origin_x >> chroma_subsamp_x))
                                    << use_high_bit_depth),
                  src->stride_cr,
                  dst->buffer_cr + ((dst->stride_cr * (dst->origin_y >> chroma_subsamp_y) +
                                     (dst->origin_x >> chroma_subsamp_x))
                                    << use_high_bit_depth),
                  dst->stride_cr,
                  dst->width >> chroma_subsamp_x,
                  dst->height >> chroma_subsamp_y,
                  use_high_bit_depth);

    luma = dst->buffer_y + ((dst->origin_y * dst->stride_y + dst->origin_x) << use_high_bit_depth);
    cb   = dst->buffer_cb + ((dst->stride_cb * (dst->origin_y >> chroma_subsamp_y) +
                            (dst->origin_x >> chroma_subsamp_x))
                           << use_high_bit_depth);
    cr   = dst->buffer_cr + ((dst->stride_cr * (dst->origin_y >> chroma_subsamp_y) +
                            (dst->origin_x >> chroma_subsamp_x))
                           << use_high_bit_depth);

    luma_stride   = dst->stride_y;
    chroma_stride = dst->stride_cb;

    width  = dst->width;
    height = dst->height;

    eb_av1_add_film_grain_run(&params,
                              luma,
                              cb,
                              cr,
                              height,
                              width,
                              luma_stride,
                              chroma_stride,
                              use_high_bit_depth,
                              chroma_subsamp_y,
                              chroma_subsamp_x);
    return;
}<|MERGE_RESOLUTION|>--- conflicted
+++ resolved
@@ -1350,6 +1350,89 @@
     pcs_ptr->below32_coded_area =
         (100 * pcs_ptr->below32_coded_area) /
         (pcs_ptr->parent_pcs_ptr->aligned_width * pcs_ptr->parent_pcs_ptr->aligned_height);
+#endif
+#if NSQ_STAT
+    for (uint8_t depthidx = 0; depthidx < 6; depthidx++) {
+        for (uint8_t partidx = 0; partidx < 10; partidx++) {
+            for (uint8_t band = 0; band < 3; band++) {
+                for (uint8_t sse_idx = 0; sse_idx < 2; sse_idx++) {
+#if SEPERATE_INTRA_INTER_PIC_STAT
+                    scs_ptr->mix_part_cnt[depthidx][partidx][band][sse_idx] += pcs_ptr->part_cnt[depthidx][partidx][band][sse_idx];
+                    if (pcs_ptr->slice_type != I_SLICE)
+                        scs_ptr->inter_part_cnt[depthidx][partidx][band][sse_idx] += pcs_ptr->part_cnt[depthidx][partidx][band][sse_idx];
+                    else if (pcs_ptr->slice_type == I_SLICE)
+                        scs_ptr->intra_part_cnt[depthidx][partidx][band][sse_idx] += pcs_ptr->part_cnt[depthidx][partidx][band][sse_idx];
+#else
+                    scs_ptr->part_cnt[depthidx][partidx][band][sse_idx] += pcs_ptr->part_cnt[depthidx][partidx][band][sse_idx];
+#endif
+                }
+            }
+        }
+    }
+ #endif
+#if DEPTH_STAT
+    for (uint8_t cur_depth = 0; cur_depth < 6; cur_depth++) {
+        for (uint8_t band = 0; band < NUMBER_OF_SB_CLASS + 1; band++) {
+            for (uint8_t pred_depth = 0; pred_depth < 5; pred_depth++) {
+#if SEPERATE_INTRA_INTER_PIC_STAT
+                scs_ptr->mix_pred_depth_count[cur_depth][band][pred_depth] += pcs_ptr->pred_depth_count[cur_depth][band][pred_depth];
+                if (pcs_ptr->slice_type != I_SLICE)
+                    scs_ptr->inter_pred_depth_count[cur_depth][band][pred_depth] += pcs_ptr->pred_depth_count[cur_depth][band][pred_depth];
+                else if (pcs_ptr->slice_type == I_SLICE)
+                    scs_ptr->intra_pred_depth_count[cur_depth][band][pred_depth] += pcs_ptr->pred_depth_count[cur_depth][band][pred_depth];
+#else
+                scs_ptr->pred_depth_count[cur_depth][band][pred_depth] += pcs_ptr->pred_depth_count[cur_depth][band][pred_depth];
+#endif
+            }
+        }
+    }
+#endif
+#if TXT_STATS
+    for (uint8_t depthidx = 0; depthidx < STATS_DEPTHS; depthidx++) {
+        for (uint8_t tx_size = 0; tx_size < STATS_TX_SIZES; tx_size++) {
+            for (uint8_t depth_delta = 0; depth_delta < STATS_DELTAS; depth_delta++) {
+                for (uint8_t band = 0; band < STATS_BANDS; band++) {
+                    for (uint8_t classidx = 0; classidx < STATS_CLASSES; classidx++) {
+                        for (uint8_t txt_idx = 0; txt_idx < STATS_TX_TYPES; txt_idx++) {
+#if SEPERATE_INTRA_INTER_PIC_STAT
+                            scs_ptr->mix_txt_cnt[depthidx][tx_size][depth_delta][band][classidx][txt_idx] += pcs_ptr->txt_cnt[depthidx][tx_size][depth_delta][band][classidx][txt_idx];
+                            if (pcs_ptr->slice_type != I_SLICE)
+                                scs_ptr->inter_txt_cnt[depthidx][tx_size][depth_delta][band][classidx][txt_idx] += pcs_ptr->txt_cnt[depthidx][tx_size][depth_delta][band][classidx][txt_idx];
+                            else if (pcs_ptr->slice_type == I_SLICE)
+                                scs_ptr->intra_txt_cnt[depthidx][tx_size][depth_delta][band][classidx][txt_idx] += pcs_ptr->txt_cnt[depthidx][tx_size][depth_delta][band][classidx][txt_idx];
+#else
+                            scs_ptr->txt_cnt[depthidx][tx_size][depth_delta][band][classidx][txt_idx] += pcs_ptr->txt_cnt[depthidx][tx_size][depth_delta][band][classidx][txt_idx];
+#endif
+                        }
+                    }
+                }
+            }
+        }
+    }
+#endif
+#if TXS_STATS
+    for (uint8_t depthidx = 0; depthidx < STATS_DEPTHS_TXS; depthidx++) {
+        for (uint8_t depth_delta = 0; depth_delta < STATS_DELTAS; depth_delta++) {
+            for (uint8_t partidx = 0; partidx < STATS_SHAPES; partidx++) {
+                for (uint8_t band = 0; band < STATS_BANDS; band++) {
+                    for (uint8_t classidx = 0; classidx < STATS_CLASSES; classidx++) {
+                        for (uint8_t txs_idx = 0; txs_idx < STATS_LEVELS; txs_idx++) {
+#if SEPERATE_INTRA_INTER_PIC_STAT
+                            scs_ptr->mix_txs_cnt[depthidx][depth_delta][partidx][band][classidx][txs_idx] += pcs_ptr->txs_cnt[depthidx][depth_delta][partidx][band][classidx][txs_idx];
+                            if (pcs_ptr->slice_type != I_SLICE)
+                                scs_ptr->inter_txs_cnt[depthidx][depth_delta][partidx][band][classidx][txs_idx] += pcs_ptr->txs_cnt[depthidx][depth_delta][partidx][band][classidx][txs_idx];
+                            else if (pcs_ptr->slice_type == I_SLICE)
+                                scs_ptr->intra_txs_cnt[depthidx][depth_delta][partidx][band][classidx][txs_idx] += pcs_ptr->txs_cnt[depthidx][depth_delta][partidx][band][classidx][txs_idx];
+
+#else
+                            scs_ptr->txs_cnt[depthidx][depth_delta][partidx][band][classidx][txs_idx] += pcs_ptr->txs_cnt[depthidx][depth_delta][partidx][band][classidx][txs_idx];
+#endif
+                        }
+                    }
+                }
+            }
+        }
+    }
 #endif
     if (pcs_ptr->slice_type == I_SLICE) pcs_ptr->intra_coded_area = 0;
 #if REDUCE_COMPLEX_CLIP_CYCLES
@@ -2294,17 +2377,6 @@
         nsq_cycle_red_ctrls->enabled = 1;
         nsq_cycle_red_ctrls->th = 3;
         break;
-<<<<<<< HEAD
-    case 4: 
-        nsq_cycle_red_ctrls->enabled = 1;
-        nsq_cycle_red_ctrls->th = 4;
-        break;
-    case 5: 
-        nsq_cycle_red_ctrls->enabled = 1;
-        nsq_cycle_red_ctrls->th = 6;
-        break;
-    case 6: 
-=======
     case 4:
         nsq_cycle_red_ctrls->enabled = 1;
         nsq_cycle_red_ctrls->th = 4;
@@ -2314,7 +2386,6 @@
         nsq_cycle_red_ctrls->th = 6;
         break;
     case 6:
->>>>>>> e6f336ee
         nsq_cycle_red_ctrls->enabled = 1;
         nsq_cycle_red_ctrls->th = 7;
         break;
@@ -2352,11 +2423,23 @@
         break;
     case 15:
         nsq_cycle_red_ctrls->enabled = 1;
-        nsq_cycle_red_ctrls->th = 20;
+        nsq_cycle_red_ctrls->th = 15;
         break;
     case 16:
         nsq_cycle_red_ctrls->enabled = 1;
+        nsq_cycle_red_ctrls->th = 20;
+        break;
+    case 17:
+        nsq_cycle_red_ctrls->enabled = 1;
         nsq_cycle_red_ctrls->th = 30;
+        break;
+    case 18:
+        nsq_cycle_red_ctrls->enabled = 1;
+        nsq_cycle_red_ctrls->th = 50;
+        break;
+    case 19:
+        nsq_cycle_red_ctrls->enabled = 1;
+        nsq_cycle_red_ctrls->th = 60;
         break;
     default:
         assert(0);
@@ -2898,6 +2981,10 @@
     else
         context_ptr->tx_search_reduced_set = 1;
 #endif
+#if SHUT_TXT_IMPACT_FEATURES
+    if (pd_pass == PD_PASS_2)
+        context_ptr->md_txt_search_level = 0;
+#endif
 #if COEFF_BASED_TXT_BYPASS
     uint8_t txt_cycles_reduction_level = 0;
     set_txt_cycle_reduction_controls(context_ptr, txt_cycles_reduction_level);
@@ -3328,6 +3415,9 @@
      if (sb_width % 8 != 0 || sb_height % 8 != 0) {
          context_ptr->disallow_4x4 = EB_FALSE;
      }
+#endif
+#if ENABLE_4X4
+     context_ptr->disallow_4x4 = EB_FALSE;
 #endif
 #if SB_CLASSIFIER
 #if OPT_BLOCK_INDICES_GEN_2
@@ -4580,7 +4670,11 @@
     else if (pd_pass == PD_PASS_1)
         nsq_cycles_red_mode = 0;
     else
+#if DISALLOW_NSQ_CYCLES_REDUCTION_IN_ISLICE
+        nsq_cycles_red_mode = pcs_ptr->slice_type != I_SLICE ? 16 : 0;;
+#else
          nsq_cycles_red_mode = 0;
+#endif
 
     set_nsq_cycle_redcution_controls(context_ptr, nsq_cycles_red_mode);
 
@@ -6674,6 +6768,9 @@
 #if TRACK_PER_DEPTH_DELTA
                                         int8_t pred_depth,
 #endif
+#if DEPTH_STAT
+                                        uint8_t pred_sq_idx,
+#endif
                                         int8_t depth_step) {
     uint32_t         parent_depth_idx_mds, block_1d_idx;
     const BlockGeom *blk_geom = get_blk_geom_mds(blk_index);
@@ -6692,12 +6789,19 @@
 #if TRACK_PER_DEPTH_DELTA
             results_ptr->leaf_data_array[parent_depth_idx_mds + block_1d_idx].pred_depth_refinement = parent_blk_geom->depth - pred_depth;
 #endif
+#if DEPTH_STAT
+            results_ptr->leaf_data_array[parent_depth_idx_mds + block_1d_idx].pred_depth = pred_sq_idx;
+#endif
             results_ptr->leaf_data_array[parent_depth_idx_mds + block_1d_idx].consider_block = 1;
         }
 
         if (depth_step < -1)
 #if TRACK_PER_DEPTH_DELTA
+#if DEPTH_STAT
+            set_parent_to_be_considered(results_ptr, parent_depth_idx_mds, sb_size, pred_depth, pred_sq_idx, depth_step + 1);
+#else
             set_parent_to_be_considered(results_ptr, parent_depth_idx_mds, sb_size, pred_depth, depth_step + 1);
+#endif
 #else
             set_parent_to_be_considered(results_ptr, parent_depth_idx_mds, sb_size, depth_step + 1);
 #endif
@@ -6707,6 +6811,9 @@
 static void set_child_to_be_considered(PictureControlSet *pcs_ptr, ModeDecisionContext *context_ptr, MdcSbData *results_ptr, uint32_t blk_index, uint32_t sb_index, int32_t sb_size,
 #if TRACK_PER_DEPTH_DELTA
     int8_t pred_depth,
+#endif
+#if DEPTH_STAT
+    uint8_t pred_sq_idx,
 #endif
     int8_t depth_step) {
 #else
@@ -6736,6 +6843,9 @@
 #if TRACK_PER_DEPTH_DELTA
             results_ptr->leaf_data_array[child_block_idx_1 + block_1d_idx].pred_depth_refinement = child1_blk_geom->depth - pred_depth;
 #endif
+#if DEPTH_STAT
+            results_ptr->leaf_data_array[child_block_idx_1 + block_1d_idx].pred_depth = pred_sq_idx;
+#endif
             results_ptr->leaf_data_array[child_block_idx_1 + block_1d_idx].refined_split_flag =
                 EB_FALSE;
         }
@@ -6743,7 +6853,11 @@
         // Add children blocks if more depth to consider (depth_step is > 1), or block not allowed (add next depth)
         if (depth_step > 1 || !pcs_ptr->parent_pcs_ptr->sb_geom[sb_index].block_is_allowed[child_block_idx_1])
 #if TRACK_PER_DEPTH_DELTA
+#if DEPTH_STAT
+            set_child_to_be_considered(pcs_ptr, context_ptr, results_ptr, child_block_idx_1, sb_index, sb_size, pred_depth, pred_sq_idx , depth_step > 1 ? depth_step - 1 : 1);
+#else
             set_child_to_be_considered(pcs_ptr, context_ptr, results_ptr, child_block_idx_1, sb_index, sb_size, pred_depth, depth_step > 1 ? depth_step - 1 : 1);
+#endif
 #else
             set_child_to_be_considered(pcs_ptr, context_ptr, results_ptr, child_block_idx_1, sb_index, sb_size, depth_step > 1 ? depth_step - 1 : 1);
 #endif
@@ -6764,6 +6878,9 @@
 #if TRACK_PER_DEPTH_DELTA
             results_ptr->leaf_data_array[child_block_idx_2 + block_1d_idx].pred_depth_refinement = child2_blk_geom->depth - pred_depth;
 #endif
+#if DEPTH_STAT
+            results_ptr->leaf_data_array[child_block_idx_2 + block_1d_idx].pred_depth = pred_sq_idx;
+#endif
             results_ptr->leaf_data_array[child_block_idx_2 + block_1d_idx].refined_split_flag =
                 EB_FALSE;
         }
@@ -6772,7 +6889,11 @@
         // Add children blocks if more depth to consider (depth_step is > 1), or block not allowed (add next depth)
         if (depth_step > 1 || !pcs_ptr->parent_pcs_ptr->sb_geom[sb_index].block_is_allowed[child_block_idx_2])
 #if TRACK_PER_DEPTH_DELTA
+#if DEPTH_STAT
+            set_child_to_be_considered(pcs_ptr, context_ptr, results_ptr, child_block_idx_2, sb_index, sb_size, pred_depth, pred_sq_idx , depth_step > 1 ? depth_step - 1 : 1);
+#else
             set_child_to_be_considered(pcs_ptr, context_ptr, results_ptr, child_block_idx_2, sb_index, sb_size, pred_depth, depth_step > 1 ? depth_step - 1 : 1);
+#endif
 #else
             set_child_to_be_considered(pcs_ptr, context_ptr, results_ptr, child_block_idx_2, sb_index, sb_size, depth_step > 1 ? depth_step - 1 : 1);
 #endif
@@ -6794,6 +6915,9 @@
 #if TRACK_PER_DEPTH_DELTA
             results_ptr->leaf_data_array[child_block_idx_3 + block_1d_idx].pred_depth_refinement = child3_blk_geom->depth - pred_depth;
 #endif
+#if DEPTH_STAT
+            results_ptr->leaf_data_array[child_block_idx_3 + block_1d_idx].pred_depth = pred_sq_idx;
+#endif
             results_ptr->leaf_data_array[child_block_idx_3 + block_1d_idx].refined_split_flag =
                 EB_FALSE;
         }
@@ -6802,7 +6926,11 @@
         // Add children blocks if more depth to consider (depth_step is > 1), or block not allowed (add next depth)
         if (depth_step > 1 || !pcs_ptr->parent_pcs_ptr->sb_geom[sb_index].block_is_allowed[child_block_idx_3])
 #if TRACK_PER_DEPTH_DELTA
+#if DEPTH_STAT
+            set_child_to_be_considered(pcs_ptr, context_ptr, results_ptr, child_block_idx_3, sb_index, sb_size, pred_depth, pred_sq_idx , depth_step > 1 ? depth_step - 1 : 1);
+#else
             set_child_to_be_considered(pcs_ptr, context_ptr, results_ptr, child_block_idx_3, sb_index, sb_size, pred_depth, depth_step > 1 ? depth_step - 1 : 1);
+#endif
 #else
             set_child_to_be_considered(pcs_ptr, context_ptr, results_ptr, child_block_idx_3, sb_index, sb_size, depth_step > 1 ? depth_step - 1 : 1);
 #endif
@@ -6823,6 +6951,9 @@
 #if TRACK_PER_DEPTH_DELTA
             results_ptr->leaf_data_array[child_block_idx_4 + block_1d_idx].pred_depth_refinement = child4_blk_geom->depth - pred_depth;
 #endif
+#if DEPTH_STAT
+            results_ptr->leaf_data_array[child_block_idx_4 + block_1d_idx].pred_depth = pred_sq_idx;
+#endif
             results_ptr->leaf_data_array[child_block_idx_4 + block_1d_idx].refined_split_flag =
                 EB_FALSE;
         }
@@ -6830,7 +6961,11 @@
         // Add children blocks if more depth to consider (depth_step is > 1), or block not allowed (add next depth)
         if (depth_step > 1 || !pcs_ptr->parent_pcs_ptr->sb_geom[sb_index].block_is_allowed[child_block_idx_4])
 #if TRACK_PER_DEPTH_DELTA
+#if DEPTH_STAT
+            set_child_to_be_considered(pcs_ptr, context_ptr, results_ptr, child_block_idx_4, sb_index, sb_size, pred_depth, pred_sq_idx , depth_step > 1 ? depth_step - 1 : 1);
+#else
             set_child_to_be_considered(pcs_ptr, context_ptr, results_ptr, child_block_idx_4, sb_index, sb_size, pred_depth, depth_step > 1 ? depth_step - 1 : 1);
+#endif
 #else
             set_child_to_be_considered(pcs_ptr, context_ptr, results_ptr, child_block_idx_4, sb_index, sb_size, depth_step > 1 ? depth_step - 1 : 1);
 #endif
@@ -6915,6 +7050,12 @@
                     results_ptr->leaf_data_array[results_ptr->leaf_count].final_pred_depth_refinement = results_ptr->leaf_data_array[blk_index].pred_depth_refinement;
                     if (results_ptr->leaf_data_array[results_ptr->leaf_count].final_pred_depth_refinement == -8)
                         printf("final_pred_depth_refinement error\n");
+#endif
+#if DEPTH_STAT
+                    results_ptr->leaf_data_array[results_ptr->leaf_count].final_pred_depth = results_ptr->leaf_data_array[blk_index].pred_depth;
+                    if (results_ptr->leaf_data_array[results_ptr->leaf_count].final_pred_depth == -8)
+                        printf("final_pred_depth error\n");
+
 #endif
                     results_ptr->leaf_data_array[results_ptr->leaf_count++].split_flag = results_ptr->leaf_data_array[blk_index].refined_split_flag;
 
@@ -7215,6 +7356,500 @@
 #if CLEANUP_CYCLE_ALLOCATION
 const uint32_t sb_class_th[NUMBER_OF_SB_CLASS] = { 0,85,75,65,60,55,50,45,40,
                                                    35,30,25,20,17,14,10,6,3,0 };
+#endif
+#if TXS_STATS
+void generate_statistics_txs(
+    SequenceControlSet  *scs_ptr,
+    PictureControlSet   *pcs_ptr,
+    ModeDecisionContext *context_ptr,
+    uint32_t             sb_index) {
+    uint32_t blk_index = 0;
+    uint32_t total_samples = 0;
+    uint32_t count_non_zero_coeffs = 0;
+
+    uint32_t part_cnt[STATS_DEPTHS_TXS][STATS_DELTAS][STATS_SHAPES][STATS_BANDS][STATS_CLASSES][STATS_LEVELS];
+    for (uint8_t depthidx = 0; depthidx < STATS_DEPTHS_TXS; depthidx++) {
+        for (uint8_t depth_delta = 0; depth_delta < STATS_DELTAS; depth_delta++) {
+            for (uint8_t partidx = 0; partidx < STATS_SHAPES; partidx++) {
+                for (uint8_t band = 0; band < STATS_BANDS; band++) {
+                    for (uint8_t classidx = 0; classidx < STATS_CLASSES; classidx++) {
+                        for (uint8_t txs_idx = 0; txs_idx < STATS_LEVELS; txs_idx++) {
+                            part_cnt[depthidx][depth_delta][partidx][band][classidx][txs_idx] = 0;
+                        }
+                    }
+                }
+            }
+        }
+    }
+    //SbClassControls *sb_class_ctrls = &context_ptr->sb_class_ctrls;
+    EbBool split_flag;
+    while (blk_index < scs_ptr->max_block_cnt) {
+        const BlockGeom * blk_geom = get_blk_geom_mds(blk_index);
+        uint8_t is_blk_allowed = pcs_ptr->slice_type != I_SLICE ? 1 :
+            (blk_geom->sq_size < 128) ? 1 : 0;
+        split_flag = context_ptr->md_blk_arr_nsq[blk_index].split_flag;
+        if (scs_ptr->sb_geom[sb_index].block_is_inside_md_scan[blk_index] && is_blk_allowed) {
+            if (blk_geom->shape == PART_N) {
+                if (context_ptr->md_blk_arr_nsq[blk_index].split_flag == EB_FALSE) {
+                    if (context_ptr->md_local_blk_unit[blk_index].avail_blk_flag) {
+
+                        //count_non_zero_coeffs = context_ptr->md_local_blk_unit[blk_index].count_non_zero_coeffs;
+                        //total_samples = (blk_geom->bwidth*blk_geom->bheight);
+
+                        // Here, blk_index == block index of the sq
+                        //
+                        uint8_t part_idx = context_ptr->md_blk_arr_nsq[blk_index].part;
+#if TRACK_PER_DEPTH_DELTA
+                        int8_t pred_depth_refinement = context_ptr->md_local_blk_unit[blk_geom->sqi_mds].pred_depth_refinement;
+                        //if (pred_depth_refinement < -1 || pred_depth_refinement > 1)
+                        //    printf("pred_depth_refinement error\t%d\n", pred_depth_refinement);
+
+                        // Set the bounds of pred_depth_refinement for array indexing
+                        pred_depth_refinement = MIN(pred_depth_refinement, 1);
+                        pred_depth_refinement = MAX(pred_depth_refinement, -1);
+                        // Add one b/c starts at -1 (need proper offset for array)
+                        pred_depth_refinement++;
+                        if (pred_depth_refinement < 0 || pred_depth_refinement >(STATS_DELTAS - 1))
+                            printf("pred_depth_refinement array idx error\t%d\n", pred_depth_refinement);
+#endif
+                        // part the best partition
+                        // compute the block index of the best_partition
+                        // And then you get its calss
+                        // sq = 0 / h 1 h2/ v3 v4
+
+                        //uint8_t tx_depth = context_ptr->md_blk_arr_nsq[blk_index].tx_depth;
+                        //uint32_t count_unit = (blk_geom->bwidth*blk_geom->bheight);
+                        //uint8_t is_intra = (context_ptr->md_blk_arr_nsq[blk_index].cand_class == CAND_CLASS_0 ||
+                        //    context_ptr->md_blk_arr_nsq[blk_index].cand_class == CAND_CLASS_3);
+
+                        // Select the best partition, blk_index refers to the SQ block
+                        uint32_t best_idx, blks_in_best;
+                        switch (part_idx) {
+                        case PARTITION_NONE:
+                            best_idx = blk_index;
+                            blks_in_best = 1;
+                            break;
+                        case PARTITION_HORZ:
+                            best_idx = blk_index + 1;
+                            blks_in_best = 2;
+                            break;
+                        case PARTITION_VERT:
+                            best_idx = blk_index + 3;
+                            blks_in_best = 2;
+                            break;
+                        case PARTITION_HORZ_A:
+                            best_idx = blk_index + 5;
+                            blks_in_best = 3;
+                            break;
+                        case PARTITION_HORZ_B:
+                            best_idx = blk_index + 8;
+                            blks_in_best = 3;
+                            break;
+                        case PARTITION_VERT_A:
+                            best_idx = blk_index + 11;
+                            blks_in_best = 3;
+                            break;
+                        case PARTITION_VERT_B:
+                            best_idx = blk_index + 14;
+                            blks_in_best = 3;
+                            break;
+                        case PARTITION_HORZ_4:
+                            best_idx = blk_index + 17;
+                            blks_in_best = 4;
+                            break;
+                        case PARTITION_VERT_4:
+                            best_idx = blk_index + 21;
+                            blks_in_best = 4;
+                            break;
+                        default:
+                            assert(0);
+                            break;
+                        }
+
+                        // Loop over the blocks in the best partition
+                        for (uint32_t curr_idx = best_idx; curr_idx < best_idx + blks_in_best; curr_idx++) {
+
+                            // Use the info of the best partition, not the square (only partition, cost,
+                            // and split_flag are updated in the SQ block as the best
+                            const BlockGeom * best_blk_geom = get_blk_geom_mds(curr_idx);
+                            count_non_zero_coeffs = context_ptr->md_local_blk_unit[curr_idx].count_non_zero_coeffs;
+                            uint8_t tx_depth = context_ptr->md_blk_arr_nsq[curr_idx].tx_depth;
+                            total_samples = (best_blk_geom->bwidth * best_blk_geom->bheight);
+                            uint32_t count_unit = (best_blk_geom->bwidth * best_blk_geom->bheight); // count the area, not just the occurence
+                            uint8_t is_intra = (context_ptr->md_blk_arr_nsq[curr_idx].cand_class == CAND_CLASS_0 ||
+                                context_ptr->md_blk_arr_nsq[curr_idx].cand_class == CAND_CLASS_3);
+                            uint8_t is_nsq = (part_idx != PARTITION_NONE);
+                            uint8_t sq_size_idx = 7 - (uint8_t)Log2f((uint8_t)best_blk_geom->sq_size);
+                            if (count_non_zero_coeffs >= ((total_samples * 2) / 20)) {
+                                part_cnt[sq_size_idx][pred_depth_refinement][is_nsq][1][is_intra][tx_depth] += count_unit;
+                            }
+                            else {
+                                part_cnt[sq_size_idx][pred_depth_refinement][is_nsq][0][is_intra][tx_depth] += count_unit;
+                            }
+                        }
+                    }
+                }
+            }
+        }
+        blk_index += split_flag ?
+            d1_depth_offset[scs_ptr->seq_header.sb_size == BLOCK_128X128][blk_geom->depth] :
+            ns_depth_offset[scs_ptr->seq_header.sb_size == BLOCK_128X128][blk_geom->depth];
+    }
+
+    for (uint8_t depthidx = 0; depthidx < STATS_DEPTHS_TXS; depthidx++) {
+        for (uint8_t depth_delta = 0; depth_delta < STATS_DELTAS; depth_delta++) {
+            for (uint8_t partidx = 0; partidx < STATS_SHAPES; partidx++) {
+                for (uint8_t band = 0; band < STATS_BANDS; band++) {
+                    for (uint8_t classidx = 0; classidx < STATS_CLASSES; classidx++) {
+                        for (uint8_t txs_idx = 0; txs_idx < STATS_LEVELS; txs_idx++) {
+                            context_ptr->txs_cnt[depthidx][depth_delta][partidx][band][classidx][txs_idx] += part_cnt[depthidx][depth_delta][partidx][band][classidx][txs_idx];
+                        }
+                    }
+                }
+            }
+        }
+    }
+}
+#endif
+#if TXT_STATS
+void generate_statistics_txt(
+    SequenceControlSet  *scs_ptr,
+    PictureControlSet   *pcs_ptr,
+    ModeDecisionContext *context_ptr,
+    uint32_t             sb_index) {
+    uint32_t blk_index = 0;
+    uint32_t total_samples = 0;
+    uint32_t count_non_zero_coeffs = 0;
+
+    uint32_t part_cnt[STATS_DEPTHS][STATS_TX_SIZES][STATS_DELTAS][STATS_BANDS][STATS_CLASSES][STATS_TX_TYPES];
+    for (uint8_t depthidx = 0; depthidx < STATS_DEPTHS; depthidx++) {
+        for (uint8_t tx_size = 0; tx_size < STATS_TX_SIZES; tx_size++) {
+            for (uint8_t depth_delta = 0; depth_delta < STATS_DELTAS; depth_delta++) {
+                for (uint8_t band = 0; band < STATS_BANDS; band++) {
+                    for (uint8_t classidx = 0; classidx < STATS_CLASSES; classidx++) {
+                        for (uint8_t txs_idx = 0; txs_idx < STATS_TX_TYPES; txs_idx++) {
+                            part_cnt[depthidx][tx_size][depth_delta][band][classidx][txs_idx] = 0;
+                        }
+                    }
+                }
+            }
+        }
+    }
+
+    EbBool split_flag;
+    while (blk_index < scs_ptr->max_block_cnt) {
+        const BlockGeom * blk_geom = get_blk_geom_mds(blk_index);
+        uint8_t is_blk_allowed = pcs_ptr->slice_type != I_SLICE ? 1 :
+            (blk_geom->sq_size < 128) ? 1 : 0;
+        split_flag = context_ptr->md_blk_arr_nsq[blk_index].split_flag;
+        if (scs_ptr->sb_geom[sb_index].block_is_inside_md_scan[blk_index] && is_blk_allowed) {
+            if (blk_geom->shape == PART_N) {
+                if (context_ptr->md_blk_arr_nsq[blk_index].split_flag == EB_FALSE) {
+                    if (context_ptr->md_local_blk_unit[blk_index].avail_blk_flag) {
+
+                        //count_non_zero_coeffs = context_ptr->md_local_blk_unit[blk_index].count_non_zero_coeffs;
+                        //total_samples = (blk_geom->bwidth*blk_geom->bheight);
+
+                        // Here, blk_index == block index of the sq
+                        //
+                        uint8_t part_idx = context_ptr->md_blk_arr_nsq[blk_index].part;
+
+                        int8_t pred_depth_refinement = context_ptr->md_local_blk_unit[blk_geom->sqi_mds].pred_depth_refinement;
+                        //if (pred_depth_refinement < -2 || pred_depth_refinement > 2)
+                        //    printf("pred_depth_refinement error\t%d\n", pred_depth_refinement);
+
+                        // Set the bounds of pred_depth_refinement for array indexing
+                        pred_depth_refinement = MIN(pred_depth_refinement, 1);
+                        pred_depth_refinement = MAX(pred_depth_refinement, -1);
+                        // Add one b/c starts at -1 (need proper offset for array)
+                        // Only track whether the refinement is positive or negative
+                        pred_depth_refinement++;
+                        if (pred_depth_refinement < 0 || pred_depth_refinement >(STATS_DELTAS - 1))
+                            printf("pred_depth_refinement array idx error\t%d\n", pred_depth_refinement);
+
+                        // part the best partition
+                        // compute the block index of the best_partition
+                        // And then you get its calss
+                        // sq = 0 / h 1 h2/ v3 v4
+
+                        //uint8_t tx_depth = context_ptr->md_blk_arr_nsq[blk_index].tx_depth;
+                        //uint32_t count_unit = (blk_geom->bwidth*blk_geom->bheight);
+                        //uint8_t is_intra = (context_ptr->md_blk_arr_nsq[blk_index].cand_class == CAND_CLASS_0 ||
+                        //    context_ptr->md_blk_arr_nsq[blk_index].cand_class == CAND_CLASS_3);
+
+                        // Select the best partition, blk_index refers to the SQ block
+                        uint32_t best_idx, blks_in_best;
+                        switch (part_idx) {
+                        case PARTITION_NONE:
+                            best_idx = blk_index;
+                            blks_in_best = 1;
+                            break;
+                        case PARTITION_HORZ:
+                            best_idx = blk_index + 1;
+                            blks_in_best = 2;
+                            break;
+                        case PARTITION_VERT:
+                            best_idx = blk_index + 3;
+                            blks_in_best = 2;
+                            break;
+                        case PARTITION_HORZ_A:
+                            best_idx = blk_index + 5;
+                            blks_in_best = 3;
+                            break;
+                        case PARTITION_HORZ_B:
+                            best_idx = blk_index + 8;
+                            blks_in_best = 3;
+                            break;
+                        case PARTITION_VERT_A:
+                            best_idx = blk_index + 11;
+                            blks_in_best = 3;
+                            break;
+                        case PARTITION_VERT_B:
+                            best_idx = blk_index + 14;
+                            blks_in_best = 3;
+                            break;
+                        case PARTITION_HORZ_4:
+                            best_idx = blk_index + 17;
+                            blks_in_best = 4;
+                            break;
+                        case PARTITION_VERT_4:
+                            best_idx = blk_index + 21;
+                            blks_in_best = 4;
+                            break;
+                        default:
+                            assert(0);
+                            break;
+                        }
+
+                        // Loop over the blocks in the best partition
+                        for (uint32_t curr_idx = best_idx; curr_idx < best_idx + blks_in_best; curr_idx++) {
+
+
+                            // Use the info of the best partition, not the square (only partition, cost,
+                            // and split_flag are updated in the SQ block as the best
+                            const BlockGeom * best_blk_geom = get_blk_geom_mds(curr_idx);
+                            uint8_t tx_depth = context_ptr->md_blk_arr_nsq[curr_idx].tx_depth;
+
+                            for (uint8_t txb_itr = 0; txb_itr < best_blk_geom[curr_idx].txb_count[tx_depth]; txb_itr++) {
+
+                                uint8_t tx_type = context_ptr->md_blk_arr_nsq[curr_idx].txb_array[txb_itr].transform_type[PLANE_TYPE_Y];
+                                if (tx_type < 0 || tx_type > TX_TYPES)
+                                    printf("error: tx_type %d\n", tx_type);
+
+                                TxSize tx_size = best_blk_geom->txsize[tx_depth][txb_itr];
+                                uint8_t tx_size_idx = ((tx_size == TX_4X4) || (tx_size == TX_4X8) || (tx_size == TX_8X4)) ? 0
+                                    : ((tx_size == TX_8X8) || (tx_size == TX_8X16) || (tx_size == TX_16X8)) ? 1
+                                    : 2;
+                                if (tx_type != DCT_DCT && (best_blk_geom->tx_width[tx_depth][txb_itr] > 32 || best_blk_geom->tx_height[tx_depth][txb_itr] > 32))
+                                    printf("error: tx_type %d, tx_size: %d\n", tx_type, tx_size);
+
+                                 uint8_t sq_size_idx = 7 - (uint8_t)Log2f((uint8_t)best_blk_geom->sq_size);
+
+                                uint8_t depth_idx = sq_size_idx == 3 ? 0 : 1;
+                                count_non_zero_coeffs = context_ptr->md_blk_arr_nsq[curr_idx].txb_array[txb_itr].nz_coef_count[0];
+                                total_samples = (best_blk_geom->tx_width[tx_depth][txb_itr] * best_blk_geom->tx_height[tx_depth][txb_itr]);
+
+                                uint32_t count_unit = (best_blk_geom->tx_width[tx_depth][txb_itr] * best_blk_geom->tx_height[tx_depth][txb_itr]); // count the area, not just the occurence
+                                uint8_t is_intra = (context_ptr->md_blk_arr_nsq[curr_idx].cand_class == CAND_CLASS_0 ||
+                                    context_ptr->md_blk_arr_nsq[curr_idx].cand_class == CAND_CLASS_3);
+
+                                if (count_non_zero_coeffs >= ((total_samples * 2) / 20)) {
+                                    part_cnt[depth_idx][tx_size_idx][pred_depth_refinement][1][is_intra][tx_type] += count_unit;
+                                }
+                                else {
+                                    part_cnt[depth_idx][tx_size_idx][pred_depth_refinement][0][is_intra][tx_type] += count_unit;
+                                }
+                            }
+                        }
+                    }
+                }
+            }
+        }
+        blk_index += split_flag ?
+            d1_depth_offset[scs_ptr->seq_header.sb_size == BLOCK_128X128][blk_geom->depth] :
+            ns_depth_offset[scs_ptr->seq_header.sb_size == BLOCK_128X128][blk_geom->depth];
+    }
+    for (uint8_t depthidx = 0; depthidx < STATS_DEPTHS; depthidx++) {
+        for (uint8_t tx_size = 0; tx_size < STATS_TX_SIZES; tx_size++) {
+            for (uint8_t depth_delta = 0; depth_delta < STATS_DELTAS; depth_delta++) {
+                for (uint8_t band = 0; band < STATS_BANDS; band++) {
+                    for (uint8_t classidx = 0; classidx < STATS_CLASSES; classidx++) {
+                        for (uint8_t txs_idx = 0; txs_idx < STATS_TX_TYPES; txs_idx++) {
+                            context_ptr->txt_cnt[depthidx][tx_size][depth_delta][band][classidx][txs_idx] += part_cnt[depthidx][tx_size][depth_delta][band][classidx][txs_idx];
+                        }
+                    }
+                }
+            }
+        }
+    }
+}
+#endif
+#if DEPTH_STAT || NSQ_STAT
+Part part_to_shape[10] = {
+    PART_N,
+    PART_H,
+    PART_V,
+    PART_S,
+    PART_HA,
+    PART_HB,
+    PART_VA,
+    PART_VB,
+    PART_H4,
+    PART_V4
+};
+#endif
+#if DEPTH_STAT
+void generate_statistics_depth(
+    SequenceControlSet  *scs_ptr,
+    PictureControlSet   *pcs_ptr,
+    ModeDecisionContext *context_ptr,
+    uint32_t             sb_index) {
+    uint32_t blk_index = 0;
+    uint32_t total_samples = 0;
+    uint32_t count_non_zero_coeffs = 0;
+    // init stat
+    EbBool split_flag;
+    while (blk_index < scs_ptr->max_block_cnt) {
+        const BlockGeom * blk_geom = get_blk_geom_mds(blk_index);
+        uint8_t is_blk_allowed = pcs_ptr->slice_type != I_SLICE ? 1 :
+            (blk_geom->sq_size < 128) ? 1 : 0;
+        split_flag = context_ptr->md_blk_arr_nsq[blk_index].split_flag;
+        if (scs_ptr->sb_geom[sb_index].block_is_inside_md_scan[blk_index] &&
+            is_blk_allowed) {
+            if (blk_geom->shape == PART_N) {
+                if (context_ptr->md_blk_arr_nsq[blk_index].split_flag == EB_FALSE) {
+                    if (context_ptr->md_local_blk_unit[blk_index].avail_blk_flag) {
+                        count_non_zero_coeffs = context_ptr->md_local_blk_unit[blk_index].count_non_zero_coeffs;
+                        total_samples = (blk_geom->bwidth*blk_geom->bheight);
+                        uint8_t part_idx = part_to_shape[context_ptr->md_blk_arr_nsq[blk_index].part];
+                        uint8_t sse_g_band = context_ptr->md_local_blk_unit[blk_geom->sqi_mds].avail_blk_flag ?
+                            context_ptr->md_local_blk_unit[blk_geom->sqi_mds].sse_gradian_band[part_idx] : 1;
+                        if (sse_g_band < 0 || sse_g_band >1)
+                            printf("sse_g_band error\n");
+#if DEPTH_STAT
+                        int8_t pred_depth_refinement = context_ptr->md_local_blk_unit[blk_geom->sqi_mds].pred_depth_refinement;
+                        if (pred_depth_refinement < -2 || pred_depth_refinement > 3)
+                            printf("pred_depth_refinement error\t%d\n",pred_depth_refinement);
+                        pred_depth_refinement = MIN(pred_depth_refinement, 1);
+                        pred_depth_refinement = MAX(pred_depth_refinement, -1);
+                        uint8_t band_idx = 0;
+                        int8_t pred_depth = context_ptr->md_local_blk_unit[blk_geom->sqi_mds].pred_depth;
+                        if (pred_depth < 0 || pred_depth > 5)
+                            printf("pred_depth error\t%d\n",pred_depth);
+                        context_ptr->pred_depth_count[pred_depth][context_ptr->sb_class][pred_depth_refinement + 2] += (blk_geom->bwidth*blk_geom->bheight);
+#endif
+                    }
+                }
+            }
+        }
+        blk_index += split_flag ?
+            d1_depth_offset[scs_ptr->seq_header.sb_size == BLOCK_128X128][blk_geom->depth] :
+            ns_depth_offset[scs_ptr->seq_header.sb_size == BLOCK_128X128][blk_geom->depth];
+    }
+}
+#endif
+#if NSQ_STAT
+void generate_statistics_nsq(
+    SequenceControlSet  *scs_ptr,
+    PictureControlSet   *pcs_ptr,
+    ModeDecisionContext *context_ptr,
+    uint32_t             sb_index) {
+    uint32_t blk_index = 0;
+    uint32_t total_samples = 0;
+    uint32_t count_non_zero_coeffs = 0;
+    uint32_t part_cnt[6][10][3][2];
+    uint8_t band,depthidx,partidx,sse_idx;
+    // init stat
+    for (depthidx = 0; depthidx < 6; depthidx++) {
+
+        for (partidx = 0; partidx < 10; partidx++) {
+            for (band = 0; band < 3; band++) {
+                for (sse_idx = 0; sse_idx < 2; sse_idx++) {
+                    part_cnt[depthidx][partidx][band][sse_idx] = 0;
+                }
+            }
+        }
+
+    }
+    // init stat
+    EbBool split_flag;
+    while (blk_index < scs_ptr->max_block_cnt) {
+        const BlockGeom * blk_geom = get_blk_geom_mds(blk_index);
+        uint8_t is_blk_allowed = pcs_ptr->slice_type != I_SLICE ? 1 :
+            (blk_geom->sq_size < 128) ? 1 : 0;
+        split_flag = context_ptr->md_blk_arr_nsq[blk_index].split_flag;
+        if (scs_ptr->sb_geom[sb_index].block_is_inside_md_scan[blk_index] &&
+            is_blk_allowed) {
+            if (blk_geom->shape == PART_N) {
+                if (context_ptr->md_blk_arr_nsq[blk_index].split_flag == EB_FALSE) {
+                    if (context_ptr->md_local_blk_unit[blk_index].avail_blk_flag) {
+                        count_non_zero_coeffs = context_ptr->md_local_blk_unit[blk_index].count_non_zero_coeffs;
+                        total_samples = (blk_geom->bwidth*blk_geom->bheight);
+                        uint8_t part_idx = part_to_shape[context_ptr->md_blk_arr_nsq[blk_index].part];
+                        uint8_t sse_g_band = context_ptr->md_local_blk_unit[blk_geom->sqi_mds].avail_blk_flag ?
+                            context_ptr->md_local_blk_unit[blk_geom->sqi_mds].sse_gradian_band[part_idx] : 1;
+                        if (sse_g_band < 0 || sse_g_band >1)
+                            printf("sse_g_band error\n");
+                        uint8_t band_idx = 0;
+                        uint8_t sq_size_idx = 7 - (uint8_t)Log2f((uint8_t)blk_geom->sq_size);
+                        uint64_t band_width = (sq_size_idx == 0) ? 100 : (sq_size_idx == 1) ? 50 : 20;
+                        if (count_non_zero_coeffs >= ((total_samples * 18) / band_width)) {
+                            band_idx = 9;
+                        }
+                        else if (count_non_zero_coeffs >= ((total_samples * 16) / band_width)) {
+                            band_idx = 8;
+                        }
+                        else if (count_non_zero_coeffs >= ((total_samples * 14) / band_width)) {
+                            band_idx = 7;
+                        }
+                        else if (count_non_zero_coeffs >= ((total_samples * 12) / band_width)) {
+                            band_idx = 6;
+                        }
+                        else if (count_non_zero_coeffs >= ((total_samples * 10) / band_width)) {
+                            band_idx = 5;
+                        }
+                        else if (count_non_zero_coeffs >= ((total_samples * 8) / band_width)) {
+                            band_idx = 4;
+                        }
+                        else if (count_non_zero_coeffs >= ((total_samples * 6) / band_width)) {
+                            band_idx = 3;
+                        }
+                        else if (count_non_zero_coeffs >= ((total_samples * 4) / band_width)) {
+                            band_idx = 2;
+                        }
+                        else if (count_non_zero_coeffs >= ((total_samples * 2) / band_width)) {
+                            band_idx = 1;
+                        }
+                        else {
+                            band_idx = 0;
+                        }
+                        if (sq_size_idx == 0)
+                            band_idx = band_idx == 0 ? 0 : band_idx <= 2 ? 1 : 2;
+                        else if (sq_size_idx == 1)
+                            band_idx = band_idx == 0 ? 0 : band_idx <= 3 ? 1 : 2;
+                        else
+                            band_idx = band_idx == 0 ? 0 : band_idx <= 8 ? 1 : 2;
+
+                        part_cnt[sq_size_idx][part_to_shape[context_ptr->md_blk_arr_nsq[blk_index].part]][band_idx][sse_g_band] += (blk_geom->bwidth*blk_geom->bheight);
+
+                    }
+                }
+            }
+        }
+        blk_index += split_flag ?
+            d1_depth_offset[scs_ptr->seq_header.sb_size == BLOCK_128X128][blk_geom->depth] :
+            ns_depth_offset[scs_ptr->seq_header.sb_size == BLOCK_128X128][blk_geom->depth];
+    }
+    for (depthidx = 0; depthidx < 6; depthidx++) {
+        for (partidx = 0; partidx < 10; partidx++) {
+            for (band = 0; band < 3; band++) {
+                for (sse_idx = 0; sse_idx < 2; sse_idx++) {
+                    context_ptr->part_cnt[depthidx][partidx][band][sse_idx] += part_cnt[depthidx][partidx][band][sse_idx];
+                }
+            }
+        }
+    }
+}
 #endif
 static uint8_t determine_sb_class(
     SequenceControlSet  *scs_ptr,
@@ -7387,11 +8022,7 @@
 #if DEPTH_CYCLES_REDUCTION
 #if IMPROVED_DEPTH_CYCLES_REDUCTION
 #define DMPROB 2000 // max probabilty value for depth 1000 -> 10%
-<<<<<<< HEAD
-// Depth probabilies per sq_size, pedicted depth and frequency band 
-=======
 // Depth probabilies per sq_size, pedicted depth and frequency band
->>>>>>> e6f336ee
 // for sc content
 const uint16_t depth_cycles_reduction_th[6][5][18] = {
 {
@@ -7559,6 +8190,9 @@
 #if TRACK_PER_DEPTH_DELTA
         results_ptr->leaf_data_array[blk_index].pred_depth_refinement = -8;
 #endif
+#if DEPTH_STAT
+        results_ptr->leaf_data_array[blk_index].pred_depth = -8;
+#endif
         blk_index++;
     }
 
@@ -7823,6 +8457,11 @@
                                                blk_geom);
 
                         }
+#if ENABLE_M1P1
+                        s_depth = pcs_ptr->slice_type == I_SLICE ? -2 : -1;
+                        e_depth = pcs_ptr->slice_type == I_SLICE ?  2 : 1;
+#endif
+
 #if DEPTH_CYCLES_REDUCTION
                         DepthCycleRControls*depth_cycle_red_ctrls = &context_ptr->depth_cycles_red_ctrls;
                         uint8_t sq_size_idx = 7 - (uint8_t)Log2f((uint8_t)context_ptr->blk_geom->sq_size);
@@ -8144,15 +8783,26 @@
 #if TRACK_PER_DEPTH_DELTA
                         results_ptr->leaf_data_array[blk_index + block_1d_idx].pred_depth_refinement = 0;
 #endif
+#if DEPTH_STAT
+                        results_ptr->leaf_data_array[blk_index + block_1d_idx].pred_depth = (int8_t)blk_geom->depth;
+#endif
                         results_ptr->leaf_data_array[blk_index + block_1d_idx].refined_split_flag =
                             EB_FALSE;
                     }
 
                     // Add block indices of upper depth(s)
+#if DEPTH_STAT
+                    uint8_t sq_size_idx = 7 - (uint8_t)Log2f((uint8_t)blk_geom->sq_size);
+#endif
                     if (s_depth != 0)
 #if TRACK_PER_DEPTH_DELTA
+#if DEPTH_STAT
+                        set_parent_to_be_considered(
+                            results_ptr, blk_index, scs_ptr->seq_header.sb_size, (int8_t)blk_geom->depth,sq_size_idx,  s_depth);
+#else
                         set_parent_to_be_considered(
                             results_ptr, blk_index, scs_ptr->seq_header.sb_size, (int8_t)blk_geom->depth, s_depth);
+#endif
 #else
                         set_parent_to_be_considered(
                             results_ptr, blk_index, scs_ptr->seq_header.sb_size, s_depth);
@@ -8161,7 +8811,11 @@
                     // Add block indices of lower depth(s)
                     if (e_depth != 0)
 #if TRACK_PER_DEPTH_DELTA
+#if DEPTH_STAT
+                        set_child_to_be_considered(pcs_ptr, context_ptr, results_ptr, blk_index, sb_index, scs_ptr->seq_header.sb_size, (int8_t)blk_geom->depth,sq_size_idx, e_depth);
+#else
                         set_child_to_be_considered(pcs_ptr, context_ptr, results_ptr, blk_index, sb_index, scs_ptr->seq_header.sb_size, (int8_t)blk_geom->depth, e_depth);
+#endif
 #else
 #if MULTI_PASS_PD_FOR_INCOMPLETE
                         set_child_to_be_considered(pcs_ptr, context_ptr, results_ptr, blk_index, sb_index, scs_ptr->seq_header.sb_size, e_depth);
@@ -8541,7 +9195,54 @@
             get_pic_class(context_ptr->md_context, pcs_ptr,
             scs_ptr) : 0;
 #endif
-
+#if NSQ_STAT
+
+    for (uint8_t  depthidx = 0; depthidx < 6; depthidx++) {
+        for (uint8_t  partidx = 0; partidx < 10; partidx++) {
+            for (uint8_t  band = 0; band < 3; band++) {
+                for (uint8_t sse_idx = 0; sse_idx < 2; sse_idx++) {
+                    context_ptr->md_context->part_cnt[depthidx][partidx][band][sse_idx] = 0;
+                }
+            }
+        }
+    }
+#endif
+#if DEPTH_STAT
+    for (uint8_t cur_depth = 0; cur_depth < 6; cur_depth++)
+        for (uint8_t band = 0; band < NUMBER_OF_SB_CLASS + 1; band++)
+            for (uint8_t pred_depth = 0; pred_depth < 5; pred_depth++)
+                context_ptr->md_context->pred_depth_count[cur_depth][band][pred_depth] = 0;
+#endif
+#if TXT_STATS
+        for (uint8_t depthidx = 0; depthidx < STATS_DEPTHS; depthidx++) {
+            for (uint8_t tx_size = 0; tx_size < STATS_TX_SIZES; tx_size++) {
+                for (uint8_t depth_delta = 0; depth_delta < STATS_DELTAS; depth_delta++) {
+                    for (uint8_t band = 0; band < STATS_BANDS; band++) {
+                        for (uint8_t classidx = 0; classidx < STATS_CLASSES; classidx++) {
+                            for (uint8_t txs_idx = 0; txs_idx < STATS_TX_TYPES; txs_idx++) {
+                                context_ptr->md_context->txt_cnt[depthidx][tx_size][depth_delta][band][classidx][txs_idx] = 0;
+                            }
+                        }
+                    }
+                }
+            }
+        }
+#endif
+#if TXS_STATS
+        for (uint8_t depthidx = 0; depthidx < STATS_DEPTHS_TXS; depthidx++) {
+            for (uint8_t depth_delta = 0; depth_delta < STATS_DELTAS; depth_delta++) {
+                for (uint8_t partidx = 0; partidx < STATS_SHAPES; partidx++) {
+                    for (uint8_t band = 0; band < STATS_BANDS; band++) {
+                        for (uint8_t classidx = 0; classidx < STATS_CLASSES; classidx++) {
+                            for (uint8_t txs_idx = 0; txs_idx < STATS_LEVELS; txs_idx++) {
+                                context_ptr->md_context->txs_cnt[depthidx][depth_delta][partidx][band][classidx][txs_idx] = 0;
+                            }
+                        }
+                    }
+                }
+            }
+        }
+#endif
         // Segment-loop
         while (assign_enc_dec_segments(segments_ptr,
                                        &segment_index,
@@ -8866,7 +9567,11 @@
                                          sb_index,
                                          context_ptr->md_context);
 #if SB_CLASSIFIER
+#if DEPTH_STAT
+                        if (1) {
+#else
                         if (pcs_ptr->slice_type != I_SLICE) {
+#endif
 #if !CLEANUP_CYCLE_ALLOCATION
                             set_sb_class_controls(context_ptr->md_context);
 #endif
@@ -8988,7 +9693,18 @@
                                      sb_origin_y,
                                      sb_index,
                                      context_ptr->md_context);
-
+#if NSQ_STAT
+                    generate_statistics_nsq(scs_ptr, pcs_ptr, context_ptr->md_context, sb_index);
+#endif
+#if DEPTH_STAT
+                    generate_statistics_depth(scs_ptr, pcs_ptr, context_ptr->md_context, sb_index);
+#endif
+#if TXT_STATS
+                    generate_statistics_txt(scs_ptr, pcs_ptr, context_ptr->md_context, sb_index);
+#endif
+#if TXS_STATS
+                    generate_statistics_txs(scs_ptr, pcs_ptr, context_ptr->md_context, sb_index);
+#endif
                     //Jing: Skip configure SB for encdec
                     //      Currently EDcontext only stores frame_level lambda/qp
 #if !QP2QINDEX
@@ -9027,6 +9743,53 @@
 #if REDUCE_COMPLEX_CLIP_CYCLES
         pcs_ptr->coef_coded_area += (uint32_t)context_ptr->tot_coef_coded_area;
         pcs_ptr->below32_coded_area += (uint32_t)context_ptr->tot_below32_coded_area;
+#endif
+#if NSQ_STAT
+    for (uint8_t depthidx = 0; depthidx < 6; depthidx++) {
+        for (uint8_t partidx = 0; partidx < 10; partidx++) {
+            for (uint8_t band = 0; band < 3; band++) {
+                for (uint8_t sse_idx = 0; sse_idx < 2; sse_idx++) {
+                    pcs_ptr->part_cnt[depthidx][partidx][band][sse_idx] += context_ptr->md_context->part_cnt[depthidx][partidx][band][sse_idx];
+                }
+            }
+        }
+    }
+#endif
+#if DEPTH_STAT
+    for (uint8_t cur_depth = 0; cur_depth < 6; cur_depth++)
+        for (uint8_t band = 0; band < NUMBER_OF_SB_CLASS + 1; band++)
+            for (uint8_t pred_depth = 0; pred_depth < 5; pred_depth++)
+                    pcs_ptr->pred_depth_count[cur_depth][band][pred_depth] += context_ptr->md_context->pred_depth_count[cur_depth][band][pred_depth];
+#endif
+#if TXT_STATS
+        for (uint8_t depthidx = 0; depthidx < STATS_DEPTHS; depthidx++) {
+            for (uint8_t tx_size = 0; tx_size < STATS_TX_SIZES; tx_size++) {
+                for (uint8_t depth_delta = 0; depth_delta < STATS_DELTAS; depth_delta++) {
+                    for (uint8_t band = 0; band < STATS_BANDS; band++) {
+                        for (uint8_t classidx = 0; classidx < STATS_CLASSES; classidx++) {
+                            for (uint8_t txs_idx = 0; txs_idx < STATS_TX_TYPES; txs_idx++) {
+                                pcs_ptr->txt_cnt[depthidx][tx_size][depth_delta][band][classidx][txs_idx] += context_ptr->md_context->txs_cnt[depthidx][tx_size][depth_delta][band][classidx][txs_idx];
+                            }
+                        }
+                    }
+                }
+            }
+        }
+#endif
+#if TXS_STATS
+        for (uint8_t depthidx = 0; depthidx < STATS_DEPTHS_TXS; depthidx++) {
+            for (uint8_t depth_delta = 0; depth_delta < STATS_DELTAS; depth_delta++) {
+                for (uint8_t partidx = 0; partidx < STATS_SHAPES; partidx++) {
+                    for (uint8_t band = 0; band < STATS_BANDS; band++) {
+                        for (uint8_t classidx = 0; classidx < STATS_CLASSES; classidx++) {
+                            for (uint8_t txs_idx = 0; txs_idx < STATS_LEVELS; txs_idx++) {
+                                pcs_ptr->txs_cnt[depthidx][depth_delta][partidx][band][classidx][txs_idx] += context_ptr->md_context->txs_cnt[depthidx][depth_delta][partidx][band][classidx][txs_idx];
+                            }
+                        }
+                    }
+                }
+            }
+        }
 #endif
         pcs_ptr->enc_dec_coded_sb_count += (uint32_t)context_ptr->coded_sb_count;
         last_sb_flag = (pcs_ptr->sb_total_count_pix == pcs_ptr->enc_dec_coded_sb_count);
