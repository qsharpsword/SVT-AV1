--- conflicted
+++ resolved
@@ -1666,25 +1666,6 @@
             picture_control_set_ptr->enable_skip_atb = 1;
 
 #endif
-<<<<<<< HEAD
-#if ADAPTIVE_TXB_SEARCH_LEVEL
-        if (MR_MODE || picture_control_set_ptr->sc_content_detected)
-            picture_control_set_ptr->adaptive_txb_search_level = 0;
-        else
-            picture_control_set_ptr->adaptive_txb_search_level = 6;
-#endif
-#if PRUNE_REF_FRAME_FRO_REC_PARTITION
-        if (MR_MODE || picture_control_set_ptr->sc_content_detected)
-            picture_control_set_ptr->prune_ref_frame_for_rec_partitions = 0;
-        else
-            picture_control_set_ptr->prune_ref_frame_for_rec_partitions = 1;
-#endif
-#if PRUNE_REF_FRAME_AT_ME
-        if (MR_MODE || picture_control_set_ptr->sc_content_detected)
-            picture_control_set_ptr->prune_unipred_at_me = 0;
-        else
-            picture_control_set_ptr->prune_unipred_at_me = 1;
-=======
 #if II_SEARCH
         // inter intra pred                      Settings
         // 0                                     OFF
@@ -1718,7 +1699,24 @@
 #endif
             else
                 picture_control_set_ptr->compound_types_to_try = MD_COMP_AVG;
->>>>>>> ef7a3249
+#endif
+#if ADAPTIVE_TXB_SEARCH_LEVEL
+        if (MR_MODE || picture_control_set_ptr->sc_content_detected)
+            picture_control_set_ptr->adaptive_txb_search_level = 0;
+        else
+            picture_control_set_ptr->adaptive_txb_search_level = 6;
+#endif
+#if PRUNE_REF_FRAME_FRO_REC_PARTITION
+        if (MR_MODE || picture_control_set_ptr->sc_content_detected)
+            picture_control_set_ptr->prune_ref_frame_for_rec_partitions = 0;
+        else
+            picture_control_set_ptr->prune_ref_frame_for_rec_partitions = 1;
+#endif
+#if PRUNE_REF_FRAME_AT_ME
+        if (MR_MODE || picture_control_set_ptr->sc_content_detected)
+            picture_control_set_ptr->prune_unipred_at_me = 0;
+        else
+            picture_control_set_ptr->prune_unipred_at_me = 1;
 #endif
     return return_error;
 }
