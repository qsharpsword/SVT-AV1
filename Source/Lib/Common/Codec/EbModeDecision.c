--- conflicted
+++ resolved
@@ -2168,13 +2168,8 @@
             const uint8_t list1_ref_index = me_block_results_ptr->ref_idx_l1;
 
             if (inter_direction == 2) {
-<<<<<<< HEAD
        // (Best_L0, 8 Best_L1 neighbors)
-                for (bipredIndex = 0; bipredIndex < BIPRED_3x3_REFINMENT_POSITIONS; ++bipredIndex) {
-=======
-                // (Best_L0, 8 Best_L1 neighbors)
                 for (bipredIndex = 0; bipredIndex < BIPRED_3x3_REFINEMENT_POSITIONS; ++bipredIndex) {
->>>>>>> 7dc03cc6
                     if (context_ptr->bipred3x3_injection >= 2) {
                         if (ALLOW_REFINEMENT_FLAG[bipredIndex] == 0)
                             continue;
@@ -2243,15 +2238,9 @@
                 }
         }
 
-<<<<<<< HEAD
         // (8 Best_L0 neighbors, Best_L1) :
-        for (bipredIndex = 0; bipredIndex < BIPRED_3x3_REFINMENT_POSITIONS; ++bipredIndex)
+                for (bipredIndex = 0; bipredIndex < BIPRED_3x3_REFINEMENT_POSITIONS; ++bipredIndex)
         {
-=======
-                // (8 Best_L0 neighbors, Best_L1) :
-                for (bipredIndex = 0; bipredIndex < BIPRED_3x3_REFINEMENT_POSITIONS; ++bipredIndex)
-                {
->>>>>>> 7dc03cc6
                     if (context_ptr->bipred3x3_injection >= 2) {
                 if (ALLOW_REFINEMENT_FLAG[bipredIndex] == 0)
                     continue;
