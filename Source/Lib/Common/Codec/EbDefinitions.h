/*
* Copyright(c) 2019 Intel Corporation
* SPDX - License - Identifier: BSD - 2 - Clause - Patent
*/

/*
* Copyright (c) 2016, Alliance for Open Media. All rights reserved
*
* This source code is subject to the terms of the BSD 2 Clause License and
* the Alliance for Open Media Patent License 1.0. If the BSD 2 Clause License
* was not distributed with this source code in the LICENSE file, you can
* obtain it at www.aomedia.org/license/software. If the Alliance for Open
* Media Patent License 1.0 was not distributed with this source code in the
* PATENTS file, you can obtain it at www.aomedia.org/license/patent.
*/
//
#ifndef EbDefinitions_h
#define EbDefinitions_h
#include <stdint.h>
#include <stdlib.h>
#include <string.h>
#include <stddef.h>
#include "EbSvtAv1.h"
#include "EbSvtAv1Enc.h"
#ifdef _WIN32
#define inline __inline
#elif __GNUC__
#define inline __inline__
#else
#define inline
#endif

#ifdef __cplusplus
extern "C" {
#endif

#ifndef NON_AVX512_SUPPORT
#define NON_AVX512_SUPPORT
#endif

// START  BEYOND_CS2 /////////////////////////////////////////////////////////
#define BEYOND_CS2        1 // BASED ON CS2 branch 3a19f29b789df30ef81d5bb263ce991617cbf30c

#if BEYOND_CS2





#define ALTREF_PACK_II              1 // add packing for the altref search
#define FIXED_SQ_WEIGHT_PER_QP      1
#define MAR2_M8_ADOPTIONS           1
#define MAR2_M7_ADOPTIONS           1
#define MAR3_M2_ADOPTIONS           1
#define MAR3_M6_ADOPTIONS           1
#define CLEANUP_INTER_INTRA         1  //shutting inter intra could be done via 2 ways.at the seq level(in ress coord), or at the pic level (in pic decision)
#define MRP_CTRL                    1  //add control to inject smaller number of references.
#define MAR4_M8_ADOPTIONS           1
#define MAR4_M3_ADOPTIONS           1
#define MAR4_M6_ADOPTIONS           1
#define GM_BUG_FIX                  1 //Port PR#1123: fixed gm_down bitstream corruption issue
#define SHUT_ME_DISTORTION          1 //Removed the ME distortions (209 elements), and the HEVC-legacy early inter-depth decision.
#define REST_MEM_OPT                1 //lossless memory optimization of restoration buffer (move from parent to child pcs)
#define MULTI_STAGE_HME                   1
#define HME_PRUNE_BUG_FIX                 1
#define RATE_MEM_OPT                      0 //lossless memory optimization of rate estimation
#define MAR10_ADOPTIONS                   1 // Adoptions for all presets
#define CLEAN_UP_SB_DATA                  1
#define R2R_FIX                           1
#define MAR11_ADOPTIONS                   1 // Adoptions for M2, M3, M4, M5

#define DEPTH_PART_CLEAN_UP               1 // sb_128x128 if NSC, sb_64x64 if SC, and multi-pass PD till M8
#define REMOVE_COMBINE_CLASS12            1 // remove code associated with combine_class12 feature
#define REMOVE_OLD_NICS                   1 // Remove code for old NICS levels
#define ADD_ME_SIGNAL_FOR_PRUNING_TH      1 // Add signals for mode-dependent ME thresholds
#define ADD_HME_MIN_MAX_MULTIPLIER_SIGNAL 1 // Add ME signal for the max HME search area multiplier
#define MAR12_M8_ADOPTIONS                1
#define MAR12_ADOPTIONS                   1 // Adoptions for all modes
#define REMOVED_MEM_OPT_CDF               1
#define M8_CAP_NUMBER_OF_REF_IN_MD        0 // CAP the number of used reference in MD
#define FIX_MR_PD1                        1 // Disable PD1 refinement changes for MR.
#define PME_SORT_REF                      1 //add reference sorting of pme results
#define OBMC_FAST                         1 //faster obmc mode (3). cleaner obmc signalling.
#define REMOVE_MD_EXIT                    1 // remove md_exit
#define MAR16_M8_ADOPTIONS                1 // M8 adoption for TH value
#define ADDED_CFL_OFF                     1
#define ADOPT_CHROMA_MODE1_CFL_OFF        1
#define PIC_BASED_RE_OFF                  1
#define MR_MODE_FOR_PIC_MULTI_PASS_PD_MODE_1 1 // shut SQ vs. NSQ if MR (for multi_pass_pd_level = PIC_MULTI_PASS_PD_MODE_1 or PIC_MULTI_PASS_PD_MODE_2 or PIC_MULTI_PASS_PD_MODE_3)
#define ADD_SAD_AT_PME_SIGNAL      1 // Add signal for using SAD at PME
#define MAR17_ADOPTIONS            1 // Push features with bad slope to M8 & beyond.
#define M5_CHROMA_NICS             1
#define INTER_COMP_REDESIGN        1 // new fast mode, cleaner signaling and code
#define MAR18_MR_TESTS_ADOPTIONS   1 // adoptions for MR, M0, and M2
#define MAR18_ADOPTIONS            1 // adoptions in M5/M8
#define REU_UPDATE                 1 // use top right instead of top SB for CDF calculation
#define ADD_NEW_MPPD_LEVEL         1 // add a new MPPD level with PD0 | PD1 | PD2 w/o sq/nsq decision
#define INT_RECON_OFFSET_FIX       1
#define LOG_MV_VALIDITY            1 //report error message if MV is beyond av1 limits
#define MD_CFL                     1 // Modified cfl search in MD
#define UV_SEARCH_MODE_INJCECTION  1 // use the luma mode ijection method in chroma independent mode search
#define MAR19_ADOPTIONS            1 // Adoptions for all modes
#define MAR20_M4_ADOPTIONS         1 // Adoptions in M4
#define ADOPT_SQ_ME_SEARCH_AREA    1 // Adopt a square search area for ME (all modes)
#define MAR20_ADOPTIONS            1 // Adoptions affecting all modes
#define MD_CONFIG_SB               1
#define USE_M8_IN_PD1              0
#define MAR23_ADOPTIONS            1 // Adoptions for all modes.  Make ME/HME SR square for TF and normal
#define CLEAN_UP_SKIP_CHROMA_PRED_SIGNAL 1 // lossless
#define MD_REFERENCE_MASKING       1 // ref pruning @ MD
#define MAR25_ADOPTIONS            1 // Adoptions for all modes. Adopt uniform HME/ME sizes (non-TF)
#define MAR26_ADOPTIONS            1 // Adoptions for all modes. Adopt uniform TF HME/ME sizes
#define PASS1_FIX                  1 // Fix bugs related to pass 1
#define QPS_UPDATE                 1 // 2 PASS QPS improvement
#define BUG_FIX_INV_TRANSFORM      1 // Ported PR 1124 : Bug fix in common inv_transform sse3 functions and decoder LF-MT
#define OVERLAY_R2R_FIX            1
#define INCOMPLETE_SB_FIX          1 // Enable the block_is_allowed for some block sizes,//which were removed due to lack of intrinsics
#define INTRA_COMPOUND_OPT         1  // new fast mode
#define ME_REFACTOR_FOR_CLEANUP    1 // refactor HME/ME code and improve resolution granularity for future cleanup and features
#define MAR30_ADOPTIONS            1 // Adoptions in all modes; create a new M1
#define REDUCE_COMPLEX_CLIP_CYCLES    1 // Add picture classifier
#define BLOCK_REDUCTION_ALGORITHM_1   1 // block_based_depth_reduction (1)
#define BLOCK_REDUCTION_ALGORITHM_2   1 // block_based_depth_reduction (2)
#define REMOVE_SQ_WEIGHT_QP_CHECK     1
#define SHUT_SQ_WEIGHT_COEFF_FILTER   0
#define SHUT_SQ_WEIGHT_INTRA_FILTER   1
#define SHUT_SQ_WEIGHT_H4_V4_FILTER   0
#define APR02_ADOPTIONS               1 // adoptions in all modes
#define APR08_ADOPTIONS               1 // adoptions in all modes


#if FIXED_SQ_WEIGHT_PER_QP
#define SQ_WEIGHT_PATCH_0 1
#define SQ_WEIGHT_PATCH_1 0
#define SQ_WEIGHT_PATCH_2 0
#define SQ_WEIGHT_PATCH_3 0
#endif
#if MULTI_STAGE_HME
#define DISABLE_HME_PRE_CHECK             1
#define ENABLE_HME_AT_INC_SB              1
#define NEW_HME_DISTANCE_ALGORITHM        1
#define DISABLE_HME_OF_SAME_POC           1
#define DISABLE_HME_L0_FOR_240P           1
#define PRUNE_HME_L0                      0
#define PRUNE_HME_L1                      0
#endif
#if CLEAN_UP_SB_DATA
#define CLEAN_UP_SB_DATA_0   1 // ref_mvs
#define CLEAN_UP_SB_DATA_1   1
#define CLEAN_UP_SB_DATA_2   1
#define CLEAN_UP_SB_DATA_3   1
#define CLEAN_UP_SB_DATA_4   1 // md only context
#define CLEAN_UP_SB_DATA_5   1
#define CLEAN_UP_SB_DATA_6   0
#define CLEAN_UP_SB_DATA_7   1
#if CLEAN_UP_SB_DATA_7
#define CLEAN_UP_SB_DATA_8   1 // tx_depth,  has_coef
#endif
#define CLEAN_UP_SB_DATA_9   1 // mdc ??
#define CLEAN_UP_SB_DATA_10  1
#define CLEAN_UP_SB_DATA_11  1 // mb
#define CLEAN_UP_SB_DATA_12  1 // mds index
#endif
#if MD_CFL
#define CFL_REDUCED_ALPHA    1 // use faster libaom_short_cuts_ths
#endif
#if MD_REFERENCE_MASKING
#define NEW_MV_REF_MASKING 1
#define UNIPRED_3x3_REF_MASKING 1
#define BIPRED_3x3_REF_MASKING 1
#define NEW_NEAREST_NEW_NEAR_REF_MASKING 1
#define WARP_REF_MASKING 1
#define NEAREST_NEAR_REF_MASKING 1
#define PRED_ME_REF_MASKING 1
#endif
#if ME_REFACTOR_FOR_CLEANUP
#define REFACTOR_ME_HME           1 // Refactor the HME/ME search code
#define ADD_HME_DECIMATION_SIGNAL 1 // Add a signal to control the number of HME levels used
#define NEW_RESOLUTION_RANGES     1 // Make new resolution ranges
#endif
#endif

// END  BEYOND_CS2 /////////////////////////////////////////////////////////

// START  MAY2020 /////////////////////////////////////////////////////////

#define MAY2020        1 // BASED ON apr2020 branch 62c1da44c258c973d668744b5aabfd1214cd8b22

#if MAY2020
#define FIX_RC_SB_SIZE                       1 // Force SB size to 64x64 when rate control is on
#define ADOPT_SKIPPING_PD1                   1 // Skip PD1 for all modes; remove the PD0 thresholds
#define ADD_MAX_HME_SIGNAL                   1 // Add a signal for MAX HME size
#define NEW_HME_ME_SIZES                     1 // New HME/ME size adoptions
#define CLASS_MERGING                        1 // merge classes into class 0 to 4
#define INJECT_BACKUP_CANDIDATE              1 // handle the case of no candidate(s) @ md_stage_0()
#define MULTI_PASS_PD_FOR_INCOMPLETE         1 // add the ability to perform MPPD for incomplete SB
#define SHUT_PALETTE_BC_PD_PASS_0_1          1 // shut Palette/BlockCopy @ PD0/PD1
#define OVER_BOUNDARY_BLOCK_MODE_1_FOR_ALL   1 // over_boundary_block_mode=1 for all presets
#define TXT_CONTROL                          1 // Add TXT search optimizations
#define FIX_HME_LOAD                         1 //fix to ENABLE_HME_AT_INC_SB

#if TXT_CONTROL
#define MAX_TX_WEIGHT        500
#define SB_CLASSIFIER          1 // Classify the SBs based on the PD0 output and apply specific settings for the detected SBs
#if SB_CLASSIFIER
#define SB_CLASSIFIER_R2R_FIX 1
#endif
#endif
#define PRESETS_SHIFT         1 // Shift M4->M3, M5->M4, M8->M5 to avoid empty presets
#define OPT_BLOCK_INDICES_GEN 1 // Optimized block indices derivation towards less overhead when looping over a subset of blocks (e.g. when enabling disallow_nsq)
#if OPT_BLOCK_INDICES_GEN
#define OPT_BLOCK_INDICES_GEN_0 1 // refactor block indices derivation
#define OPT_BLOCK_INDICES_GEN_1 1 // removed useless checks
#define OPT_BLOCK_INDICES_GEN_2 1 // unify the action(s) of disallow_nsq and complex sb
#define OPT_BLOCK_INDICES_GEN_3 1 // apply disallow_all_nsq_blocks_below_8x8, disallow_all_nsq_blocks_below_16x16, ..
#endif
#define TF_LEVELS               1 // Defined levels for temporal filtering based on the filtering window size
#define TF_X86_KERNEL_FIX       1 // call x86 instead of C
#define M8_SETTINGS             1 // M8 settings
#if M8_SETTINGS
// Part
#define M8_4x4      1 // Done
#define M8_NSQ      1 // Done
#define M8_SB_SIZE  1 // Done
// MRP
#define M8_MRP      1 // Done
//MD
#define M8_BIPRED_3x3 1 // Done
#define M8_PRED_ME    1 // Done
#define M8_CDF        1 // Done
#define M8_WM         1 // Done
#define M8_OBMC       1 // Done
#define M8_INTRA_MODE 1 // Done
#define M8_RDOQ       1 // Done
// Filtering
#define M8_SG          1 // Done
#define M8_RESTORATION 1// Done
#define M8_LOOP_FILTER 1// Done
#define M8_CDEF        1 // Done
// SC
#define M8_PALETTE     1 // Done
#define M8_IBC         1 // Done
// NIC
#define M8_NIC         1 // Done
// HME/ME
#define M8_HME_ME      1 // Done
#define M8_MPPD        1 // Done
#endif
#define M8_CLEAN_UP             1 // remove useless code: energy, full loop escape
#define ME_HME_PRUNING_CLEANUP  1 // cleanup HME/ME ref pruning and HME-based ME SR reduction
#define ADOPT_SC_HME_PRUNING    1 // Adopt HME-based ref pruning in SC
#define ENABLE_SC_DETECTOR      1 // turn on the SC detector by default; move SC settings to be set after detection
#define APR22_ADOPTIONS         1 // New M0
#define APR23_ADOPTIONS         1

#define M1_COMBO_1 0
#define M1_COMBO_2 0
#define M1_COMBO_3 0
#define M2_COMBO_1 0
#define M2_COMBO_2 0
#define M2_COMBO_3 0

#define UPGRADE_M8 1 // Upgrade M8
#define UPDATE_TXT_LEVEL  1
#define M5_I  1  //change M5 presets to M8 for I slice--
#if M5_I
#define M5_I_NSQ   1 // If turned off, may affect other adoptions
#define M5_I_PD    1
#endif
#define DISABLE_NOT_NEEDED_BLOCK_TF_ME 1
#define PD0_PD1_NSQ_BLIND              1 // Make PD0/PD1 NSQ blind
#define FIX_CHROMA_LAST_STAGE          1 // Fix Tx Type, Predicted Samples, and Fast_Rate if chroma_mode change between first stage and last stage
#if FIX_CHROMA_LAST_STAGE
#define REFACTOR_SIGNALS 1
#define FIX_CFL_OFF 1
#endif
#define PR_1210 1
#define PR_1217 1
#define PR_1286 1
#define FIX_CHROMA_PALETTE_INTERACTION 1 // Fix Chroma/Palette interaction and enable independent in M0 for SC
#define UPGRADE_M6_M7_M8               1

#define MR_I   0 //Use MR setting in M0 for I slice
#if MR_I
#define MR_I_TXT       1
#define MR_I_CP        1
#define MR_I_COEFF_RED 1
#define MR_I_NIC       1
#define MR_I_UV_LAST   1
#endif

#define NEW_M1_CAND               1 // applying the new M1 settings based on overnight tests
#define APR23_ADOPTIONS_2         1 // Adoptions based on daytime tests
#define ALLOW_NSQ_M6              1
#define ALLOW_CFL_M8              1
#define ALLOW_HME_L1L2_REFINEMENT 1

#define M5_I_IBC   1
#define M5_I_RDOQ  1
#define M5_I_CDF   1
#define M5_I_CDEF  1
#define M5_I_SG    1
#define M5_I_4x4   1

#define FIXED_LAST_STAGE_SC   1 // Refactor last stage TH
#define ADD_TXT_LEVEL5        1
#define SHIFT_M3_SC_TO_M1     1
#define M1_SC_ADOPTION        1 // Adopt Palette in REF frames only for M1 & Beyond SC
#define SHIFT_M5_SC_TO_M3     1
#define APR24_M3_ADOPTIONS    1 // Adoptions for M3
#define APR24_ADOPTIONS_M6_M7 1
#define MRP_ADOPTIONS         1
#define APR25_12AM_ADOPTIONS  1

#define OPT_BLOCK_INDICES_GEN_4  1 // Fix block indices generation for PD_PASS OFF (lossless)
// (M8 + non - Green OFF) versus M8
#if 0
#define REVERT_WHITE 1
#define REVERT_YELLOW 1
#define REVERT_BLUE 1
#endif
// (M8 + non - Green OFF + Non - yellow) versus M8
#if 1 // Adopt this for M8
#define REVERT_WHITE 1
#define REVERT_BLUE 1
#endif
// (M8 + non - Green OFF + Non - yellow + Non - Cyan) versus M8
#if 0
#define REVERT_WHITE 1
#endif

#define APR25_3AM_ADOPTIONS    1
#define SHIFT_M6_SC_TO_M5      1
#define APR23_4AM_M6_ADOPTIONS 1
#define APR25_10AM_ADOPTIONS   1
#define APR25_11AM_ADOPTIONS   1
#define APR25_1PM_ADOPTIONS    1
#define NO_NSQ_B32             1  //disallow nsq in 32x32 and below; in 64x64 and  below
#define NEW_M5_HME_ME          1

#define NO_NSQ_ABOVE           1  //disallow nsq in 32x32 and above; in 64x64 and  above
#define NSQ_OFF_IN_M6_M7_ME    1
#define NO_AB_HV4              1 //disallow HA/HB/VA/VB H4/V4

#define REMAP_MODES         0 //enc_mode remap
#define APR25_7PM_ADOPTIONS 1
#define R2R_FIX_PADDING     1
#define QP2QINDEX           1 // switch QP to qindex for MD

#endif
// END  MAY2020 /////////////////////////////////////////////////////////


// START  svt-01 /////////////////////////////////////////////////////////
#define SVT_01 1

#if SVT_01


#define REU_MEM_OPT                 1 // Memory reduction for rate estimation tables
#define SB_MEM_OPT                  1 // memory reduction for SB array. Removing memory allocation for av1xd per blk
#define MD_FRAME_CONTEXT_MEM_OPT    1 // Memory reduction for frame context used in MD
#define ME_MEM_OPT                  1 // Memory reduction for ME results
#define CAND_MEM_OPT                1 // Memory reduction for candidate buffers
#define PAL_MEM_OPT                 1 // Memory allocation on the fly for palette
#define REST_MEM_OPT2               1 // Memory reduction for restoration
#define MAY03_4K_10BIT_ADOPTS       1 // disable chroma blind at MD for 10bit NSC; 4K setting change
#define EC_MEM_OPT                  1 // Memory Opt for ec_ptr in pcs
#define PCS_MEM_OPT                 1 // Memory reduction for child PCS
#define TPL_LA                      1 // Add TPL into look ahead
#if TPL_LA
#define MAX_TPL_LA_SW            60 // Max TPL look ahead sliding window size
#define TPL_LA_QPS                1
#define TPL_LA_QPM                1
#define TPL_LA_LAMBDA_SCALING     1
#endif
#define ME_MEM_OPT2                 1 // Memory reduction for ME Context
#define NEW_CYCLE_ALLOCATION        1 // New cycle allocation where the action of the TXS and NICs was replaced by NSQ
#define ADD_BEST_CAND_COUNT_SIGNAL  1 // replace BEST_CANDIDATE_COUNT macro with a signal
#define RE_ENABLE_HME_L0_240p       1 // Re-enable HME L0 for 240p, as it helps high motion clips, and is noise for others
#define START_ME_AT_HME_MV          1 // Start the ME search at the HME MV for all resolutions - needed for high motion clips
#define MAY12_ADOPTIONS             1 // Adoptions in M0, M1, M2
#define REMOVE_CHROMA_INTRA_S0      1 // INTRA S0 Chroma OFF
#define NICS_CLEANUP                1 // cleanup nics generation (lossy)
#define CLASS_PRUNE                 1 // new class pruning for stage3: adaptive nics sclings
#define CAND_PRUN_OPT               0 // new candidate pruning for stage3: adaptive txt/txs levels
#define DISALLOW_ALL_ACTIONS        1
#define MULTI_BAND_ACTIONS          1
#if MULTI_BAND_ACTIONS
#define COEFF_BASED_BYPASS_NSQ    1  //coefficient-based nsq bypassing
#else
#define COEFF_BASED_BYPASS_NSQ    0  //coefficient-based nsq bypassing
#endif
#define CAP_MV_DIFF                 1 // Restrict the max. MV diff size to be within the allowable range: fp -2048 < x < 2048
#define COEFF_BASED_BYPASS_NSQ_FIX  1 // apply algorithm to non-I_SLICE
#define NEW_M0_M1_ME_NICS           1 // New ME and NICS scaling adoptions for M0/M1
#define M1_C2_ADOPTIONS             1 // Adoptions for M1
#define TF_IMP                      1 // Improve the temporal filtering by considering MV and distortion
#define NOISE_BASED_TF_FRAMES       1 // Use adative number of frames in temporal filtering
#define M1_C3_ADOPTIONS             1 // Adoptions for M1
#define HME_4K_ADOPTIONS            1 // Adoptions for SC HME and 4K HME
#define MAY15_M0_ADOPTIONS          1 // M0 adoptions
#define MAY16_M0_ADOPTIONS          1
#if COEFF_BASED_BYPASS_NSQ
#define REMOVE_SQ_WEIGHT_TOGGLING 1
#define M1_TH4                    1
#define MERGED_COEFF_BAND         1
#define SSE_BASED_SPLITTING       1
#define SPEED_WEIGHT              0
#endif

#define MAY16_7PM_ADOPTIONS         1 // M0 and M1 adoptions
#define MAY17_ADOPTIONS             1 // Adoptions for M0/M1
#define MAY19_ADOPTIONS             1 // Adoptions in MR, M5-M8 from svt-01_presets branch

#define MAY21_NSQ_OFF_FIX          1 // Fix issue when turning NSQ off
#define MAY23_M0_ADOPTIONS         1 // M0 adoptions towards a better slope M0
#define NON_UNIFORM_NSQ_BANDING    1 // Change the NSQ cycles reduction frequency bands and TH for better behaviour
#define MD_CTX_CLEAN_UP             1 // Memory reduction for MdEncPassCuData
#define BLK_MEM_CLEAN_UP            1 // Memory reduction for BlkStruct
#define SB64_MEM_OPT                1 // Memory reduction for SB size 64
#define M0_DEPTH_REFINEMENT_ADOPTS  0 // Expand the M0/MR depth refinement

#define MOVE_NSQ_MON_UNIPRED_ME_TO_MD 1 // Move non-sq/non-unipred ME to MD
#if MOVE_NSQ_MON_UNIPRED_ME_TO_MD
#define SHUT_ME_CAND_SORTING       1 // Bypass ME bipred search and shut ME cands sorting
#define PRUNING_PER_INTER_TYPE     1 // Added the ability to signal best_refs per INTER type
#define PD0_INTER_CAND             1 // Enable all PA_ME cands @ PD0
#define SHUT_ME_NSQ_SEARCH         1 // Disable NSQ search @ ME, and use sub-block MV(s)/distortion(s) to derive MVs for NSQ blocks
#define FIX_SHUT_ME_NSQ_SEARCH     1 // Use the parent SQ MV as NSQ MV
#define ADD_MD_NSQ_SEARCH          1 // Perform NSQ motion search @ MD
#define NSQ_REMOVAL_CODE_CLEAN_UP  1 // Remove NSQ circuitry from ME
#define NSQ_ME_CONTEXT_CLEAN_UP    1 // Remove NSQ variable(s) from ME context
#define REMOVE_ME_BIPRED_SEARCH    1 // Remove ME bipred search circuitry
#define REMOVE_MRP_MODE            1 // Remove mrp_mode
#define USE_SUB_BLOCK_MVC          1 // Use up to 4 additional MVC (sub-block MV(s)) @ MD NSQ motion search
#endif

#define OUTPUT_MEM_OPT              1 // Memory reduction for output bitstream

#define ENBALE_RDOQ_SSSE_TXT        1 // Enable RDOQ and SSSE in TXT search
#define UNIFY_TXT                   1 // Unify TXT search path and default path + fix bug in TXT search
#define SB_BLK_MEM_OPT 1              // Memory reduction for total counts of final_blk_arr
#define COEFF_BASED_BYPASS_OFF_480P 1 // Turn off coeff-based NSQ bypass for <= 480p

#define DECOUPLE_ME_RES                 1     // decouple ME results from parent pcs; remove reorder queue in PicMgr ; input and ref queue in Pic Decision/iRC  have pic in decode order

#define MOVE_SUB_PEL_ME_TO_MD         1 // Move subpel ME to MD/TF
#if MOVE_SUB_PEL_ME_TO_MD
#define REMOVE_ME_SUBPEL_CODE      1 // Shut subpel ME
#define PERFORM_SUB_PEL_TF         1 // Perform subpel @ TF
#define PERFORM_SUB_PEL_MD         1 // Perform subpel @ MD
#define FIX_IFS_OFF_CASE           1 // Bug fix: interpolation filter is hard-coded to regular when IFS is OFF (prevented testing bilinear @ PD0)
#define SEARCH_TOP_N               1 // Perform 1/2 Pel search @ MD for the top N Full-Pel position(s). Used N=5 for M0 and N=3 for M1


#endif
#define FIX_WARNINGS                    1     // fix build warnings
#define FIX_WARNINGS_WIN                1     // fix build warnings

#define NSQ_CYCLES_REDUCTION 1
#define DEPTH_CYCLES_REDUCTION 1
#define CLEANUP_CYCLE_ALLOCATION 1
#define MR_DEPTH_REFINEMENT 1 // Change MR depth refinement levels

#define TRACK_PER_DEPTH_DELTA  1 // Keep track of the distance of a given depth to the PD0 predicted depth
#define COEFF_BASED_TXT_BYPASS 1 // Use TXT statistics to bypass certain tx types
#define COEFF_BASED_TXS_BYPASS 1 // Use TXS statistics to bypass certain tx search sizes

<<<<<<< HEAD
=======
#define REMOVE_UNUSED_CODE              1 // Remove unused code
#define PRESET_SHIFITNG                 1 // Shift presets (new encoderMode  <- old encoderMode)
                                          // M: (0 <- 0);(1 <- 1);(2 <- 3);(3 <- 5);(4 <- 6);(5 <- 7);(6 <- 8);(7 <- 8);(8 <- 8);
#define REDUCE_MR_COMP_CANDS    1 // Bug fix: Adopt the M0 level of inter_inter_distortion_based_reference_pruning to reduce compound candidates in MR

>>>>>>> e6f336ee
// START SV01-JUNE PRESETS
#define IMPROVED_DEPTH_CYCLES_REDUCTION 1
#define IMPROVED_NSQ_CYCLES_REDUCTION 1

#define T25M_TXS_STATS 1
#define T25M_TXT_STATS 1
// END SV01-JUNE PRESETS

#endif
// END  SVT_01 /////////////////////////////////////////////////////////

#if DECOUPLE_ME_RES
#define UPDATED_LINKS 100 //max number of pictures a dep-Cnt-cleanUp triggering picture can process
#endif

#define COMMON_16BIT 1 // 16Bit pipeline support for common
#define SHUT_FILTERING 0 //1
#define MAX_TILE_CNTS 128 // Annex A.3
#define MR_MODE 0
#define ALT_REF_QP_THRESH 20
#define HIGH_PRECISION_MV_QTHRESH 150
#define NON8_FIX_REST 1

#define ENHANCED_MULTI_PASS_PD_MD_STAGING_SETTINGS 1 // Updated Multi-Pass-PD and MD-Staging Settings
#define IFS_MD_STAGE_3 1

// Actions in the second pass: Frame and SB QP assignment and temporal filtering strenght change
//FOR DEBUGGING - Do not remove
#define NO_ENCDEC \
    0 // bypass encDec to test cmpliance of MD. complained achieved when skip_flag is OFF. Port sample code from VCI-SW_AV1_Candidate1 branch
#define AOM_INTERP_EXTEND 4
#define AOM_LEFT_TOP_MARGIN_PX(subsampling) \
    ((AOM_BORDER_IN_PIXELS >> subsampling) - AOM_INTERP_EXTEND)
#define AOM_LEFT_TOP_MARGIN_SCALED(subsampling) \
    (AOM_LEFT_TOP_MARGIN_PX(subsampling) << SCALE_SUBPEL_BITS)
#if !REMOVE_ME_SUBPEL_CODE
#define H_PEL_SEARCH_WIND_3 3  // 1/2-pel serach window 3
#define H_PEL_SEARCH_WIND_2 2  // 1/2-pel serach window 2
#define HP_REF_OPT 1 // Remove redundant positions.
#endif
#define ENABLE_PME_SAD 0
#define SWITCH_XY_LOOPS_PME_SAD_SSD 0
#if SWITCH_XY_LOOPS_PME_SAD_SSD
#define RESTRUCTURE_SAD 1
#endif

#define BOUNDARY_CHECK 1
#if !REMOVE_ME_SUBPEL_CODE
typedef enum MeHpMode {
    EX_HP_MODE        = 0, // Exhaustive  1/2-pel serach mode.
    REFINEMENT_HP_MODE = 1 // Refinement 1/2-pel serach mode.
    , SWITCHABLE_HP_MODE = 2 // Switch between EX_HP_MODE and REFINEMENT_HP_MODE mode.
} MeHpMode;
#endif
typedef enum GM_LEVEL {
    GM_FULL      = 0, // Exhaustive search mode.
    GM_DOWN      = 1, // Downsampled search mode, with a downsampling factor of 2 in each dimension
    GM_TRAN_ONLY = 2 // Translation only using ME MV.
} GM_LEVEL;
typedef enum SqWeightOffsets {
    CONSERVATIVE_OFFSET_0 =   5,
    CONSERVATIVE_OFFSET_1 =  10,
    AGGRESSIVE_OFFSET_0   =  -5,
    AGGRESSIVE_OFFSET_1   = -10
} SqWeightOffsets;

#if !FIXED_SQ_WEIGHT_PER_QP
typedef enum Qp {
    QP_20 = 20,
    QP_32 = 32,
    QP_43 = 43,
    QP_55 = 55,
    QP_63 = 63
} Qp;
#endif
struct Buf2D {
    uint8_t *buf;
    uint8_t *buf0;
    int      width;
    int      height;
    int      stride;
};
typedef struct MvLimits {
    int col_min;
    int col_max;
    int row_min;
    int row_max;
} MvLimits;
typedef struct {
    uint8_t by;
    uint8_t bx;
    uint8_t skip;
} CdefList;

#define FC_SKIP_TX_SR_TH150     250     // Fast cost skip tx search threshold.
#define FC_SKIP_TX_SR_TH025     125     // Fast cost skip tx search threshold.
#define FC_SKIP_TX_SR_TH010     110     // Fast cost skip tx search threshold.

/*!\brief force enum to be unsigned 1 byte*/
#define UENUM1BYTE(enumvar) \
    ;                       \
    typedef uint8_t enumvar

enum {
    DIAMOND      = 0,
    NSTEP        = 1,
    HEX          = 2,
    BIGDIA       = 3,
    SQUARE       = 4,
    FAST_HEX     = 5,
    FAST_DIAMOND = 6
} UENUM1BYTE(SEARCH_METHODS);

/********************************************************/
/****************** Pre-defined Values ******************/
/********************************************************/

/* maximum number of frames allowed for the Alt-ref picture computation
 * this number can be increased by increasing the constant
 * FUTURE_WINDOW_WIDTH defined in EbPictureDecisionProcess.c
 */
#if 1//NOISE_BASED_TF_FRAMES
#define ALTREF_MAX_NFRAMES 13
#else
#define ALTREF_MAX_NFRAMES 10
#endif
#define ALTREF_MAX_STRENGTH 6
#define PAD_VALUE (128 + 32)
#define PAD_VALUE_SCALED (128+128+32)
#define NSQ_TAB_SIZE 8
#define NUMBER_OF_DEPTH 6
#define NUMBER_OF_SHAPES 10
//  Delta QP support
#define ADD_DELTA_QP_SUPPORT 1 // Add delta QP support
#define BLOCK_MAX_COUNT_SB_128 4421 // TODO: reduce alloction for 64x64
#define BLOCK_MAX_COUNT_SB_64 1101 // TODO: reduce alloction for 64x64
#define MAX_TXB_COUNT 16 // Maximum number of transform blocks per depth
#if MAR12_ADOPTIONS && MR_MODE
#define MAX_NFL 250 // Maximum number of candidates MD can support
#else
#define MAX_NFL 125 // Maximum number of candidates MD can support
#endif
#define MAX_NFL_BUFF_Y \
    (MAX_NFL + CAND_CLASS_TOTAL) //need one extra temp buffer for each fast loop call
#define MAX_NFL_BUFF \
    (MAX_NFL_BUFF_Y + 84) //need one extra temp buffer for each fast loop call
#define MAX_LAD 120 // max lookahead-distance 2x60fps
#define ROUND_UV(x) (((x) >> 3) << 3)
#define AV1_PROB_COST_SHIFT 9
#define AOMINNERBORDERINPIXELS 160
#define SWITCHABLE_FILTER_CONTEXTS ((SWITCHABLE_FILTERS + 1) * 4)
#define MAX_MB_PLANE 3
#define CFL_MAX_BlockSize (BLOCK_32X32)
#define CFL_BUF_LINE (32)
#define CFL_BUF_LINE_I128 (CFL_BUF_LINE >> 3)
#define CFL_BUF_LINE_I256 (CFL_BUF_LINE >> 4)
#define CFL_BUF_SQUARE (CFL_BUF_LINE * CFL_BUF_LINE)
/***********************************    AV1_OBU     ********************************/
#define INVALID_NEIGHBOR_DATA 0xFFu
#define CONFIG_BITSTREAM_DEBUG 0
#define CONFIG_BUFFER_MODEL 1
#define CONFIG_COEFFICIENT_RANGE_CHECKING 0
#define CONFIG_ENTROPY_STATS 0
#define CONFIG_FP_MB_STATS 0
#define CONFIG_INTERNAL_STATS 0
#define CONFIG_RD_DEBUG 0

// Max superblock size
#define MAX_SB_SIZE_LOG2 7
#define MAX_SB_SIZE (1 << MAX_SB_SIZE_LOG2)
#define MAX_SB_SQUARE (MAX_SB_SIZE * MAX_SB_SIZE)
#define SB_STRIDE_Y MAX_SB_SIZE
#define SB_STRIDE_UV (MAX_SB_SIZE >> 1)

// Min superblock size
#define MIN_SB_SIZE 64
#define MIN_SB_SIZE_LOG2 6

// Pixels per Mode Info (MI) unit
#define MI_SIZE_LOG2 2
#define MI_SIZE (1 << MI_SIZE_LOG2)

// MI-units per max superblock (MI Block - MIB)
#define MAX_MIB_SIZE_LOG2 (MAX_SB_SIZE_LOG2 - MI_SIZE_LOG2)
#define MAX_MIB_SIZE (1 << MAX_MIB_SIZE_LOG2)

// MI-units per min superblock
#define SB64_MIB_SIZE 16

// MI-units per min superblock
#define MIN_MIB_SIZE_LOG2 (MIN_SB_SIZE_LOG2 - MI_SIZE_LOG2)

// Mask to extract MI offset within max MIB
#define MAX_MIB_MASK (MAX_MIB_SIZE - 1)

// Maximum size of a loop restoration tile
#define RESTORATION_TILESIZE_MAX 256
// Maximum number of tile rows and tile columns
#define MAX_TILE_ROWS 64
#define MAX_TILE_COLS 64

#define MAX_VARTX_DEPTH 2
#define MI_SIZE_64X64 (64 >> MI_SIZE_LOG2)
#define MI_SIZE_128X128 (128 >> MI_SIZE_LOG2)
#define MAX_PALETTE_SQUARE (64 * 64)
// Maximum number of colors in a palette.
#define PALETTE_MAX_SIZE 8
// Minimum number of colors in a palette.
#define PALETTE_MIN_SIZE 2
#define FRAME_OFFSET_BITS 5
#define MAX_FRAME_DISTANCE ((1 << FRAME_OFFSET_BITS) - 1)

// 4 frame filter levels: y plane vertical, y plane horizontal,
// u plane, and v plane
#define FRAME_LF_COUNT 4
#define DEFAULT_DELTA_LF_MULTI 0
#define MAX_MODE_LF_DELTAS 2
#define LEVEL_MAJOR_BITS 3
#define LEVEL_MINOR_BITS 2
#define LEVEL_BITS (LEVEL_MAJOR_BITS + LEVEL_MINOR_BITS)

#define LEVEL_MAJOR_MIN 2
#define LEVEL_MAJOR_MAX ((1 << LEVEL_MAJOR_BITS) - 1 + LEVEL_MAJOR_MIN)
#define LEVEL_MINOR_MIN 0
#define LEVEL_MINOR_MAX ((1 << LEVEL_MINOR_BITS) - 1)

#define OP_POINTS_CNT_MINUS_1_BITS 5
#define OP_POINTS_IDC_BITS 12
#define TX_SIZE_LUMA_MIN (TX_4X4)
/* We don't need to code a transform size unless the allowed size is at least
one more than the minimum. */
#define TX_SIZE_CTX_MIN (TX_SIZE_LUMA_MIN + 1)

// Maximum tx_size categories
#define MAX_TX_CATS (TX_SIZES - TX_SIZE_CTX_MIN)
#define MAX_TX_DEPTH 2

#define MAX_TX_SIZE_LOG2 (6)
#define MAX_TX_SIZE (1 << MAX_TX_SIZE_LOG2)
#define MIN_TX_SIZE_LOG2 2
#define MIN_TX_SIZE (1 << MIN_TX_SIZE_LOG2)
#define MAX_TX_SQUARE (MAX_TX_SIZE * MAX_TX_SIZE)

// Pad 4 extra columns to remove horizontal availability check.
#define TX_PAD_HOR_LOG2 2
#define TX_PAD_HOR 4
// Pad 6 extra rows (2 on top and 4 on bottom) to remove vertical availability
// check.
#define TX_PAD_TOP 2
#define TX_PAD_BOTTOM 4
#define TX_PAD_VER (TX_PAD_TOP + TX_PAD_BOTTOM)
// Pad 16 extra bytes to avoid reading overflow in SIMD optimization.
#define TX_PAD_END 16
#define TX_PAD_2D ((MAX_TX_SIZE + TX_PAD_HOR) * (MAX_TX_SIZE + TX_PAD_VER) + TX_PAD_END)
#define COMPOUND_WEIGHT_MODE DIST
#define DIST_PRECISION_BITS 4
#define DIST_PRECISION (1 << DIST_PRECISION_BITS) // 16

// TODO(chengchen): Temporal flag serve as experimental flag for WIP
// bitmask construction.
// Shall be removed when bitmask code is completely checkedin
#define LOOP_FILTER_BITMASK 0
#define PROFILE_BITS 3

// AV1 Loop Filter
#define FILTER_BITS 7
#define SUBPEL_BITS 4
#define SUBPEL_MASK ((1 << SUBPEL_BITS) - 1)
#define SUBPEL_SHIFTS (1 << SUBPEL_BITS)
#define SUBPEL_TAPS 8

#define SCALE_SUBPEL_BITS 10
#define SCALE_SUBPEL_SHIFTS (1 << SCALE_SUBPEL_BITS)
#define SCALE_SUBPEL_MASK (SCALE_SUBPEL_SHIFTS - 1)
#define SCALE_EXTRA_BITS (SCALE_SUBPEL_BITS - SUBPEL_BITS)
#define SCALE_EXTRA_OFF ((1 << SCALE_EXTRA_BITS) / 2)

typedef int16_t InterpKernel[SUBPEL_TAPS];

/***************************************************/
/****************** Helper Macros ******************/
/***************************************************/
void        aom_reset_mmx_state(void);
extern void RunEmms();
#define aom_clear_system_state() RunEmms() //aom_reset_mmx_state()

/* Shift down with rounding for use when n >= 0, value >= 0 */
#define ROUND_POWER_OF_TWO(value, n) (((value) + (((1 << (n)) >> 1))) >> (n))

/* Shift down with rounding for signed integers, for use when n >= 0 */
#define ROUND_POWER_OF_TWO_SIGNED(value, n) \
    (((value) < 0) ? -ROUND_POWER_OF_TWO(-(value), (n)) : ROUND_POWER_OF_TWO((value), (n)))

/* Shift down with rounding for use when n >= 0, value >= 0 for (64 bit) */
#define ROUND_POWER_OF_TWO_64(value, n) (((value) + ((((int64_t)1 << (n)) >> 1))) >> (n))

/* Shift down with rounding for signed integers, for use when n >= 0 (64 bit) */
#define ROUND_POWER_OF_TWO_SIGNED_64(value, n) \
    (((value) < 0) ? -ROUND_POWER_OF_TWO_64(-(value), (n)) : ROUND_POWER_OF_TWO_64((value), (n)))

#define IS_POWER_OF_TWO(x) (((x) & ((x)-1)) == 0)

#ifdef __cplusplus
#define EB_EXTERN extern "C"
#else
#define EB_EXTERN
#endif // __cplusplus

#define INLINE __inline
#define RESTRICT
#ifdef _WIN32
#define FOPEN(f, s, m) fopen_s(&f, s, m)
#else
#define FOPEN(f, s, m) f = fopen(s, m)
#endif

#define IMPLIES(a, b) (!(a) || (b)) //  Logical 'a implies b' (or 'a -> b')
#if (defined(__GNUC__) && __GNUC__) || defined(__SUNPRO_C)
#define DECLARE_ALIGNED(n, typ, val) typ val __attribute__((aligned(n)))
#elif defined(_WIN32)
#define DECLARE_ALIGNED(n, typ, val) __declspec(align(n)) typ val
#else
#warning No alignment directives known for this compiler.
#define DECLARE_ALIGNED(n, typ, val) typ val
#endif

#ifdef _MSC_VER
#define EB_ALIGN(n) __declspec(align(n))
#elif defined(__GNUC__)
#define EB_ALIGN(n) __attribute__((__aligned__(n)))
#else
#define EB_ALIGN(n)
#endif

#ifdef _MSC_VER
#define AOM_FORCE_INLINE __forceinline
#define AOM_INLINE __inline
#else
#define AOM_FORCE_INLINE __inline__ __attribute__((always_inline))
// TODO(jbb): Allow a way to force inline off for older compilers.
#define AOM_INLINE inline
#endif

#define SIMD_INLINE static AOM_FORCE_INLINE

//*********************************************************************************************************************//
// mem.h
/* shift right or left depending on sign of n */
#define RIGHT_SIGNED_SHIFT(value, n) ((n) < 0 ? ((value) << (-(n))) : ((value) >> (n)))
//*********************************************************************************************************************//
// cpmmom.h
// Only need this for fixed-size arrays, for structs just assign.
#define av1_copy(dest, src)                  \
    {                                        \
        assert(sizeof(dest) == sizeof(src)); \
        memcpy(dest, src, sizeof(src));      \
    }

// mem_ops.h
#ifndef MAU_T
/* Minimum Access Unit for this target */
#define MAU_T uint8_t
#endif

#ifndef MEM_VALUE_T
#define MEM_VALUE_T int32_t
#endif

#undef MEM_VALUE_T_SZ_BITS
#define MEM_VALUE_T_SZ_BITS (sizeof(MEM_VALUE_T) << 3)

static __inline void mem_put_le16(void *vmem, MEM_VALUE_T val) {
    MAU_T *mem = (MAU_T *)vmem;

    mem[0] = (MAU_T)((val >> 0) & 0xff);
    mem[1] = (MAU_T)((val >> 8) & 0xff);
}

static __inline void mem_put_le24(void *vmem, MEM_VALUE_T val) {
    MAU_T *mem = (MAU_T *)vmem;

    mem[0] = (MAU_T)((val >>  0) & 0xff);
    mem[1] = (MAU_T)((val >>  8) & 0xff);
    mem[2] = (MAU_T)((val >> 16) & 0xff);
}

static __inline void mem_put_le32(void *vmem, MEM_VALUE_T val) {
    MAU_T *mem = (MAU_T *)vmem;

    mem[0] = (MAU_T)((val >> 0) & 0xff);
    mem[1] = (MAU_T)((val >> 8) & 0xff);
    mem[2] = (MAU_T)((val >> 16) & 0xff);
    mem[3] = (MAU_T)((val >> 24) & 0xff);
}
/* clang-format on */
//#endif  // AOM_PORTS_MEM_OPS_H_

typedef uint16_t ConvBufType;

typedef struct ConvolveParams {
    int32_t      ref;
    int32_t      do_average;
    ConvBufType *dst;
    int32_t      dst_stride;
    int32_t      round_0;
    int32_t      round_1;
    int32_t      plane;
    int32_t      is_compound;
    int32_t      use_jnt_comp_avg;
    int32_t      fwd_offset;
    int32_t      bck_offset;
    int32_t      use_dist_wtd_comp_avg;
} ConvolveParams;

// texture component type
typedef enum ATTRIBUTE_PACKED {
    COMPONENT_LUMA      = 0, // luma
    COMPONENT_CHROMA    = 1, // chroma (Cb+Cr)
    COMPONENT_CHROMA_CB = 2, // chroma Cb
    COMPONENT_CHROMA_CR = 3, // chroma Cr
    COMPONENT_ALL       = 4, // Y+Cb+Cr
    COMPONENT_NONE      = 15
} COMPONENT_TYPE;

static INLINE int32_t clamp(int32_t value, int32_t low, int32_t high) {
    return value < low ? low : (value > high ? high : value);
}

static INLINE int64_t clamp64(int64_t value, int64_t low, int64_t high) {
    return value < low ? low : (value > high ? high : value);
}

static INLINE uint8_t clip_pixel(int32_t val) {
    return (uint8_t)((val > 255) ? 255 : (val < 0) ? 0 : val);
}

static INLINE uint16_t clip_pixel_highbd(int32_t val, int32_t bd) {
    switch (bd) {
    case 8:
    default: return (uint16_t)clamp(val, 0, 255);
    case 10: return (uint16_t)clamp(val, 0, 1023);
    case 12: return (uint16_t)clamp(val, 0, 4095);
    }
}

static INLINE unsigned int negative_to_zero(int value) {
    return value & ~(value >> (sizeof(value) * 8 - 1));
}

static INLINE int av1_num_planes(EbColorConfig *color_info) {
    return color_info->mono_chrome ? 1 : MAX_MB_PLANE;
}

//*********************************************************************************************************************//
// enums.h
/*!\brief Decorator indicating that given struct/union/enum is packed */
#ifndef ATTRIBUTE_PACKED
#if defined(__GNUC__) && __GNUC__
#define ATTRIBUTE_PACKED __attribute__((packed))
#else
#define ATTRIBUTE_PACKED
#endif
#endif /* ATTRIBUTE_PACKED */
typedef enum PdPass {
    PD_PASS_0,
    PD_PASS_1,
    PD_PASS_2,
    PD_PASS_TOTAL,
} PdPass;
typedef enum CandClass {
    CAND_CLASS_0,
    CAND_CLASS_1,
    CAND_CLASS_2,
    CAND_CLASS_3,
#if !CLASS_MERGING
    CAND_CLASS_4,
    CAND_CLASS_5,
    CAND_CLASS_6,
    CAND_CLASS_7,
    CAND_CLASS_8,
#endif
    CAND_CLASS_TOTAL
} CandClass;

typedef enum MdStage { MD_STAGE_0, MD_STAGE_1, MD_STAGE_2, MD_STAGE_3, MD_STAGE_TOTAL } MdStage;

typedef enum MdStagingMode {
    MD_STAGING_MODE_0,
    MD_STAGING_MODE_1,
    MD_STAGING_MODE_2,
    MD_STAGING_MODE_TOTAL
} MdStagingMode;

// NICS
#define MAX_FRAME_TYPE    3  // Max number of frame type allowed for nics
#define ALL_S0           -1  // Allow all candidates from stage0
#if !ADD_BEST_CAND_COUNT_SIGNAL
#if MR_MODE
#define BEST_CANDIDATE_COUNT 23
#else
#define BEST_CANDIDATE_COUNT 4
#endif
#endif
#define MAX_REF_TYPE_CAND 30
#define PRUNE_REC_TH 5
#define PRUNE_REF_ME_TH 2
typedef enum {
    EIGHTTAP_REGULAR,
    EIGHTTAP_SMOOTH,
    MULTITAP_SHARP,
    BILINEAR,
    INTERP_FILTERS_ALL,
    SWITCHABLE_FILTERS = BILINEAR,
    SWITCHABLE         = SWITCHABLE_FILTERS + 1, /* the last switchable one */
    EXTRA_FILTERS      = INTERP_FILTERS_ALL - SWITCHABLE_FILTERS,
} InterpFilter;

#define AV1_COMMON Av1Common
enum {
    USE_2_TAPS_ORIG = 0, // This is used in temporal filtering.
    USE_2_TAPS,
    USE_4_TAPS,
    USE_8_TAPS,
} UENUM1BYTE(SUBPEL_SEARCH_TYPE);

typedef struct InterpFilterParams {
    const int16_t *filter_ptr;
    uint16_t       taps;
    uint16_t       subpel_shifts;
    InterpFilter   interp_filter;
} InterpFilterParams;

typedef enum TxSearchLevel {
    TX_SEARCH_OFF,
    TX_SEARCH_ENC_DEC,
    TX_SEARCH_INTER_DEPTH,
    TX_SEARCH_FULL_LOOP
} TxSearchLevel;

typedef enum InterpolationSearchLevel {
    IT_SEARCH_OFF,
    IT_SEARCH_FAST_LOOP_UV_BLIND,
    IT_SEARCH_FAST_LOOP,
} InterpolationSearchLevel;

typedef enum NsqSearchLevel {
    NSQ_SEARCH_OFF,
    NSQ_SEARCH_LEVEL1,
    NSQ_SEARCH_LEVEL2,
    NSQ_SEARCH_LEVEL3,
    NSQ_SEARCH_LEVEL4,
    NSQ_SEARCH_LEVEL5,
    NSQ_SEARCH_LEVEL6,
    NSQ_SEARCH_FULL
} NsqSearchLevel;

#define MAX_PARENT_SQ 6
typedef enum CompoundDistWeightMode {
    DIST,
} CompoundDistWeightMode;

// Profile 0.  8-bit and 10-bit 4:2:0 and 4:0:0 only.
// Profile 1.  8-bit and 10-bit 4:4:4
// Profile 2.  8-bit and 10-bit 4:2:2
//            12 bit  4:0:0, 4:2:2 and 4:4:4
typedef enum BitstreamProfile { PROFILE_0, PROFILE_1, PROFILE_2, MAX_PROFILES } BitstreamProfile;
// Note: Some enums use the attribute 'packed' to use smallest possible integer
// type, so that we can save memory when they are used in structs/arrays.

typedef enum ATTRIBUTE_PACKED {
    BLOCK_4X4,
    BLOCK_4X8,
    BLOCK_8X4,
    BLOCK_8X8,
    BLOCK_8X16,
    BLOCK_16X8,
    BLOCK_16X16,
    BLOCK_16X32,
    BLOCK_32X16,
    BLOCK_32X32,
    BLOCK_32X64,
    BLOCK_64X32,
    BLOCK_64X64,
    BLOCK_64X128,
    BLOCK_128X64,
    BLOCK_128X128,
    BLOCK_4X16,
    BLOCK_16X4,
    BLOCK_8X32,
    BLOCK_32X8,
    BLOCK_16X64,
    BLOCK_64X16,
    BlockSizeS_ALL,
    BlockSizeS    = BLOCK_4X16,
    BLOCK_INVALID = 255,
    BLOCK_LARGEST = (BlockSizeS - 1)
} BlockSize;

typedef enum ATTRIBUTE_PACKED {
    PARTITION_NONE,
    PARTITION_HORZ,
    PARTITION_VERT,
    PARTITION_SPLIT,
    PARTITION_HORZ_A, // HORZ split and the top partition is split again
    PARTITION_HORZ_B, // HORZ split and the bottom partition is split again
    PARTITION_VERT_A, // VERT split and the left partition is split again
    PARTITION_VERT_B, // VERT split and the right partition is split again
    PARTITION_HORZ_4, // 4:1 horizontal partition
    PARTITION_VERT_4, // 4:1 vertical partition
    EXT_PARTITION_TYPES,
    PARTITION_TYPES   = PARTITION_SPLIT + 1,
    PARTITION_INVALID = 255
} PartitionType;

#define MAX_NUM_BLOCKS_ALLOC 7493 //max number of blocks assuming 128x128-4x4 all partitions.

typedef enum ATTRIBUTE_PACKED {
    PART_N,
    PART_H,
    PART_V,
    PART_HA,
    PART_HB,
    PART_VA,
    PART_VB,
    PART_H4,
    PART_V4,
    PART_S
} Part;

static const uint8_t mi_size_wide[BlockSizeS_ALL] = {1,  1,  2,  2,  2,  4, 4, 4, 8, 8, 8,
                                                     16, 16, 16, 32, 32, 1, 4, 2, 8, 4, 16};
static const uint8_t mi_size_high[BlockSizeS_ALL] = {1, 2,  1,  2,  4,  2, 4, 8, 4, 8,  16,
                                                     8, 16, 32, 16, 32, 4, 1, 8, 2, 16, 4};

typedef char PartitionContextType;
#define PARTITION_PLOFFSET 4 // number of probability models per block size
#define PARTITION_BlockSizeS 5
#define PARTITION_CONTEXTS (PARTITION_BlockSizeS * PARTITION_PLOFFSET)

// block transform size
#ifdef _MSC_VER
typedef uint8_t TxSize;
enum ATTRIBUTE_PACKED {
#else
typedef enum ATTRIBUTE_PACKED {
#endif
    TX_4X4, // 4x4 transform
    TX_8X8, // 8x8 transform
    TX_16X16, // 16x16 transform
    TX_32X32, // 32x32 transform
    TX_64X64, // 64x64 transform
    TX_4X8, // 4x8 transform
    TX_8X4, // 8x4 transform
    TX_8X16, // 8x16 transform
    TX_16X8, // 16x8 transform
    TX_16X32, // 16x32 transform
    TX_32X16, // 32x16 transform
    TX_32X64, // 32x64 transform
    TX_64X32, // 64x32 transform
    TX_4X16, // 4x16 transform
    TX_16X4, // 16x4 transform
    TX_8X32, // 8x32 transform
    TX_32X8, // 32x8 transform
    TX_16X64, // 16x64 transform
    TX_64X16, // 64x16 transform
    TX_SIZES_ALL, // Includes rectangular transforms
    TX_SIZES         = TX_4X8, // Does NOT include rectangular transforms
    TX_SIZES_LARGEST = TX_64X64,
    TX_INVALID       = 255 // Invalid transform size

#ifdef _MSC_VER
};
#else
} TxSize;
#endif
static const TxSize tx_depth_to_tx_size[3][BlockSizeS_ALL] = {
    // tx_depth 0
    {TX_4X4,   TX_4X8,   TX_8X4,   TX_8X8,   TX_8X16,  TX_16X8,  TX_16X16,
     TX_16X32, TX_32X16, TX_32X32, TX_32X64, TX_64X32, TX_64X64,
     TX_64X64, //TX_64X128,
     TX_64X64, //TX_128X64,
     TX_64X64, //TX_128X128,
     TX_4X16,  TX_16X4,  TX_8X32,  TX_32X8,  TX_16X64, TX_64X16},
    // tx_depth 1:
    {TX_4X4,   TX_4X8,   TX_8X4,   TX_4X4,   TX_8X8,   TX_8X8,   TX_8X8,
     TX_16X16, TX_16X16, TX_16X16, TX_32X32, TX_32X32, TX_32X32,
     TX_64X64, //TX_64X128,
     TX_64X64, //TX_128X64,
     TX_64X64, //TX_128X128,
     TX_4X4,   TX_4X4,   TX_8X8,   TX_8X8,   TX_16X16, TX_16X16},
    // tx_depth 2
    {TX_4X4,   TX_4X8, TX_8X4, TX_8X8,   TX_4X4,   TX_4X4,   TX_4X4,
     TX_8X8,   TX_8X8, TX_8X8, TX_16X16, TX_16X16, TX_16X16,
     TX_64X64, //TX_64X128,
     TX_64X64, //TX_128X64,
     TX_64X64, //TX_128X128,
     TX_4X16, // No depth 2
     TX_16X4, // No depth 2
     TX_4X4,   TX_4X4, TX_8X8, TX_8X8}};
static const int32_t tx_size_wide[TX_SIZES_ALL] = {
    4, 8, 16, 32, 64, 4, 8, 8, 16, 16, 32, 32, 64, 4, 16, 8, 32, 16, 64,
};
// Transform block height in pixels
static const int32_t tx_size_high[TX_SIZES_ALL] = {
    4, 8, 16, 32, 64, 8, 4, 16, 8, 32, 16, 64, 32, 16, 4, 32, 8, 64, 16,
};

// TranLow  is the datatype used for final transform coefficients.
typedef int32_t TranLow;
typedef uint8_t QmVal;

typedef enum TxClass {
    TX_CLASS_2D    = 0,
    TX_CLASS_HORIZ = 1,
    TX_CLASS_VERT  = 2,
    TX_CLASSES     = 3,
} TxClass;

static INLINE TxSize av1_get_adjusted_tx_size(TxSize tx_size) {
    switch (tx_size) {
    case TX_64X64:
    case TX_64X32:
    case TX_32X64: return TX_32X32;
    case TX_64X16: return TX_32X16;
    case TX_16X64: return TX_16X32;
    default: return tx_size;
    }
}

// Transform block width in log2
static const int32_t tx_size_wide_log2[TX_SIZES_ALL] = {
    2, 3, 4, 5, 6, 2, 3, 3, 4, 4, 5, 5, 6, 2, 4, 3, 5, 4, 6,
};

// Transform block height in log2
static const int32_t tx_size_high_log2[TX_SIZES_ALL] = {
    2, 3, 4, 5, 6, 3, 2, 4, 3, 5, 4, 6, 5, 4, 2, 5, 3, 6, 4,
};
#define ALIGN_POWER_OF_TWO(value, n) (((value) + ((1 << (n)) - 1)) & ~((1 << (n)) - 1))
#define AOM_PLANE_Y 0 /**< Y (Luminance) plane */
#define AOM_PLANE_U 1 /**< U (Chroma) plane */
#define AOM_PLANE_V 2 /**< V (Chroma) plane */

#define CONVERT_TO_SHORTPTR(x) ((uint16_t *)(((uintptr_t)(x)) << 1))
#define CONVERT_TO_BYTEPTR(x) ((uint8_t *)(((uintptr_t)(x)) >> 1))

#define AOMMIN(x, y) (((x) < (y)) ? (x) : (y))
#define AOMMAX(x, y) (((x) > (y)) ? (x) : (y))

// frame transform mode
typedef enum ATTRIBUTE_PACKED {
    ONLY_4X4, // use only 4x4 transform
    TX_MODE_LARGEST, // transform size is the largest possible for pu size
    TX_MODE_SELECT, // transform specified for each block
    TX_MODES,
} TxMode;

// 1D tx types
typedef enum ATTRIBUTE_PACKED {
    DCT_1D,
    ADST_1D,
    FLIPADST_1D,
    IDTX_1D,
    // TODO(sarahparker) need to eventually put something here for the
    // mrc experiment to make this work with the ext-tx pruning functions
    TX_TYPES_1D,
} TxType1D;

typedef enum ATTRIBUTE_PACKED {
    DCT_DCT, // DCT  in both horizontal and vertical
    ADST_DCT, // ADST in vertical, DCT in horizontal
    DCT_ADST, // DCT  in vertical, ADST in horizontal
    ADST_ADST, // ADST in both directions
    FLIPADST_DCT,
    DCT_FLIPADST,
    FLIPADST_FLIPADST,
    ADST_FLIPADST,
    FLIPADST_ADST,
    IDTX,
    V_DCT,
    H_DCT,
    V_ADST,
    H_ADST,
    V_FLIPADST,
    H_FLIPADST,
    TX_TYPES,
} TxType;

typedef enum ATTRIBUTE_PACKED {
    // DCT only
    EXT_TX_SET_DCTONLY,
    // DCT + Identity only
    EXT_TX_SET_DCT_IDTX,
    // Discrete Trig transforms w/o flip (4) + Identity (1)
    EXT_TX_SET_DTT4_IDTX,
    // Discrete Trig transforms w/o flip (4) + Identity (1) + 1D Hor/vert DCT (2)
    EXT_TX_SET_DTT4_IDTX_1DDCT,
    // Discrete Trig transforms w/ flip (9) + Identity (1) + 1D Hor/Ver DCT (2)
    EXT_TX_SET_DTT9_IDTX_1DDCT,
    // Discrete Trig transforms w/ flip (9) + Identity (1) + 1D Hor/Ver (6)
    EXT_TX_SET_ALL16,
    EXT_TX_SET_TYPES
} TxSetType;

typedef struct TxfmParam {
    // for both forward and inverse transforms
    TxType  tx_type;
    TxSize  tx_size;
    int32_t lossless;
    int32_t bd;
    // are the pixel buffers octets or shorts?  This should collapse to
    // bd==8 implies !is_hbd, but that's not certain right now.
    int32_t   is_hbd;
    TxSetType tx_set_type;
    // for inverse transforms only
    int32_t eob;
} TxfmParam;

#define IS_2D_TRANSFORM(tx_type) (tx_type < IDTX)
#define EXT_TX_SIZES 4 // number of sizes that use extended transforms
#define EXT_TX_SETS_INTER 4 // Sets of transform selections for INTER
#define EXT_TX_SETS_INTRA 3 // Sets of transform selections for INTRA

typedef enum ATTRIBUTE_PACKED {
    UNIDIR_COMP_REFERENCE,
    BIDIR_COMP_REFERENCE,
    COMP_REFERENCE_TYPES,
} CompReferenceType;

typedef enum ATTRIBUTE_PACKED { PLANE_TYPE_Y, PLANE_TYPE_UV, PLANE_TYPES } PlaneType;

#define CFL_ALPHABET_SIZE_LOG2 4
#define CFL_ALPHABET_SIZE (1 << CFL_ALPHABET_SIZE_LOG2)
#define CFL_MAGS_SIZE ((2 << CFL_ALPHABET_SIZE_LOG2) + 1)
#define CFL_IDX_U(idx) (idx >> CFL_ALPHABET_SIZE_LOG2)
#define CFL_IDX_V(idx) (idx & (CFL_ALPHABET_SIZE - 1))

typedef enum ATTRIBUTE_PACKED { CFL_PRED_U, CFL_PRED_V, CFL_PRED_PLANES } CflPredType;

typedef enum ATTRIBUTE_PACKED { CFL_SIGN_ZERO, CFL_SIGN_NEG, CFL_SIGN_POS, CFL_SIGNS } CflSignType;

typedef enum ATTRIBUTE_PACKED { CFL_DISALLOWED, CFL_ALLOWED, CFL_ALLOWED_TYPES } CflAllowedType;

// CFL_SIGN_ZERO,CFL_SIGN_ZERO is invalid
#define CFL_JOINT_SIGNS (CFL_SIGNS * CFL_SIGNS - 1)
// CFL_SIGN_U is equivalent to (js + 1) / 3 for js in 0 to 8
#define CFL_SIGN_U(js) (((js + 1) * 11) >> 5)
// CFL_SIGN_V is equivalent to (js + 1) % 3 for js in 0 to 8
#define CFL_SIGN_V(js) ((js + 1) - CFL_SIGNS * CFL_SIGN_U(js))

// There is no context when the alpha for a given plane is zero.
// So there are 2 fewer contexts than joint signs.
#define CFL_ALPHA_CONTEXTS (CFL_JOINT_SIGNS + 1 - CFL_SIGNS)
#define CFL_CONTEXT_U(js) (js + 1 - CFL_SIGNS)
// Also, the contexts are symmetric under swapping the planes.
#define CFL_CONTEXT_V(js) (CFL_SIGN_V(js) * CFL_SIGNS + CFL_SIGN_U(js) - CFL_SIGNS)

typedef enum ATTRIBUTE_PACKED {
    PALETTE_MAP,
    COLOR_MAP_TYPES,
} COLOR_MAP_TYPE;

typedef enum ATTRIBUTE_PACKED {
    TWO_COLORS,
    THREE_COLORS,
    FOUR_COLORS,
    FIVE_COLORS,
    SIX_COLORS,
    SEVEN_COLORS,
    EIGHT_COLORS,
    PALETTE_SIZES
} PaletteSize;

typedef enum ATTRIBUTE_PACKED {
    PALETTE_COLOR_ONE,
    PALETTE_COLOR_TWO,
    PALETTE_COLOR_THREE,
    PALETTE_COLOR_FOUR,
    PALETTE_COLOR_FIVE,
    PALETTE_COLOR_SIX,
    PALETTE_COLOR_SEVEN,
    PALETTE_COLOR_EIGHT,
    PALETTE_COLORS
} PaletteColor;

// Note: All directional predictors must be between V_PRED and D67_PRED (both
// inclusive).
typedef enum ATTRIBUTE_PACKED {
    DC_PRED, // Average of above and left pixels
    V_PRED, // Vertical
    H_PRED, // Horizontal
    D45_PRED, // Directional 45  degree
    D135_PRED, // Directional 135 degree
    D113_PRED, // Directional 113 degree
    D157_PRED, // Directional 157 degree
    D203_PRED, // Directional 203 degree
    D67_PRED, // Directional 67  degree
    SMOOTH_PRED, // Combination of horizontal and vertical interpolation
    SMOOTH_V_PRED, // Vertical interpolation
    SMOOTH_H_PRED, // Horizontal interpolation
    PAETH_PRED, // Predict from the direction of smallest gradient
    NEARESTMV,
    NEARMV,
    GLOBALMV,
    NEWMV,
    // Compound ref compound modes
    NEAREST_NEARESTMV,
    NEAR_NEARMV,
    NEAREST_NEWMV,
    NEW_NEARESTMV,
    NEAR_NEWMV,
    NEW_NEARMV,
    GLOBAL_GLOBALMV,
    NEW_NEWMV,
    MB_MODE_COUNT,
    INTRA_MODE_START        = DC_PRED,
    INTRA_MODE_END          = NEARESTMV,
    INTRA_MODE_NUM          = INTRA_MODE_END - INTRA_MODE_START,
    SINGLE_INTER_MODE_START = NEARESTMV,
    SINGLE_INTER_MODE_END   = NEAREST_NEARESTMV,
    SINGLE_INTER_MODE_NUM   = SINGLE_INTER_MODE_END - SINGLE_INTER_MODE_START,
    COMP_INTER_MODE_START   = NEAREST_NEARESTMV,
    COMP_INTER_MODE_END     = MB_MODE_COUNT,
    COMP_INTER_MODE_NUM     = COMP_INTER_MODE_END - COMP_INTER_MODE_START,
    INTRA_MODES             = PAETH_PRED + 1, // PAETH_PRED has to be the last intra mode.
    INTRA_INVALID           = MB_MODE_COUNT, // For uv_mode in inter blocks
    INTRA_MODE_4x4
} PredictionMode;

#define MAX_UPSAMPLE_SZ 16

// TODO(ltrudeau) Do we really want to pack this?
// TODO(ltrudeau) Do we match with PredictionMode?
typedef enum ATTRIBUTE_PACKED {
    UV_DC_PRED, // Average of above and left pixels
    UV_V_PRED, // Vertical
    UV_H_PRED, // Horizontal
    UV_D45_PRED, // Directional 45  degree
    UV_D135_PRED, // Directional 135 degree
    UV_D113_PRED, // Directional 113 degree
    UV_D157_PRED, // Directional 157 degree
    UV_D203_PRED, // Directional 203 degree
    UV_D67_PRED, // Directional 67  degree
    UV_SMOOTH_PRED, // Combination of horizontal and vertical interpolation
    UV_SMOOTH_V_PRED, // Vertical interpolation
    UV_SMOOTH_H_PRED, // Horizontal interpolation
    UV_PAETH_PRED, // Predict from the direction of smallest gradient
    UV_CFL_PRED, // Chroma-from-Luma
    UV_INTRA_MODES,
    UV_MODE_INVALID, // For uv_mode in inter blocks
} UvPredictionMode;

typedef enum ATTRIBUTE_PACKED {
    SIMPLE_TRANSLATION,
    OBMC_CAUSAL, // 2-sided OBMC
    WARPED_CAUSAL, // 2-sided WARPED
    MOTION_MODES
} MotionMode;

typedef enum ATTRIBUTE_PACKED {
    II_DC_PRED,
    II_V_PRED,
    II_H_PRED,
    II_SMOOTH_PRED,
    INTERINTRA_MODES
} InterIntraMode;

typedef enum ATTRIBUTE_PACKED {
    COMPOUND_AVERAGE,
    COMPOUND_DISTWTD,
    COMPOUND_WEDGE,
    COMPOUND_DIFFWTD,
    COMPOUND_TYPES,
    MASKED_COMPOUND_TYPES = 2,
} CompoundType;
#define MAX_REF_DISTANCE_COMPOUND      1//1: only first ref     4 : keep all
#define COMPOUND_INTRA 4 //just for the decoder
#define AOM_BLEND_A64_ROUND_BITS 6
#define AOM_BLEND_A64_MAX_ALPHA (1 << AOM_BLEND_A64_ROUND_BITS) // 64

#define AOM_BLEND_A64(a, v0, v1)                                            \
    ROUND_POWER_OF_TWO((a) * (v0) + (AOM_BLEND_A64_MAX_ALPHA - (a)) * (v1), \
                       AOM_BLEND_A64_ROUND_BITS)
#define DIFF_FACTOR_LOG2 4
#define DIFF_FACTOR (1 << DIFF_FACTOR_LOG2)
#define AOM_BLEND_AVG(v0, v1) ROUND_POWER_OF_TWO((v0) + (v1), 1)
typedef uint16_t CONV_BUF_TYPE;
#define MAX_WEDGE_TYPES (1 << 4)
#define MAX_WEDGE_SIZE_LOG2 5 // 32x32
#define MAX_WEDGE_SIZE (1 << MAX_WEDGE_SIZE_LOG2)
#define MAX_WEDGE_SQUARE (MAX_WEDGE_SIZE * MAX_WEDGE_SIZE)
#define WEDGE_WEIGHT_BITS 6
#define WEDGE_NONE -1
#define MASK_MASTER_SIZE ((MAX_WEDGE_SIZE) << 1)
#define MASK_MASTER_STRIDE (MASK_MASTER_SIZE)
typedef struct {
    int enable_order_hint; // 0 - disable order hint, and related tools
    int order_hint_bits_minus_1; // dist_wtd_comp, ref_frame_mvs,
    int enable_dist_wtd_comp; // 0 - disable dist-wtd compound modes
    int enable_ref_frame_mvs; // 0 - disable ref frame mvs
} OrderHintInfoEnc;
enum {
    MD_COMP_AVG,
    MD_COMP_DIST,
    MD_COMP_DIFF0,
    MD_COMP_WEDGE,
    MD_COMP_TYPES,
} UENUM1BYTE(MD_COMP_TYPE);
#define COMPOUND_TYPE CompoundType
#define MAX_DIFFWTD_MASK_BITS 1
enum {
    DIFFWTD_38 = 0,
    DIFFWTD_38_INV,
    DIFFWTD_MASK_TYPES,
} UENUM1BYTE(DIFFWTD_MASK_TYPE);
typedef struct {
    /*!< Specifies how the two predictions should be blended together. */
    CompoundType type;

    /*!< Used to derive the direction and offset of the wedge mask used during blending. */
    uint8_t wedge_index;

    /*!< Specifies the sign of the wedge blend. */
    uint8_t wedge_sign;

    /*!< Specifies the type of mask to be used during blending. */
    DIFFWTD_MASK_TYPE mask_type;
} InterInterCompoundData;

#define InterIntraMode InterIntraMode
typedef enum ATTRIBUTE_PACKED {
    FILTER_DC_PRED,
    FILTER_V_PRED,
    FILTER_H_PRED,
    FILTER_D157_PRED,
    FILTER_PAETH_PRED,
    FILTER_INTRA_MODES,
} FilterIntraMode;

static const PredictionMode fimode_to_intramode[FILTER_INTRA_MODES] = {
    DC_PRED, V_PRED, H_PRED, D157_PRED, PAETH_PRED};
#define DIRECTIONAL_MODES 8
#define MAX_ANGLE_DELTA 3
#define ANGLE_STEP 3

#define INTER_MODES (1 + NEWMV - NEARESTMV)

#define INTER_COMPOUND_MODES (1 + NEW_NEWMV - NEAREST_NEARESTMV)

#define SKIP_CONTEXTS 3
#define SKIP_MODE_CONTEXTS 3

#define COMP_INDEX_CONTEXTS 6
#define COMP_GROUP_IDX_CONTEXTS 6

#define NMV_CONTEXTS 3

#define NEWMV_MODE_CONTEXTS 6
#define GLOBALMV_MODE_CONTEXTS 2
#define REFMV_MODE_CONTEXTS 6
#define DRL_MODE_CONTEXTS 3

#define GLOBALMV_OFFSET 3
#define REFMV_OFFSET 4

#define NEWMV_CTX_MASK ((1 << GLOBALMV_OFFSET) - 1)
#define GLOBALMV_CTX_MASK ((1 << (REFMV_OFFSET - GLOBALMV_OFFSET)) - 1)
#define REFMV_CTX_MASK ((1 << (8 - REFMV_OFFSET)) - 1)

#define COMP_NEWMV_CTXS 5
#define INTER_MODE_CONTEXTS 8

#define DELTA_Q_SMALL 3
#define DELTA_Q_PROBS (DELTA_Q_SMALL)
#define DEFAULT_DELTA_Q_RES 1
#define DELTA_LF_SMALL 3
#define DELTA_LF_PROBS (DELTA_LF_SMALL)
#define DEFAULT_DELTA_LF_RES 2

/* Segment Feature Masks */
#define MAX_MV_REF_CANDIDATES 2

#define MAX_REF_MV_STACK_SIZE 8
#define REF_CAT_LEVEL 640

#define INTRA_INTER_CONTEXTS 4
#define COMP_INTER_CONTEXTS 5
#define REF_CONTEXTS 3

#define COMP_REF_TYPE_CONTEXTS 5
#define UNI_COMP_REF_CONTEXTS 3

#define TXFM_PARTITION_CONTEXTS ((TX_SIZES - TX_8X8) * 6 - 3)
typedef uint8_t TXFM_CONTEXT;

// frame types
#define NONE_FRAME -1
#define INTRA_FRAME 0
#define LAST_FRAME 1
#define LAST2_FRAME 2
#define LAST3_FRAME 3
#define GOLDEN_FRAME 4
#define BWDREF_FRAME 5
#define ALTREF2_FRAME 6
#define ALTREF_FRAME 7
#define LAST_REF_FRAMES (LAST3_FRAME - LAST_FRAME + 1)

#define REFS_PER_FRAME 7
#define INTER_REFS_PER_FRAME (ALTREF_FRAME - LAST_FRAME + 1)
#define TOTAL_REFS_PER_FRAME (ALTREF_FRAME - INTRA_FRAME + 1)

#define FWD_REFS (GOLDEN_FRAME - LAST_FRAME + 1)
#define FWD_RF_OFFSET(ref) (ref - LAST_FRAME)
#define BWD_REFS (ALTREF_FRAME - BWDREF_FRAME + 1)
#define BWD_RF_OFFSET(ref) (ref - BWDREF_FRAME)

#define SINGLE_REFS (FWD_REFS + BWD_REFS)

typedef enum ATTRIBUTE_PACKED {
    LAST_LAST2_FRAMES, // { LAST_FRAME, LAST2_FRAME }
    LAST_LAST3_FRAMES, // { LAST_FRAME, LAST3_FRAME }
    LAST_GOLDEN_FRAMES, // { LAST_FRAME, GOLDEN_FRAME }
    BWDREF_ALTREF_FRAMES, // { BWDREF_FRAME, ALTREF_FRAME }
    LAST2_LAST3_FRAMES, // { LAST2_FRAME, LAST3_FRAME }
    LAST2_GOLDEN_FRAMES, // { LAST2_FRAME, GOLDEN_FRAME }
    LAST3_GOLDEN_FRAMES, // { LAST3_FRAME, GOLDEN_FRAME }
    BWDREF_ALTREF2_FRAMES, // { BWDREF_FRAME, ALTREF2_FRAME }
    ALTREF2_ALTREF_FRAMES, // { ALTREF2_FRAME, ALTREF_FRAME }
    TOTAL_UNIDIR_COMP_REFS,
    // NOTE: UNIDIR_COMP_REFS is the number of uni-directional reference pairs
    //       that are explicitly signaled.
    UNIDIR_COMP_REFS = BWDREF_ALTREF_FRAMES + 1,
} UniDirCompRef;

#define TOTAL_COMP_REFS (FWD_REFS * BWD_REFS + TOTAL_UNIDIR_COMP_REFS)

#define COMP_REFS (FWD_REFS * BWD_REFS + UNIDIR_COMP_REFS)

// NOTE: A limited number of unidirectional reference pairs can be signalled for
//       compound prediction. The use of skip mode, on the other hand, makes it
//       possible to have a reference pair not listed for explicit signaling.
#define MODE_CTX_REF_FRAMES (TOTAL_REFS_PER_FRAME + TOTAL_COMP_REFS)

typedef enum ATTRIBUTE_PACKED {
    RESTORE_NONE,
    RESTORE_WIENER,
    RESTORE_SGRPROJ,
    RESTORE_SWITCHABLE,
    RESTORE_SWITCHABLE_TYPES = RESTORE_SWITCHABLE,
    RESTORE_TYPES            = 4,
} RestorationType;

#define SCALE_NUMERATOR 8
#define SUPERRES_SCALE_BITS 3
#define SUPERRES_SCALE_DENOMINATOR_MIN (SCALE_NUMERATOR + 1)

//*********************************************************************************************************************//
// assert.h
#undef assert

#ifdef NDEBUG

#define assert(expression) ((void)0)

#else
#define assert(expression) ((void)0)

#endif
//**********************************************************************************************************************//
// onyxc_int.h
#define CDEF_MAX_STRENGTHS 16

#define REF_FRAMES_LOG2 3
#define REF_FRAMES (1 << REF_FRAMES_LOG2)

// 4 scratch frames for the new frames to support a maximum of 4 cores decoding
// in parallel, 3 for scaled references on the encoder.
// TODO(hkuang): Add ondemand frame buffers instead of hardcoding the number
// of framebuffers.
// TODO(jkoleszar): These 3 extra references could probably come from the
// normal reference pool.
#define FRAME_BUFFERS (REF_FRAMES + 7)

/* Constant values while waiting for the sequence header */
#define FRAME_ID_LENGTH 15
#define DELTA_FRAME_ID_LENGTH 14

#define FRAME_CONTEXTS (FRAME_BUFFERS + 1)
// Extra frame context which is always kept at default values
#define FRAME_CONTEXT_DEFAULTS (FRAME_CONTEXTS - 1)
#define PRIMARY_REF_BITS 3
#define PRIMARY_REF_NONE 7

#define NUM_PING_PONG_BUFFERS 2

#define MAX_NUM_TEMPORAL_LAYERS 8
#define MAX_NUM_SPATIAL_LAYERS 4
/* clang-format off */
// clang-format seems to think this is a pointer dereference and not a
// multiplication.
#define MAX_NUM_OPERATING_POINTS \
MAX_NUM_TEMPORAL_LAYERS * MAX_NUM_SPATIAL_LAYERS

static INLINE int32_t is_valid_seq_level_idx(uint8_t seq_level_idx) {
    return seq_level_idx < 24 || seq_level_idx == 31;
}
// TODO(jingning): Turning this on to set up transform coefficient
// processing timer.
#define TXCOEFF_TIMER 0
#define TXCOEFF_COST_TIMER 0

typedef enum
{
    SINGLE_REFERENCE = 0,
    COMPOUND_REFERENCE = 1,
    REFERENCE_MODE_SELECT = 2,
    REFERENCE_MODES = 3,
} ReferenceMode;

typedef enum RefreshFrameContextMode
{
    /**
    * Frame context updates are disabled
    */
    REFRESH_FRAME_CONTEXT_DISABLED,
    /**
    * Update frame context to values resulting from backward probability
    * updates based on entropy/counts in the decoded frame
    */
    REFRESH_FRAME_CONTEXT_BACKWARD,
} RefreshFrameContextMode;

//**********************************************************************************************************************//
// aom_codec.h
/*!\brief Algorithm return codes */
typedef enum AomCodecErr
{
    /*!\brief Operation completed without error */
    AOM_CODEC_OK,
    /*!\brief Unspecified error */
    AOM_CODEC_ERROR,
    /*!\brief Memory operation failed */
    AOM_CODEC_MEM_ERROR,
    /*!\brief ABI version mismatch */
    AOM_CODEC_ABI_MISMATCH,
    /*!\brief Algorithm does not have required capability */
    AOM_CODEC_INCAPABLE,
    /*!\brief The given Bitstream is not supported.
    *
    * The Bitstream was unable to be parsed at the highest level. The decoder
    * is unable to proceed. This error \ref SHOULD be treated as fatal to the
    * stream. */
    AOM_CODEC_UNSUP_BITSTREAM,
    /*!\brief Encoded Bitstream uses an unsupported feature
    *
    * The decoder does not implement a feature required by the encoder. This
    * return code should only be used for features that prevent future
    * pictures from being properly decoded. This error \ref MAY be treated as
    * fatal to the stream or \ref MAY be treated as fatal to the current GOP.
    */
    AOM_CODEC_UNSUP_FEATURE,
    /*!\brief The coded data for this stream is corrupt or incomplete
    *
    * There was a problem decoding the current frame.  This return code
    * should only be used for failures that prevent future pictures from
    * being properly decoded. This error \ref MAY be treated as fatal to the
    * stream or \ref MAY be treated as fatal to the current GOP. If decoding
    * is continued for the current GOP, artifacts may be present.
    */
    AOM_CODEC_CORRUPT_FRAME,
    /*!\brief An application-supplied parameter is not valid.
    *
    */
    AOM_CODEC_INVALID_PARAM,
    /*!\brief An iterator reached the end of list.
    *
    */
    AOM_CODEC_LIST_END
} AomCodecErr;

//**********************************************************************************************************************//
// Common_data.h
static const int32_t intra_mode_context[INTRA_MODES] = {
    0, 1, 2, 3, 4, 4, 4, 4, 3, 0, 1, 2, 0,
};

static const TxSize txsize_sqr_map[TX_SIZES_ALL] = {
    TX_4X4,    // TX_4X4
    TX_8X8,    // TX_8X8
    TX_16X16,  // TX_16X16
    TX_32X32,  // TX_32X32
    TX_64X64,  // TX_64X64
    TX_4X4,    // TX_4X8
    TX_4X4,    // TX_8X4
    TX_8X8,    // TX_8X16
    TX_8X8,    // TX_16X8
    TX_16X16,  // TX_16X32
    TX_16X16,  // TX_32X16
    TX_32X32,  // TX_32X64
    TX_32X32,  // TX_64X32
    TX_4X4,    // TX_4X16
    TX_4X4,    // TX_16X4
    TX_8X8,    // TX_8X32
    TX_8X8,    // TX_32X8
    TX_16X16,  // TX_16X64
    TX_16X16,  // TX_64X16
};
static const TxSize txsize_sqr_up_map[TX_SIZES_ALL] = {
    TX_4X4,    // TX_4X4
    TX_8X8,    // TX_8X8
    TX_16X16,  // TX_16X16
    TX_32X32,  // TX_32X32
    TX_64X64,  // TX_64X64
    TX_8X8,    // TX_4X8
    TX_8X8,    // TX_8X4
    TX_16X16,  // TX_8X16
    TX_16X16,  // TX_16X8
    TX_32X32,  // TX_16X32
    TX_32X32,  // TX_32X16
    TX_64X64,  // TX_32X64
    TX_64X64,  // TX_64X32
    TX_16X16,  // TX_4X16
    TX_16X16,  // TX_16X4
    TX_32X32,  // TX_8X32
    TX_32X32,  // TX_32X8
    TX_64X64,  // TX_16X64
    TX_64X64,  // TX_64X16
};

// above and left partition
typedef struct PartitionContext
{
    PartitionContextType above;
    PartitionContextType left;
}PartitionContext;
// Generates 5 bit field in which each bit set to 1 represents
// a BlockSize partition  11111 means we split 128x128, 64x64, 32x32, 16x16
// and 8x8.  10000 means we just split the 128x128 to 64x64
/* clang-format off */
static const struct
{
    PartitionContextType above;
    PartitionContextType left;
} partition_context_lookup[BlockSizeS_ALL] = {
{ 31, 31 },  // 4X4   - {0b11111, 0b11111}
{ 31, 30 },  // 4X8   - {0b11111, 0b11110}
{ 30, 31 },  // 8X4   - {0b11110, 0b11111}
{ 30, 30 },  // 8X8   - {0b11110, 0b11110}
{ 30, 28 },  // 8X16  - {0b11110, 0b11100}
{ 28, 30 },  // 16X8  - {0b11100, 0b11110}
{ 28, 28 },  // 16X16 - {0b11100, 0b11100}
{ 28, 24 },  // 16X32 - {0b11100, 0b11000}
{ 24, 28 },  // 32X16 - {0b11000, 0b11100}
{ 24, 24 },  // 32X32 - {0b11000, 0b11000}
{ 24, 16 },  // 32X64 - {0b11000, 0b10000}
{ 16, 24 },  // 64X32 - {0b10000, 0b11000}
{ 16, 16 },  // 64X64 - {0b10000, 0b10000}
{ 16, 0 },   // 64X128- {0b10000, 0b00000}
{ 0, 16 },   // 128X64- {0b00000, 0b10000}
{ 0, 0 },    // 128X128-{0b00000, 0b00000}
{ 31, 28 },  // 4X16  - {0b11111, 0b11100}
{ 28, 31 },  // 16X4  - {0b11100, 0b11111}
{ 30, 24 },  // 8X32  - {0b11110, 0b11000}
{ 24, 30 },  // 32X8  - {0b11000, 0b11110}
{ 28, 16 },  // 16X64 - {0b11100, 0b10000}
{ 16, 28 },  // 64X16 - {0b10000, 0b11100}
};
/* clang-format on */

// Width/height lookup tables in units of various block sizes
static const uint8_t block_size_wide[BlockSizeS_ALL] = {
    4, 4, 8, 8, 8, 16, 16, 16, 32, 32, 32, 64, 64, 64, 128, 128, 4, 16, 8, 32, 16, 64};

static const uint8_t block_size_high[BlockSizeS_ALL] = {
    4, 8, 4, 8, 16, 8, 16, 32, 16, 32, 64, 32, 64, 128, 64, 128, 16, 4, 32, 8, 64, 16};

// AOMMIN(3, AOMMIN(b_width_log2(bsize), b_height_log2(bsize)))
static const uint8_t size_group_lookup[BlockSizeS_ALL] = {0, 0, 0, 1, 1, 1, 2, 2, 2, 3, 3,
                                                          3, 3, 3, 3, 3, 0, 0, 1, 1, 2, 2};

static const uint8_t num_pels_log2_lookup[BlockSizeS_ALL] = {
    4, 5, 5, 6, 7, 7, 8, 9, 9, 10, 11, 11, 12, 13, 13, 14, 6, 6, 8, 8, 10, 10};
static const TxSize max_txsize_lookup[BlockSizeS_ALL] = {
    //                   4X4
    TX_4X4,
    // 4X8,    8X4,      8X8
    TX_4X4,
    TX_4X4,
    TX_8X8,
    // 8X16,   16X8,     16X16
    TX_8X8,
    TX_8X8,
    TX_16X16,
    // 16X32,  32X16,    32X32
    TX_16X16,
    TX_16X16,
    TX_32X32,
    // 32X64,  64X32,
    TX_32X32,
    TX_32X32,
    // 64X64
    TX_64X64,
    // 64x128, 128x64,   128x128
    TX_64X64,
    TX_64X64,
    TX_64X64,
    // 4x16,   16x4,     8x32
    TX_4X4,
    TX_4X4,
    TX_8X8,
    // 32x8,   16x64     64x16
    TX_8X8,
    TX_16X16,
    TX_16X16};

static const TxSize max_txsize_rect_lookup[BlockSizeS_ALL] = {
    // 4X4
    TX_4X4,
    // 4X8,    8X4,      8X8
    TX_4X8,
    TX_8X4,
    TX_8X8,
    // 8X16,   16X8,     16X16
    TX_8X16,
    TX_16X8,
    TX_16X16,
    // 16X32,  32X16,    32X32
    TX_16X32,
    TX_32X16,
    TX_32X32,
    // 32X64,  64X32,
    TX_32X64,
    TX_64X32,
    // 64X64
    TX_64X64,
    // 64x128, 128x64,   128x128
    TX_64X64,
    TX_64X64,
    TX_64X64,
    // 4x16,   16x4,
    TX_4X16,
    TX_16X4,
    // 8x32,   32x8
    TX_8X32,
    TX_32X8,
    // 16x64,  64x16
    TX_16X64,
    TX_64X16};

// Transform block width in unit
static const int32_t tx_size_wide_unit[TX_SIZES_ALL] = {
    1, 2, 4, 8, 16, 1, 2, 2, 4, 4, 8, 8, 16, 1, 4, 2, 8, 4, 16,
};
// Transform block height in unit
static const int32_t tx_size_high_unit[TX_SIZES_ALL] = {
    1, 2, 4, 8, 16, 2, 1, 4, 2, 8, 4, 16, 8, 4, 1, 8, 2, 16, 4,
};

static const TxSize sub_tx_size_map[TX_SIZES_ALL] = {
    TX_4X4, // TX_4X4
    TX_4X4, // TX_8X8
    TX_8X8, // TX_16X16
    TX_16X16, // TX_32X32
    TX_32X32, // TX_64X64
    TX_4X4, // TX_4X8
    TX_4X4, // TX_8X4
    TX_8X8, // TX_8X16
    TX_8X8, // TX_16X8
    TX_16X16, // TX_16X32
    TX_16X16, // TX_32X16
    TX_32X32, // TX_32X64
    TX_32X32, // TX_64X32
    TX_4X8, // TX_4X16
    TX_8X4, // TX_16X4
    TX_8X16, // TX_8X32
    TX_16X8, // TX_32X8
    TX_16X32, // TX_16X64
    TX_32X16, // TX_64X16
};
static const TxSize txsize_horz_map[TX_SIZES_ALL] = {
    TX_4X4, // TX_4X4
    TX_8X8, // TX_8X8
    TX_16X16, // TX_16X16
    TX_32X32, // TX_32X32
    TX_64X64, // TX_64X64
    TX_4X4, // TX_4X8
    TX_8X8, // TX_8X4
    TX_8X8, // TX_8X16
    TX_16X16, // TX_16X8
    TX_16X16, // TX_16X32
    TX_32X32, // TX_32X16
    TX_32X32, // TX_32X64
    TX_64X64, // TX_64X32
    TX_4X4, // TX_4X16
    TX_16X16, // TX_16X4
    TX_8X8, // TX_8X32
    TX_32X32, // TX_32X8
    TX_16X16, // TX_16X64
    TX_64X64, // TX_64X16
};

static const TxSize txsize_vert_map[TX_SIZES_ALL] = {
    TX_4X4, // TX_4X4
    TX_8X8, // TX_8X8
    TX_16X16, // TX_16X16
    TX_32X32, // TX_32X32
    TX_64X64, // TX_64X64
    TX_8X8, // TX_4X8
    TX_4X4, // TX_8X4
    TX_16X16, // TX_8X16
    TX_8X8, // TX_16X8
    TX_32X32, // TX_16X32
    TX_16X16, // TX_32X16
    TX_64X64, // TX_32X64
    TX_32X32, // TX_64X32
    TX_16X16, // TX_4X16
    TX_4X4, // TX_16X4
    TX_32X32, // TX_8X32
    TX_8X8, // TX_32X8
    TX_64X64, // TX_16X64
    TX_16X16, // TX_64X16
};
static const uint8_t mi_size_wide_log2[BlockSizeS_ALL] = {0, 0, 1, 1, 1, 2, 2, 2, 3, 3, 3,
                                                          4, 4, 4, 5, 5, 0, 2, 1, 3, 2, 4};
static const uint8_t mi_size_high_log2[BlockSizeS_ALL] = {0, 1, 0, 1, 2, 1, 2, 3, 2, 3, 4,
                                                          3, 4, 5, 4, 5, 2, 0, 3, 1, 4, 2};

typedef struct SgrParamsType {
    int32_t r[2]; // radii
    int32_t s[2]; // sgr parameters for r[0] and r[1], based on GenSgrprojVtable()
} SgrParamsType;

//**********************************************************************************************************************//
// blockd.h
typedef enum FrameType {
    KEY_FRAME        = 0,
    INTER_FRAME      = 1,
    INTRA_ONLY_FRAME = 2, // replaces intra-only
    S_FRAME          = 3,
    FRAME_TYPES,
} FrameType;

typedef int8_t MvReferenceFrame;

// Number of transform types in each set type

static const int32_t av1_num_ext_tx_set[EXT_TX_SET_TYPES] = {
    1,
    2,
    5,
    7,
    12,
    16,
};

static const int32_t av1_ext_tx_used[EXT_TX_SET_TYPES][TX_TYPES] = {
    {1, 0, 0, 0, 0, 0, 0, 0, 0, 0, 0, 0, 0, 0, 0, 0},
    {1, 0, 0, 0, 0, 0, 0, 0, 0, 1, 0, 0, 0, 0, 0, 0},
    {1, 1, 1, 1, 0, 0, 0, 0, 0, 1, 0, 0, 0, 0, 0, 0},
    {1, 1, 1, 1, 0, 0, 0, 0, 0, 1, 1, 1, 0, 0, 0, 0},
    {1, 1, 1, 1, 1, 1, 1, 1, 1, 1, 1, 1, 0, 0, 0, 0},
    {1, 1, 1, 1, 1, 1, 1, 1, 1, 1, 1, 1, 1, 1, 1, 1},
};

static INLINE TxSetType get_ext_tx_set_type(TxSize tx_size, int32_t is_inter,
                                            int32_t use_reduced_set) {
    const TxSize tx_size_sqr_up = txsize_sqr_up_map[tx_size];

    if (tx_size_sqr_up > TX_32X32) return EXT_TX_SET_DCTONLY;
    if (tx_size_sqr_up == TX_32X32) return is_inter ? EXT_TX_SET_DCT_IDTX : EXT_TX_SET_DCTONLY;
    if (use_reduced_set) return is_inter ? EXT_TX_SET_DCT_IDTX : EXT_TX_SET_DTT4_IDTX;
    const TxSize tx_size_sqr = txsize_sqr_map[tx_size];
    if (is_inter) {
        return (tx_size_sqr == TX_16X16 ? EXT_TX_SET_DTT9_IDTX_1DDCT : EXT_TX_SET_ALL16);
    } else {
        return (tx_size_sqr == TX_16X16 ? EXT_TX_SET_DTT4_IDTX : EXT_TX_SET_DTT4_IDTX_1DDCT);
    }
}
static INLINE int32_t get_ext_tx_types(TxSize tx_size, int32_t is_inter, int32_t use_reduced_set) {
    const int32_t set_type = get_ext_tx_set_type(tx_size, is_inter, use_reduced_set);
    return av1_num_ext_tx_set[set_type];
}
// Maps tx set types to the indices.
static const int32_t ext_tx_set_index[2][EXT_TX_SET_TYPES] = {
    {// Intra
     0,
     -1,
     2,
     1,
     -1,
     -1},
    {// Inter
     0,
     3,
     -1,
     -1,
     2,
     1},
};

static INLINE int32_t get_ext_tx_set(TxSize tx_size, int32_t is_inter, int32_t use_reduced_set) {
    const TxSetType set_type = get_ext_tx_set_type(tx_size, is_inter, use_reduced_set);
    return ext_tx_set_index[is_inter][set_type];
}

static INLINE int32_t is_inter_compound_mode(PredictionMode mode) {
    return mode >= NEAREST_NEARESTMV && mode <= NEW_NEWMV;
}
static INLINE int is_inter_singleref_mode(PredictionMode mode) {
    return mode >= SINGLE_INTER_MODE_START && mode < SINGLE_INTER_MODE_END;
}

//**********************************************************************************************************************//
// encoder.h
typedef enum FrameContextIndex {
    // regular inter frame
    REGULAR_FRAME = 0,
    // alternate reference frame
    ARF_FRAME = 1,
    // overlay frame
    OVERLAY_FRAME = 2,
    // golden frame
    GLD_FRAME = 3,
    // backward reference frame
    BRF_FRAME = 4,
    // extra alternate reference frame
    EXT_ARF_FRAME = 5,
    FRAME_CONTEXT_INDEXES
} FrameContextIndex;

//**********************************************************************************************************************//
// common.h
#define av1_zero(dest) memset(&(dest), 0, sizeof(dest))
//**********************************************************************************************************************//
// alloccommon.h
#define INVALID_IDX -1 // Invalid buffer index.

//**********************************************************************************************************************//
// quant_common.h
#define MINQ 0
#define MAXQ 255
#define QINDEX_RANGE (MAXQ - MINQ + 1)
#define QINDEX_BITS 8
// Total number of QM sets stored
#define QM_LEVEL_BITS 4
#define NUM_QM_LEVELS (1 << QM_LEVEL_BITS)
/* Range of QMS is between first and last value, with offset applied to inter
* blocks*/
#define DEFAULT_QM_Y 10
#define DEFAULT_QM_U 11
#define DEFAULT_QM_V 12
#define DEFAULT_QM_FIRST 5
#define DEFAULT_QM_LAST 9

//**********************************************************************************************************************//
// blockd.h
#define NO_FILTER_FOR_IBC 1 // Disable in-loop filters for frame with intrabc
//**********************************************************************************************************************//
// av1_loopfilter.h
#define MAX_LOOP_FILTER 63
#define MAX_SHARPNESS 7
#define SIMD_WIDTH 16

struct LoopFilter {
    int32_t filter_level[2];
    int32_t filter_level_u;
    int32_t filter_level_v;

    int32_t sharpness_level;

    uint8_t mode_ref_delta_enabled;
    uint8_t mode_ref_delta_update;

    // 0 = Intra, Last, Last2+Last3,
    // GF, BRF, ARF2, ARF
    int8_t ref_deltas[REF_FRAMES];

    // 0 = ZERO_MV, MV
    int8_t  mode_deltas[MAX_MODE_LF_DELTAS];
    int32_t combine_vert_horz_lf;
};

#define MAX_SEGMENTS 8
#define MAX_MB_PLANE 3

#define MAX_LOOP_FILTER 63
#define MAX_SHARPNESS 7

#define SIMD_WIDTH 16
// Need to align this structure so when it is declared and
// passed it can be loaded into vector registers.
typedef struct LoopFilterThresh {
    DECLARE_ALIGNED(SIMD_WIDTH, uint8_t, mblim[SIMD_WIDTH]);
    DECLARE_ALIGNED(SIMD_WIDTH, uint8_t, lim[SIMD_WIDTH]);
    DECLARE_ALIGNED(SIMD_WIDTH, uint8_t, hev_thr[SIMD_WIDTH]);
} LoopFilterThresh;

typedef struct LoopFilterInfoN {
    LoopFilterThresh lfthr[MAX_LOOP_FILTER + 1];
    uint8_t          lvl[MAX_MB_PLANE][MAX_SEGMENTS][2][REF_FRAMES][MAX_MODE_LF_DELTAS];
} LoopFilterInfoN;

//**********************************************************************************************************************//
// cdef.h
#define CDEF_STRENGTH_BITS 6

#define CDEF_PRI_STRENGTHS 16
#define CDEF_SEC_STRENGTHS 4

// Bits of precision used for the model
#define WARPEDMODEL_PREC_BITS 16
// The following constants describe the various precisions
// of different parameters in the global motion experiment.
//
// Given the general homography:
//      [x'     (a  b  c   [x
//  z .  y'  =   d  e  f *  y
//       1]      g  h  i)    1]
//
// Constants using the name ALPHA here are related to parameters
// a, b, d, e. Constants using the name TRANS are related
// to parameters c and f.
//
// Anything ending in PREC_BITS is the number of bits of precision
// to maintain when converting from double to integer.
//
// The ABS parameters are used to create an upper and lower bound
// for each parameter. In other words, after a parameter is integerized
// it is clamped between -(1 << ABS_XXX_BITS) and (1 << ABS_XXX_BITS).
//
// XXX_PREC_DIFF and XXX_DECODE_FACTOR
// are computed once here to prevent repetitive
// computation on the decoder side. These are
// to allow the global motion parameters to be encoded in a lower
// precision than the warped model precision. This means that they
// need to be changed to warped precision when they are decoded.
//
// XX_MIN, XX_MAX are also computed to avoid repeated computation

#define SUBEXPFIN_K 3
#define GM_TRANS_PREC_BITS 6
#define GM_ABS_TRANS_BITS 12
#define GM_ABS_TRANS_ONLY_BITS (GM_ABS_TRANS_BITS - GM_TRANS_PREC_BITS + 3)
#define GM_TRANS_PREC_DIFF (WARPEDMODEL_PREC_BITS - GM_TRANS_PREC_BITS)
#define GM_TRANS_ONLY_PREC_DIFF (WARPEDMODEL_PREC_BITS - 3)
#define GM_TRANS_DECODE_FACTOR (1 << GM_TRANS_PREC_DIFF)
#define GM_TRANS_ONLY_DECODE_FACTOR (1 << GM_TRANS_ONLY_PREC_DIFF)
#define GM_TRANS_ONLY_PREC_BITS 3

#define GM_ALPHA_PREC_BITS 15
#define GM_ABS_ALPHA_BITS 12
#define GM_ALPHA_PREC_DIFF (WARPEDMODEL_PREC_BITS - GM_ALPHA_PREC_BITS)
#define GM_ALPHA_DECODE_FACTOR (1 << GM_ALPHA_PREC_DIFF)

#define GM_ROW3HOMO_PREC_BITS 16
#define GM_ABS_ROW3HOMO_BITS 11
#define GM_ROW3HOMO_PREC_DIFF (WARPEDMODEL_ROW3HOMO_PREC_BITS - GM_ROW3HOMO_PREC_BITS)
#define GM_ROW3HOMO_DECODE_FACTOR (1 << GM_ROW3HOMO_PREC_DIFF)

#define GM_TRANS_MAX (1 << GM_ABS_TRANS_BITS)
#define GM_ALPHA_MAX (1 << GM_ABS_ALPHA_BITS)
#define GM_ROW3HOMO_MAX (1 << GM_ABS_ROW3HOMO_BITS)

#define GM_TRANS_MIN -GM_TRANS_MAX
#define GM_ALPHA_MIN -GM_ALPHA_MAX
#define GM_ROW3HOMO_MIN -GM_ROW3HOMO_MAX
/* clang-format off */
typedef enum TransformationType
{
    IDENTITY = 0,      // identity transformation, 0-parameter
    TRANSLATION = 1,   // translational motion 2-parameter
    ROTZOOM = 2,       // simplified affine with rotation + zoom only, 4-parameter
    AFFINE = 3,        // affine, 6-parameter
    TRANS_TYPES,
} TransformationType;
// The order of values in the wmmat matrix below is best described
// by the homography:
//      [x'     (m2 m3 m0   [x
//  z .  y'  =   m4 m5 m1 *  y
//       1]      m6 m7 1)    1]
typedef struct EbWarpedMotionParams
{
    TransformationType wmtype;
    int32_t wmmat[8];
    int16_t alpha, beta, gamma, delta;
    int8_t invalid;
} EbWarpedMotionParams;

/*! Scale factors and scaling function pointers  when reference and current frame dimensions are not equal */
typedef struct ScaleFactors {
    int32_t x_scale_fp;  // horizontal fixed point scale factor
    int32_t y_scale_fp;  // vertical fixed point scale factor
    int32_t x_step_q4;
    int32_t y_step_q4;

    int32_t(*scale_value_x)(int32_t val, const struct ScaleFactors *sf);
    int32_t(*scale_value_y)(int32_t val, const struct ScaleFactors *sf);
} ScaleFactors;

/* clang-format off */
static const EbWarpedMotionParams default_warp_params = {
    IDENTITY,
{ 0, 0, (1 << WARPEDMODEL_PREC_BITS), 0, 0, (1 << WARPEDMODEL_PREC_BITS), 0,
0 },
0, 0, 0, 0,
0,
};

/***********************************    AV1_OBU     ********************************/

//**********************************************************************************************************************//
//**********************************************************************************************************************//

#define YBITS_THSHLD                        50
#define YDC_THSHLD                          5
#define M6_YBITS_THSHLD                     80
#define M6_YDC_THSHLD                       10

#ifdef _WIN32
#define NOINLINE                __declspec ( noinline )
#define FORCE_INLINE            __forceinline
#else
#define NOINLINE                __attribute__(( noinline ))
#define FORCE_INLINE            __attribute__((always_inline))
#endif

#define EB_STRINGIZE( L )       #L
#define EB_MAKESTRING( M, L )   M( L )
#define $Line                   EB_MAKESTRING( EB_STRINGIZE, __LINE__ )
#define EB_SRC_LINE             __FILE__ "(" $Line ") : message "

// ***************************** Definitions *****************************
#define PM_DC_TRSHLD1                       10 // The threshold for DC to disable masking for DC

#define MAX_BITS_PER_FRAME            8000000
#define VAR_BASED_STAT_AREA_THRSLHD         (32*32)

#define ANTI_TRAILING_VAR_THRSLD         1000
#define MAX_VAR_BIAS               100
#define MEAN_DIFF_THRSHOLD         10
#define VAR_DIFF_THRSHOLD          10

#define HME_BIAS_X_THRSHLD1       64
#define HME_BIAS_Y_THRSHLD1       64
#define HME_BIAS_X_THRSHLD2       32
#define HME_BIAS_Y_THRSHLD2       32

#define ASPECT_RATIO_4_3    13           // Limit Ration to detect VGA resolutiosn
#define ASPECT_RATIO_16_9   17           // Limit Ration to detect UHD,1080p,720p ... or similar resolutions

#define ASPECT_RATIO_CLASS_0  0           // 4:3 aspect ratios
#define ASPECT_RATIO_CLASS_1  1           // 16:9 aspect ratios
#define ASPECT_RATIO_CLASS_2  2           // Other aspect ratios

#define SC_FRAMES_TO_IGNORE     1000 // The speed control algorith starts after SC_FRAMES_TO_IGNORE number frames.
#define SC_FRAMES_INTERVAL_SPEED      60 // The speed control Interval To Check the speed
#define SC_FRAMES_INTERVAL_T1         60 // The speed control Interval Threshold1
#define SC_FRAMES_INTERVAL_T2        180 // The speed control Interval Threshold2
#define SC_FRAMES_INTERVAL_T3        120 // The speed control Interval Threshold3

#define SC_SPEED_T2             1250 // speed level thershold. If speed is higher than target speed x SC_SPEED_T2, a slower mode is selected (+25% x 1000 (for precision))
#define SC_SPEED_T1              750 // speed level thershold. If speed is less than target speed x SC_SPEED_T1, a fast mode is selected (-25% x 1000 (for precision))
#define EB_CMPLX_CLASS           uint8_t
#define CMPLX_LOW                0
#define CMPLX_MEDIUM             1
#define CMPLX_HIGH               2
#define CMPLX_VHIGH              3
#define CMPLX_NOISE              4
#define EB_NORMAL_LATENCY        0
#define EB_LOW_LATENCY           1

typedef enum EbBitFieldMasks
{
    BITMASK_0 = 1,
    BITMASK_1 = 2,
    BITMASK_2 = 4,
    BITMASK_3 = 8
} EbBitFieldMasks;

// CLEAN_BASIS_FUNCTIONS
#define CLEAN_BASIS_FUNCTIONS_VAR_TRSHLD 10
#define CLEAN_BASIS_FUNCTIONS_NZCOEF_TRSHLD0 10
#define CLEAN_BASIS_FUNCTIONS_NZCOEF_TRSHLD1 15
#define CLEAN_BASIS_FUNCTIONS_NZCOEF_TRSHLD2 20
// Anti-contouring
#define C3_TRSHLF_N                                    45
#define C3_TRSHLF_D                                    10
#define C4_TRSHLF_N                                    35
#define C4_TRSHLF_D                                    10

#define C1_TRSHLF_4K_N                                45
#define C1_TRSHLF_4K_D                                10
#define C2_TRSHLF_4K_N                                35
#define C2_TRSHLF_4K_D                                10

#define AC_ENERGY_BASED_4K_ANTI_CONTOURING_QP_DELTA     3
#define AC_ENERGY_BASED_4K_ANTI_CONTOURING_MIN_QP       22

#define C1_TRSHLF_N       1
#define C1_TRSHLF_D       1
#define C2_TRSHLF_N       16
#define C2_TRSHLF_D       10

#define CHANGE_LAMBDA_FOR_AURA   0x01
#define RESTRICT_CUS_AND_MODIFY_COST  0x02

#define ANTI_CONTOURING_TH_0     16 * 16
#define ANTI_CONTOURING_TH_1     32 * 32
#define ANTI_CONTOURING_TH_2 2 * 32 * 32

#define ANTI_CONTOURING_DELTA_QP_0  -3
#define ANTI_CONTOURING_DELTA_QP_1  -9
#define ANTI_CONTOURING_DELTA_QP_2  -11

#define AC_ENERGY_BASED_ANTI_CONTOURING_QP_DELTA 11
#define AC_ENERGY_BASED_ANTI_CONTOURING_MIN_QP 20
#define ANTI_CONTOURING_LUMA_T1                40
#define ANTI_CONTOURING_LUMA_T2                180

#define VAR_BASED_DETAIL_PRESERVATION_SELECTOR_THRSLHD         (64*64)

#define LAST_BWD_FRAME     8
#define LAST_ALT_FRAME    16

#define MAX_NUM_TOKENS          200

#define LAD_DISABLE                       0
#define INIT_RC_OPT_G1                    1
#define INIT_RC_OPT_G2                    1
#define HIST_OPT                          2 // 1 is intrinsic, 2 is C
#define ENABLE_8x8                        0

#define    Log2f                              Log2f_SSE2

#if NEW_RESOLUTION_RANGES
#define INPUT_SIZE_240p_TH                  0x28500      // 0.165 Million
#define INPUT_SIZE_360p_TH                  0x4CE00      // 0.315 Million
#define INPUT_SIZE_480p_TH                  0xA1400      // 0.661 Million
#define INPUT_SIZE_720p_TH                  0x16DA00     // 1.5 Million
#define INPUT_SIZE_1080p_TH                 0x535200     // 5.46 Million
#define INPUT_SIZE_4K_TH                    0x140A000    // 21 Million
#else
#define INPUT_SIZE_576p_TH                  0x90000        // 0.58 Million
#define INPUT_SIZE_1080i_TH                 0xB71B0        // 0.75 Million
#define INPUT_SIZE_1080p_TH                 0x1AB3F0    // 1.75 Million
#define INPUT_SIZE_4K_TH                    0x29F630    // 2.75 Million
#define INPUT_SIZE_8K_TH                    0xA7D8C0    // 11 Million
#endif

#if OUTPUT_MEM_OPT
#if NEW_RESOLUTION_RANGES
#define EB_OUTPUTSTREAMBUFFERSIZE_MACRO(ResolutionSize)                ((ResolutionSize) < (INPUT_SIZE_720p_TH) ? 0x1E8480 : (ResolutionSize) < (INPUT_SIZE_1080p_TH) ? 0x2DC6C0 : (ResolutionSize) < (INPUT_SIZE_4K_TH) ? 0x2DC6C0 : 0x2DC6C0  )
#else
#define EB_OUTPUTSTREAMBUFFERSIZE_MACRO(ResolutionSize)                ((ResolutionSize) < (INPUT_SIZE_1080i_TH) ? 0x1E8480 : (ResolutionSize) < (INPUT_SIZE_1080p_TH) ? 0x2DC6C0 : (ResolutionSize) < (INPUT_SIZE_4K_TH) ? 0x2DC6C0 : 0x2DC6C0  )
#endif
#endif

/** Redefine ASSERT() to avoid warnings
*/
#if defined _DEBUG || _DEBUG_
#include <assert.h>
#define ASSERT assert
#elif defined _DEBUG
#define ASSERT assert
#else
#define ASSERT(exp) ((void)sizeof(exp))
#endif

#define    INTERPOLATION_NEED  4
#define    BUFF_PITCH          (INTERPOLATION_NEED*2+64)
#define    ME_FILTER_TAP       4
#define    SUB_SAD_SEARCH      0
#define    FULL_SAD_SEARCH     1
#define    SSD_SEARCH          2
/************************ INPUT CLASS **************************/

#define EbInputResolution             uint8_t
#if NEW_RESOLUTION_RANGES
typedef enum ResolutionRange
{
    INPUT_SIZE_240p_RANGE   = 0,
    INPUT_SIZE_360p_RANGE   = 1,
    INPUT_SIZE_480p_RANGE   = 2,
    INPUT_SIZE_720p_RANGE   = 3,
    INPUT_SIZE_1080p_RANGE  = 4,
    INPUT_SIZE_4K_RANGE     = 5,
    INPUT_SIZE_8K_RANGE     = 6,
    INPUT_SIZE_COUNT        = 7
} ResolutionRange;
#else
#define INPUT_SIZE_576p_RANGE_OR_LOWER     0
#define INPUT_SIZE_1080i_RANGE             1
#define INPUT_SIZE_1080p_RANGE             2
#define INPUT_SIZE_4K_RANGE                3
#define INPUT_SIZE_COUNT                   INPUT_SIZE_4K_RANGE + 1
#endif

/** The EbPtr type is intended to be used to pass pointers to and from the eBrisk
API.  This is a 32 bit pointer and is aligned on a 32 bit word boundary.
*/
typedef void *EbPtr;

/** The EbString type is intended to be used to pass "C" type strings to and
from the eBrisk API.  The EbString type is a 32 bit pointer to a zero terminated
string.  The pointer is word aligned and the string is byte aligned.
*/
typedef char * EbString;

/** The EbByte type is intended to be used to pass arrays of bytes such as
buffers to and from the eBrisk API.  The EbByte type is a 32 bit pointer.
The pointer is word aligned and the buffer is byte aligned.
*/
typedef uint8_t * EbByte;

/** The EB_SAMPLE type is intended to be used to pass arrays of bytes such as
buffers to and from the eBrisk API.  The EbByte type is a 32 bit pointer.
The pointer is word aligned and the buffer is byte aligned.
*/

/** The EbBitDepthEnum type is used to describe the bitdepth of video data.
*/
typedef enum EbBitDepthEnum
{
    EB_8BIT = 8,
    EB_10BIT = 10,
    EB_12BIT = 12,
    EB_14BIT = 14,
    EB_16BIT = 16,
    EB_32BIT = 32
} EbBitDepthEnum;
/** The MD_BIT_DEPTH_MODE type is used to describe the bitdepth of MD path.
*/

typedef enum MD_BIT_DEPTH_MODE
{
    EB_8_BIT_MD     = 0,    // 8bit mode decision
    EB_10_BIT_MD    = 1,    // 10bit mode decision
    EB_DUAL_BIT_MD  = 2     // Auto: 8bit & 10bit mode decision
} MD_BIT_DEPTH_MODE;

/** The EB_GOP type is used to describe the hierarchical coding structure of
Groups of Pictures (GOP) units.
*/
#define EbPred                 uint8_t
#define EB_PRED_LOW_DELAY_P     0
#define EB_PRED_LOW_DELAY_B     1
#define EB_PRED_RANDOM_ACCESS   2
#define EB_PRED_TOTAL_COUNT     3
#define EB_PRED_INVALID         0xFF

/** The EB_SLICE type is used to describe the slice prediction type.
*/

#define EB_SLICE        uint8_t
#define B_SLICE         0
#define P_SLICE         1
#define I_SLICE         2
#define IDR_SLICE       3
#define INVALID_SLICE   0xFF

/** The EbPictStruct type is used to describe the picture structure.
*/
#define EbPictStruct           uint8_t
#define PROGRESSIVE_PICT_STRUCT  0
#define TOP_FIELD_PICT_STRUCT    1
#define BOTTOM_FIELD_PICT_STRUCT 2

/** The EbModeType type is used to describe the PU type.
*/
typedef uint8_t EbModeType;
#define INTER_MODE 1
#define INTRA_MODE 2

#define INVALID_MODE 0xFFu

/** INTRA_4x4 offsets
*/
static const uint8_t intra_4x4_offset_x[4] = { 0, 4, 0, 4 };
static const uint8_t intra_4x4_offset_y[4] = { 0, 0, 4, 4 };

/** The EbPartMode type is used to describe the CU partition size.
*/
typedef uint8_t EbPartMode;
#define SIZE_2Nx2N 0
#define SIZE_2NxN  1
#define SIZE_Nx2N  2
#define SIZE_NxN   3
#define SIZE_2NxnU 4
#define SIZE_2NxnD 5
#define SIZE_nLx2N 6
#define SIZE_nRx2N 7
#define SIZE_PART_MODE 8

/** The EbIntraRefreshType is used to describe the intra refresh type.
*/
typedef enum EbIntraRefreshType
{
    NO_REFRESH = 0,
    CRA_REFRESH = 1,
    IDR_REFRESH = 2
}EbIntraRefreshType;

#define SIZE_2Nx2N_PARTITION_MASK   (1 << SIZE_2Nx2N)
#define SIZE_2NxN_PARTITION_MASK    (1 << SIZE_2NxN)
#define SIZE_Nx2N_PARTITION_MASK    (1 << SIZE_Nx2N)
#define SIZE_NxN_PARTITION_MASK     (1 << SIZE_NxN)
#define SIZE_2NxnU_PARTITION_MASK   (1 << SIZE_2NxnU)
#define SIZE_2NxnD_PARTITION_MASK   (1 << SIZE_2NxnD)
#define SIZE_nLx2N_PARTITION_MASK   (1 << SIZE_nLx2N)
#define SIZE_nRx2N_PARTITION_MASK   (1 << SIZE_nRx2N)

/** The EbEncMode type is used to describe the encoder mode .
*/

#define EbEncMode     uint8_t
#define ENC_M0          0
#define ENC_M1          1
#define ENC_M2          2
#define ENC_M3          3
#define ENC_M4          4
#define ENC_M5          5
#define ENC_M6          6
#define ENC_M7          7
#define ENC_M8          8
#define ENC_M9          9
#define ENC_M10         10
#define ENC_M11         11
#define ENC_M12         12

#define MAX_SUPPORTED_MODES 13

#define SPEED_CONTROL_INIT_MOD ENC_M4;
/** The EB_TUID type is used to identify a TU within a CU.
*/
typedef enum EbTuSize
{
    TU_2Nx2N       = 0,
    TU_NxN_0       = 1,
    TU_NxN_1       = 2,
    TU_NxN_2       = 3,
    TU_NxN_3       = 4,
    TU_N2xN2_0     = 5,
    TU_N2xN2_1     = 6,
    TU_N2xN2_2     = 7,
    TU_N2xN2_3     = 8,
    INVALID_TUSIZE = ~0
}EbTuSize;

#define TU_2Nx2N_PARTITION_MASK     (1 << TU_2Nx2N)
#define TU_NxN_0_PARTITION_MASK     (1 << TU_NxN_0)
#define TU_NxN_1_PARTITION_MASK     (1 << TU_NxN_1)
#define TU_NxN_2_PARTITION_MASK     (1 << TU_NxN_2)
#define TU_NxN_3_PARTITION_MASK     (1 << TU_NxN_3)
#define TU_N2xN2_0_PARTITION_MASK   (1 << TU_N2xN2_0)
#define TU_N2xN2_1_PARTITION_MASK   (1 << TU_N2xN2_1)
#define TU_N2xN2_2_PARTITION_MASK   (1 << TU_N2xN2_2)
#define TU_N2xN2_3_PARTITION_MASK   (1 << TU_N2xN2_3)

#define EbReflist            uint8_t
#define REF_LIST_0             0
#define REF_LIST_1             1
#define TOTAL_NUM_OF_REF_LISTS 2
#define INVALID_LIST           0xFF

#define EbPredDirection         uint8_t
#define UNI_PRED_LIST_0          0
#define UNI_PRED_LIST_1          1
#define BI_PRED                  2
#define EB_PREDDIRECTION_TOTAL   3
#define INVALID_PRED_DIRECTION   0xFF

#define UNI_PRED_LIST_0_MASK    (1 << UNI_PRED_LIST_0)
#define UNI_PRED_LIST_1_MASK    (1 << UNI_PRED_LIST_1)
#define BI_PRED_MASK            (1 << BI_PRED)

// The EB_QP_OFFSET_MODE type is used to describe the QP offset
#define EB_FRAME_CARACTERICTICS uint8_t
#define EB_FRAME_CARAC_0           0
#define EB_FRAME_CARAC_1           1
#define EB_FRAME_CARAC_2           2
#define EB_FRAME_CARAC_3           3
#define EB_FRAME_CARAC_4           4

static const uint8_t qp_offset_weight[3][4] = { // [Slice Type][QP Offset Weight Level]
    { 9, 8, 7, 6 },
    { 9, 8, 7, 6 },
    { 10, 9, 8, 7 }
};

#define  MAX_PAL_CAND   14
typedef struct {
    // Value of base colors for Y, U, and V
    uint16_t palette_colors[3 * PALETTE_MAX_SIZE];
    // Number of base colors for Y (0) and UV (1)
    uint8_t palette_size[2];

} PaletteModeInfo;

typedef struct {
    PaletteModeInfo pmi;
    uint8_t  *color_idx_map;
} PaletteInfo;

/** The EB_NULL type is used to define the C style NULL pointer.
*/
#define EB_NULL ((void*) 0)

/** The EbHandle type is used to define OS object handles for threads,
semaphores, mutexs, etc.
*/
typedef void * EbHandle;

/**
object_ptr is a EbPtr to the object being constructed.
object_init_data_ptr is a EbPtr to a data structure used to initialize the object.
*/
typedef EbErrorType(*EbCreator)(
    EbPtr *object_dbl_ptr,
    EbPtr object_init_data_ptr);

#define INVALID_MV            0x80008000 //0xFFFFFFFF    //ICOPY They changed this to 0x80008000
#define BLKSIZE 64

/***************************************
* Generic linked list data structure for passing data into/out from the library
***************************************/
// Reserved types for lib's internal use. Must be less than EB_EXT_TYPE_BASE
#define       EB_TYPE_PIC_TIMING_SEI         0
#define       EB_TYPE_BUFFERING_PERIOD_SEI   1
#define       EB_TYPE_RECOVERY_POINT_SEI     2
#define       EB_TYPE_UNREG_USER_DATA_SEI    3
#define       EB_TYPE_REG_USER_DATA_SEI      4
#define       EB_TYPE_PIC_STRUCT             5             // It is a requirement (for the application) that if pictureStruct is present for 1 picture it shall be present for every picture
#define       EB_TYPE_INPUT_PICTURE_DEF      6

#define       EB_TYPE_HIERARCHICAL_LEVELS  100
#define       EB_TYPE_PRED_STRUCTURE       101

typedef int32_t EbLinkedListType;

typedef struct EbLinkedListNode
{
    void*                     app;                       // points to an application object this node is associated
                                                            // with. this is an opaque pointer to the encoder lib, but
                                                            // release_cb_fnc_ptr may need to access it.
    EbLinkedListType       type;                      // type of data pointed by "data" member variable
    uint32_t                    size;                      // size of (data)
    EbBool                   passthrough;               // whether this is passthrough data from application
    void(*release_cb_fnc_ptr)(struct EbLinkedListNode*); // callback to be executed by encoder when picture reaches end of pipeline, or
                                                        // when aborting. However, at end of pipeline encoder shall
                                                        // NOT invoke this callback if passthrough is TRUE (but
                                                        // still needs to do so when aborting)
    void                     *data;                      // pointer to application's data
    struct EbLinkedListNode  *next;                      // pointer to next node (null when last)
} EbLinkedListNode;

typedef enum DistCalcType
{
    DIST_CALC_RESIDUAL = 0,    // SSE(Coefficients - ReconCoefficients)
    DIST_CALC_PREDICTION = 1,    // SSE(Coefficients) *Note - useful in modes that don't send residual coeff bits
    DIST_CALC_TOTAL = 2
} DistCalcType;

typedef enum EbPtrType
{
    EB_N_PTR        = 0,     // malloc'd pointer
    EB_C_PTR        = 1,     // calloc'd pointer
    EB_A_PTR        = 2,     // malloc'd pointer aligned
    EB_MUTEX        = 3,     // mutex
    EB_SEMAPHORE    = 4,     // semaphore
    EB_THREAD       = 5,      // thread handle
    EB_PTR_TYPE_TOTAL,
} EbPtrType;

typedef struct EbMemoryMapEntry
{
    EbPtr                    ptr;            // points to a memory pointer
    EbPtrType                ptr_type;       // pointer type
    EbPtr                    prev_entry;     // pointer to the prev entry
} EbMemoryMapEntry;

// Rate Control
#define THRESHOLD1QPINCREASE     1
#define THRESHOLD2QPINCREASE     2
#define EB_IOS_POINT            uint8_t
#define OIS_VERY_FAST_MODE       0
#define OIS_FAST_MODE            1
#define OIS_MEDUIM_MODE          2
#define OIS_COMPLEX_MODE         3
#define OIS_VERY_COMPLEX_MODE    4
// Display Total Memory at the end of the memory allocations
#define DISPLAY_MEMORY                              0

extern    EbMemoryMapEntry          *app_memory_map;            // App Memory table
extern    uint32_t                  *app_memory_map_index;       // App Memory index
extern    uint64_t                  *total_app_memory;          // App Memory malloc'd

extern    EbMemoryMapEntry          *memory_map;               // library Memory table
extern    uint32_t                  *memory_map_index;          // library memory index
extern    uint64_t                  *total_lib_memory;          // library Memory malloc'd

extern    uint32_t                   lib_malloc_count;
extern    uint32_t                   lib_thread_count;
extern    uint32_t                   lib_semaphore_count;
extern    uint32_t                   lib_mutex_count;

extern    uint32_t                   app_malloc_count;

#define ALVALUE 64

#define EB_ADD_APP_MEM(pointer, size, pointer_class, count, release, return_type) \
    do { \
        if (!pointer) return return_type; \
        if (*(app_memory_map_index) >= MAX_APP_NUM_PTR) { \
            SVT_LOG("Malloc has failed due to insuffucient resources"); \
            release(pointer); \
            return return_type; \
        } \
        app_memory_map[*(app_memory_map_index)].ptr_type = pointer_class; \
        app_memory_map[(*(app_memory_map_index))++].ptr = pointer; \
        *total_app_memory += (size + 7) / 8; \
        count++; \
    } while (0)

#define EB_APP_MALLOC(type, pointer, n_elements, pointer_class, return_type) \
    pointer = (type)malloc(n_elements); \
    EB_ADD_APP_MEM(pointer, n_elements, pointer_class, app_malloc_count, return_type);


#define EB_APP_MALLOC_NR(type, pointer, n_elements, pointer_class,return_type) \
    pointer = (type)malloc(n_elements); \
    EB_ADD_APP_MEM(pointer, n_elements, pointer_class, app_malloc_count, return_type);

#define ALVALUE 64

#define EB_CREATE_SEMAPHORE(pointer, initial_count, max_count) \
    do { \
        pointer = eb_create_semaphore(initial_count, max_count); \
        EB_ADD_MEM(pointer, 1, EB_SEMAPHORE); \
    }while (0)

#define EB_DESTROY_SEMAPHORE(pointer) \
    do { \
        if (pointer) { \
            eb_destroy_semaphore(pointer); \
            EB_REMOVE_MEM_ENTRY(pointer, EB_SEMAPHORE); \
            pointer = NULL; \
        } \
    }while (0)

#define EB_CREATE_MUTEX(pointer) \
    do { \
        pointer = eb_create_mutex(); \
        EB_ADD_MEM(pointer, 1, EB_MUTEX); \
    } while (0)

#define EB_DESTROY_MUTEX(pointer) \
    do { \
        if (pointer) { \
            eb_destroy_mutex(pointer); \
            EB_REMOVE_MEM_ENTRY(pointer, EB_MUTEX); \
            pointer = NULL; \
        } \
    } while (0)


#define EB_MEMORY() \
SVT_LOG("Total Number of Mallocs in Library: %d\n", lib_malloc_count); \
SVT_LOG("Total Number of Threads in Library: %d\n", lib_thread_count); \
SVT_LOG("Total Number of Semaphore in Library: %d\n", lib_semaphore_count); \
SVT_LOG("Total Number of Mutex in Library: %d\n", lib_mutex_count); \
SVT_LOG("Total Library Memory: %.2lf KB\n\n",*total_lib_memory/(double)1024);

#define EB_APP_MEMORY() \
SVT_LOG("Total Number of Mallocs in App: %d\n", app_malloc_count); \
SVT_LOG("Total App Memory: %.2lf KB\n\n",*total_app_memory/(double)1024);

#define RSIZE_MAX_MEM      ( 256UL << 20 )     /* 256MB */

#define EXPORT_SYMBOL(sym)

#ifndef _ERRNO_T_DEFINED
#define _ERRNO_T_DEFINED
typedef int32_t errno_t;
#endif  /* _ERRNO_T_DEFINED */

extern void
    eb_memcpy(void  *dst_ptr, void  *src_ptr, size_t size);

#define EB_MEMCPY(dst, src, size) \
    eb_memcpy(dst, src, size)

#define EB_MEMSET(dst, val, count) \
memset(dst, val, count)

//#ifdef __cplusplus
//}
//#endif // __cplusplus

/**************************************
* Callback Functions
**************************************/
typedef struct EbCallback
{
EbPtr app_private_data;
EbPtr handle;
void(*error_handler)(
    EbPtr handle,
    uint32_t errorCode);
} EbCallback;

// Common Macros
#define UNUSED(x) (void)(x)

//***Profile, tier, level***
#define TOTAL_LEVEL_COUNT                           13

//***Encoding Parameters***
#define MAX_PICTURE_WIDTH_SIZE                      4672u
#define MAX_PICTURE_HEIGHT_SIZE                     2560u
#define MAX_PICTURE_WIDTH_SIZE_CH                   2336u
#define MAX_PICTURE_HEIGHT_SIZE_CH                  1280u
#define INTERNAL_BIT_DEPTH                          8 // to be modified
#define MAX_SAMPLE_VALUE                            ((1 << INTERNAL_BIT_DEPTH) - 1)
#define MAX_SAMPLE_VALUE_10BIT                      0x3FF
#define BLOCK_SIZE_64                                64u
#define LOG2F_MAX_SB_SIZE                          6u
#define LOG2_64_SIZE                                6 // log2(BLOCK_SIZE_64)
#define MAX_LEVEL_COUNT                             5 // log2(BLOCK_SIZE_64) - log2(MIN_BLOCK_SIZE)
#define LOG_MIN_BLOCK_SIZE                          3
#define MIN_BLOCK_SIZE                              (1 << LOG_MIN_BLOCK_SIZE)
#define LOG_MIN_PU_SIZE                             2
#define MIN_PU_SIZE                                 (1 << LOG_MIN_PU_SIZE)
#define MAX_NUM_OF_PU_PER_CU                        1
#define MAX_NUM_OF_REF_PIC_LIST                     2
#define MAX_NUM_OF_PART_SIZE                        8
#define EB_MAX_SB_DEPTH                            (((BLOCK_SIZE_64 / MIN_BLOCK_SIZE) == 1) ? 1 : \
                                                    ((BLOCK_SIZE_64 / MIN_BLOCK_SIZE) == 2) ? 2 : \
                                                    ((BLOCK_SIZE_64 / MIN_BLOCK_SIZE) == 4) ? 3 : \
                                                    ((BLOCK_SIZE_64 / MIN_BLOCK_SIZE) == 8) ? 4 : \
                                                    ((BLOCK_SIZE_64 / MIN_BLOCK_SIZE) == 16) ? 5 : \
                                                    ((BLOCK_SIZE_64 / MIN_BLOCK_SIZE) == 32) ? 6 : 7)
#define MIN_CU_BLK_COUNT                            ((BLOCK_SIZE_64 / MIN_BLOCK_SIZE) * (BLOCK_SIZE_64 / MIN_BLOCK_SIZE))
#define MAX_NUM_OF_TU_PER_CU                        21
#define MIN_NUM_OF_TU_PER_CU                        5
#define MAX_SB_ROWS                                ((MAX_PICTURE_HEIGHT_SIZE) / (BLOCK_SIZE_64))

#define MAX_NUMBER_OF_TREEBLOCKS_PER_PICTURE       ((MAX_PICTURE_WIDTH_SIZE + BLOCK_SIZE_64 - 1) / BLOCK_SIZE_64) * \
                                                ((MAX_PICTURE_HEIGHT_SIZE + BLOCK_SIZE_64 - 1) / BLOCK_SIZE_64)
// super-resolution definitions
#define MIN_SUPERRES_DENOM                          8
#define MAX_SUPERRES_DENOM                          16

//***Prediction Structure***
#define MAX_TEMPORAL_LAYERS                         6
#define MAX_REF_IDX                                 4
#define INVALID_POC                                 (((uint32_t) (~0)) - (((uint32_t) (~0)) >> 1))
#define MAX_ELAPSED_IDR_COUNT                       1024

typedef enum DownSamplingMethod
{
    ME_FILTERED_DOWNSAMPLED  = 0,
    ME_DECIMATED_DOWNSAMPLED = 1
} DownSamplingMethod;

//***Segments***
#define EB_SEGMENT_MIN_COUNT                        1
#define EB_SEGMENT_MAX_COUNT                        64
#define CU_MAX_COUNT                                85

#define EB_EVENT_MAX_COUNT                          20

#define MAX_INTRA_REFERENCE_SAMPLES                 (BLOCK_SIZE_64 << 2) + 1

#define MAX_INTRA_MODES                             35

#define _MVXT(mv) ( (int16_t)((mv) &  0xFFFF) )
#define _MVYT(mv) ( (int16_t)((mv) >> 16    ) )

//***MCP***
#define MaxChromaFilterTag          4
#define MaxVerticalLumaFliterTag    8
#define MaxHorizontalLumaFliterTag  8

#define MCPXPaddingOffset           16                                    // to be modified
#define MCPYPaddingOffset           16                                    // to be modified

#define InternalBitDepth            8                                     // to be modified
#define MAX_Sample_Value            ((1 << InternalBitDepth) - 1)
#define IF_Shift                    6                                     // to be modified
#define IF_Prec                     14                                    // to be modified
#define IF_Negative_Offset          (IF_Prec - 1)                         // to be modified
#define InternalBitDepthIncrement   (InternalBitDepth - 8)

#define MIN_QP_VALUE                     0
#define MAX_QP_VALUE                    63
#define MAX_CHROMA_MAP_QP_VALUE         63

//***Transforms***
#define TRANSFORMS_LUMA_FLAG        0
#define TRANSFORMS_CHROMA_FLAG      1
#define TRANSFORMS_COLOR_LEN        2
#define TRANSFORMS_LUMA_MASK        (1 << TRANSFORMS_LUMA_FLAG)
#define TRANSFORMS_CHROMA_MASK      (1 << TRANSFORMS_CHROMA_FLAG)
#define TRANSFORMS_FULL_MASK        ((1 << TRANSFORMS_LUMA_FLAG) | (1 << TRANSFORMS_CHROMA_FLAG))

#define TRANSFORMS_SIZE_32_FLAG     0
#define TRANSFORMS_SIZE_16_FLAG     1
#define TRANSFORMS_SIZE_8_FLAG      2
#define TRANSFORMS_SIZE_4_FLAG      3
#define TRANSFORMS_SIZE_LEN         4
#define TRANSFORM_MAX_SIZE          64
#define TRANSFORM_MIN_SIZE          4

#define BIT_INCREMENT_10BIT    2
#define BIT_INCREMENT_8BIT     0

#define TRANS_BIT_INCREMENT    0
#define QUANT_IQUANT_SHIFT     20 // Q(QP%6) * IQ(QP%6) = 2^20
#define QUANT_SHIFT            14 // Q(4) = 2^14
#define SCALE_BITS             15 // Inherited from TMuC, pressumably for fractional bit estimates in RDOQ
#define MAX_TR_DYNAMIC_RANGE   15 // Maximum transform dynamic range (excluding sign bit)
#define MAX_POS_16BIT_NUM      32767
#define MIN_NEG_16BIT_NUM      -32768
#define QUANT_OFFSET_I         171
#define QUANT_OFFSET_P         85
#define LOW_SB_VARIANCE        10
#define MEDIUM_SB_VARIANCE        50

/*********************************************************
* used for the first time, but not the last time interpolation filter
*********************************************************/
#define Shift1       InternalBitDepthIncrement
#define MinusOffset1 (1 << (IF_Negative_Offset + InternalBitDepthIncrement))
#if (InternalBitDepthIncrement == 0)
#define ChromaMinusOffset1 0
#else
#define ChromaMinusOffset1 MinusOffset1
#endif

/*********************************************************
* used for neither the first time nor the last time interpolation filter
*********************************************************/
#define Shift2       IF_Shift

/*********************************************************
* used for the first time, and also the last time interpolation filter
*********************************************************/
#define Shift3       IF_Shift
#define Offset3      (1<<(Shift3-1))

/*********************************************************
* used for not the first time, but the last time interpolation filter
*********************************************************/
#define Shift4       (IF_Shift + IF_Shift - InternalBitDepthIncrement)
#define Offset4      ((1 << (IF_Shift + IF_Negative_Offset)) + (1 << (Shift4 - 1)))
#if (InternalBitDepthIncrement == 0)
#define ChromaOffset4 (1 << (Shift4 - 1))
#else
#define ChromaOffset4 Offset4
#endif

/*********************************************************
* used for weighted sample prediction
*********************************************************/
#define Shift5       (IF_Shift - InternalBitDepthIncrement + 1)
#define Offset5      ((1 << (Shift5 - 1)) + (1 << (IF_Negative_Offset + 1)))
#if (InternalBitDepthIncrement == 0)
#define ChromaOffset5 (1 << (Shift5 - 1))
#else
#define ChromaOffset5 Offset5
#endif

/*********************************************************
* used for biPredCopy()
*********************************************************/
#define Shift6       (IF_Shift - InternalBitDepthIncrement)
#define MinusOffset6 (1 << IF_Negative_Offset)
#if (InternalBitDepthIncrement == 0)
#define ChromaMinusOffset6 0
#else
#define ChromaMinusOffset6 MinusOffset6
#endif

/*********************************************************
* 10bit case
*********************************************************/

#define  SHIFT1D_10BIT      6
#define  OFFSET1D_10BIT     32

#define  SHIFT2D1_10BIT     2
#define  OFFSET2D1_10BIT    (-32768)

#define  SHIFT2D2_10BIT     10
#define  OFFSET2D2_10BIT    524800

//BIPRED
#define  BI_SHIFT_10BIT         4
#define  BI_OFFSET_10BIT        8192//2^(14-1)

#define  BI_AVG_SHIFT_10BIT     5
#define  BI_AVG_OFFSET_10BIT    16400

#define  BI_SHIFT2D2_10BIT      6
#define  BI_OFFSET2D2_10BIT     0

// Noise detection
#define  NOISE_VARIANCE_TH                390

#define  EbPicnoiseClass    uint8_t
#define  PIC_NOISE_CLASS_INV  0 //not computed
#define  PIC_NOISE_CLASS_1    1 //No Noise
#define  PIC_NOISE_CLASS_2    2
#define  PIC_NOISE_CLASS_3    3
#define  PIC_NOISE_CLASS_3_1  4
#define  PIC_NOISE_CLASS_4    5
#define  PIC_NOISE_CLASS_5    6
#define  PIC_NOISE_CLASS_6    7
#define  PIC_NOISE_CLASS_7    8
#define  PIC_NOISE_CLASS_8    9
#define  PIC_NOISE_CLASS_9    10
#define  PIC_NOISE_CLASS_10   11 //Extreme Noise

// Intrinisc
#define INTRINSIC_SSE2                                1

// Enhance background macros for decimated 64x64
#define BEA_CLASS_0_0_DEC_TH 16 * 16    // 16x16 block size * 1
#define BEA_CLASS_0_DEC_TH     16 * 16 * 2    // 16x16 block size * 2
#define BEA_CLASS_1_DEC_TH     16 * 16 * 4    // 16x16 block size * 4
#define BEA_CLASS_2_DEC_TH     16 * 16 * 8    // 16x16 block size * 8

// Enhance background macros
#define BEA_CLASS_0_0_TH 8 * 8        // 8x8 block size * 1

#define BEA_CLASS_0_TH    8 * 8 * 2    // 8x8 block size * 2
#define BEA_CLASS_1_TH    8 * 8 * 4    // 8x8 block size * 4
#define BEA_CLASS_2_TH    8 * 8 * 8    // 8x8 block size * 8

#define UNCOVERED_AREA_ZZ_TH 4 * 4 * 14

#define BEA_CLASS_0_ZZ_COST     0
#define BEA_CLASS_0_1_ZZ_COST     3

#define BEA_CLASS_1_ZZ_COST    10
#define BEA_CLASS_2_ZZ_COST    20
#define BEA_CLASS_3_ZZ_COST    30
#define INVALID_ZZ_COST    (uint8_t) ~0

#define PM_NON_MOVING_INDEX_TH 23

#define QP_OFFSET_SB_SCORE_0    0
#define QP_OFFSET_SB_SCORE_1    50
#define QP_OFFSET_SB_SCORE_2    100
#define UNCOVERED_AREA_ZZ_COST_TH 8
#define BEA_MIN_DELTA_QP_T00 1
#define BEA_MIN_DELTA_QP_T0  3
#define BEA_MIN_DELTA_QP_T1  5
#define BEA_MIN_DELTA_QP_T2  5
#define BEA_DISTANSE_RATIO_T0 900
#define BEA_DISTANSE_RATIO_T1 600
#define ACTIVE_PICTURE_ZZ_COST_TH 29

#define BEA_MAX_DELTA_QP 1

#define FAILING_MOTION_DELTA_QP            -5
#define FAILING_MOTION_VAR_THRSLHD        50
static const uint8_t intra_area_th_class_1[MAX_HIERARCHICAL_LEVEL][MAX_TEMPORAL_LAYERS] = { // [Highest Temporal Layer] [Temporal Layer Index]
    { 20 },
    { 30, 20 },
    { 40, 30, 20 },
    { 50, 40, 30, 20 },
    { 50, 40, 30, 20, 10 },
    { 50, 40, 30, 20, 10, 10 }
};

#define NON_MOVING_SCORE_0     0
#define NON_MOVING_SCORE_1    10
#define NON_MOVING_SCORE_2    20
#define NON_MOVING_SCORE_3    30
#define INVALID_NON_MOVING_SCORE (uint8_t) ~0

// Picture split into regions for analysis (SCD, Dynamic GOP)
#define CLASS_SUB_0_REGION_SPLIT_PER_WIDTH    1
#define CLASS_SUB_0_REGION_SPLIT_PER_HEIGHT    1

#define CLASS_1_REGION_SPLIT_PER_WIDTH        2
#define CLASS_1_REGION_SPLIT_PER_HEIGHT        2

#define HIGHER_THAN_CLASS_1_REGION_SPLIT_PER_WIDTH        4
#define HIGHER_THAN_CLASS_1_REGION_SPLIT_PER_HEIGHT        4

// Dynamic GOP activity TH - to tune

#define DYNAMIC_GOP_SUB_1080P_L6_VS_L5_COST_TH        11
#define DYNAMIC_GOP_SUB_1080P_L5_VS_L4_COST_TH        19
#define DYNAMIC_GOP_SUB_1080P_L4_VS_L3_COST_TH        30    // No L4_VS_L3 - 25 is the TH after 1st round of tuning

#define DYNAMIC_GOP_ABOVE_1080P_L6_VS_L5_COST_TH    15//25//5//
#define DYNAMIC_GOP_ABOVE_1080P_L5_VS_L4_COST_TH    25//28//9//
#define DYNAMIC_GOP_ABOVE_1080P_L4_VS_L3_COST_TH    30    // No L4_VS_L3 - 28 is the TH after 1st round of tuning
#define DYNAMIC_GOP_SUB_480P_L6_VS_L5_COST_TH        9
#define GRADUAL_LUMINOSITY_CHANGE_TH                        3
#define FADED_SB_PERCENTAGE_TH                             10
#define FADED_PICTURES_TH                                   15
#define CLASS_SUB_0_PICTURE_ACTIVITY_REGIONS_TH             1
#define CLASS_1_SIZE_PICTURE_ACTIVITY_REGIONS_TH            2
#define HIGHER_THAN_CLASS_1_PICTURE_ACTIVITY_REGIONS_TH     8

#define IS_COMPLEX_SB_VARIANCE_TH                          100
#define IS_COMPLEX_SB_FLAT_VARIANCE_TH                     10
#define IS_COMPLEX_SB_VARIANCE_DEVIATION_TH                13
#define IS_COMPLEX_SB_ZZ_SAD_FACTOR_TH                     25

#define MAX_SUPPORTED_SEGMENTS                            7
#define NUM_QPS                                           52


// Aura detection definitions
#define    AURA_4K_DISTORTION_TH    25
#define    AURA_4K_DISTORTION_TH_6L 20

// The EB_4L_PRED_ERROR_CLASS type is used to inform about the prediction error compared to 4L
#define EB_4L_PRED_ERROR_CLASS    uint8_t
#define PRED_ERROR_CLASS_0          0
#define PRED_ERROR_CLASS_1          1
#define INVALID_PRED_ERROR_CLASS    128

#define EbScdMode uint8_t
#define SCD_MODE_0  0     // SCD OFF
#define SCD_MODE_1   1     // Light SCD (histograms generation on the 1/16 decimated input)
#define SCD_MODE_2   2     // Full SCD

#define EbBlockMeanPrec uint8_t
#define BLOCK_MEAN_PREC_FULL 0
#define BLOCK_MEAN_PREC_SUB  1

#define EbPmMode uint8_t
#define PM_MODE_0  0     // 1-stage PM
#define PM_MODE_1  1     // 2-stage PM 4K
#define PM_MODE_2  2     // 2-stage PM Sub 4K

#define EB_ZZ_SAD_MODE uint8_t
#define ZZ_SAD_MODE_0  0        // ZZ SAD on Decimated resolution
#define ZZ_SAD_MODE_1  1        // ZZ SAD on Full resolution

#define EbPfMode uint8_t
#define PF_OFF  0
#define PF_N2   1
#define PF_N4   2
#define STAGE uint8_t
#define ED_STAGE  1      // ENCDEC stage

#define EB_TRANS_COEFF_SHAPE uint8_t
#define DEFAULT_SHAPE 0
#define N2_SHAPE      1
#define N4_SHAPE      2
#define ONLY_DC_SHAPE 3

#define EB_CHROMA_LEVEL uint8_t
#define CHROMA_MODE_0  0 // Full chroma search @ MD
#define CHROMA_MODE_1  1 // Fast chroma search @ MD
#define CHROMA_MODE_2  2 // Chroma blind @ MD + CFL @ EP
#define CHROMA_MODE_3  3 // Chroma blind @ MD + no CFL @ EP

typedef enum EbCleanUpMode
{
    CLEAN_UP_MODE_0 = 0,
    CLEAN_UP_MODE_1 = 1
} EbCleanUpMode;

typedef enum EbSaoMode
{
    SAO_MODE_0 = 0,
    SAO_MODE_1 = 1
} EbSaoMode;

// Multi-Pass Partitioning Depth(Multi - Pass PD) performs multiple PD stages for the same SB towards 1 final Partitioning Structure
// As we go from PDn to PDn + 1, the prediction accuracy of the MD feature(s) increases while the number of block(s) decreases
#if DEPTH_PART_CLEAN_UP
#if ADD_NEW_MPPD_LEVEL
typedef enum MultiPassPdLevel
{
    MULTI_PASS_PD_OFF     = 0, // Multi-Pass PD OFF = 1-single PD Pass (e.g. I_SLICE, SC)
    MULTI_PASS_PD_LEVEL_0 = 1, // Multi-Pass PD Mode 0: PD0 | PD0_REFINEMENT
    MULTI_PASS_PD_LEVEL_1 = 2, // Multi-Pass PD Mode 1: PD0 | PD0_REFINEMENT | PD1 | PD1_REFINEMENT
    MULTI_PASS_PD_LEVEL_2 = 3, // Multi-Pass PD Mode 1: PD0 | PD0_REFINEMENT | PD1 | PD1_REFINEMENT using SQ vs. NSQ only
    MULTI_PASS_PD_LEVEL_3 = 4, // Multi-Pass PD Mode 2: PD0 | PD0_REFINEMENT | PD1 | PD1_REFINEMENT using SQ vs. NSQ and SQ coeff info
    MULTI_PASS_PD_LEVEL_4 = 5, // reserved = MULTI_PASS_PD_LEVEL_3
    MULTI_PASS_PD_INVALID = 6, // Invalid Multi-Pass PD Mode
} MultiPassPdLevel;
#else
typedef enum MultiPassPdLevel
{
    MULTI_PASS_PD_OFF = 0, // Multi-Pass PD OFF = 1-single PD Pass (e.g. I_SLICE, SC)
    MULTI_PASS_PD_LEVEL_0 = 1, // Multi-Pass PD Mode 0: PD0 | PD0_REFINEMENT
    MULTI_PASS_PD_LEVEL_1 = 2, // Multi-Pass PD Mode 1: PD0 | PD0_REFINEMENT | PD1 | PD1_REFINEMENT using SQ vs. NSQ only
    MULTI_PASS_PD_LEVEL_2 = 3, // Multi-Pass PD Mode 2: PD0 | PD0_REFINEMENT | PD1 | PD1_REFINEMENT using SQ vs. NSQ and SQ coeff info
    MULTI_PASS_PD_LEVEL_3 = 4, // reserved = MULTI_PASS_PD_LEVEL_2
    MULTI_PASS_PD_INVALID = 5, // Invalid Multi-Pass PD Mode
} MultiPassPdLevel;
#endif

typedef enum AdpLevel
{
    ADP_OFF = 0, // All SBs use the same Multi-Pass PD level
    ADP_LEVEL_1 = 1, // read @ ADP budget derivation (e.g. high budget_boost)
    ADP_LEVEL_2 = 2, // read @ ADP budget derivation (e.g. moderate budget_boost)
    ADP_LEVEL_3 = 3, // read @ ADP budget derivation (e.g. low budget_boost)
} AdpLevel;
#else
typedef enum EbPictureDepthMode
{
    PIC_MULTI_PASS_PD_MODE_0    = 0, // Multi-Pass PD Mode 0: PD0 | PD0_REFINEMENT
    PIC_MULTI_PASS_PD_MODE_1    = 1, // Multi-Pass PD Mode 1: PD0 | PD0_REFINEMENT | PD1 | PD1_REFINEMENT using SQ vs. NSQ only
    PIC_MULTI_PASS_PD_MODE_2    = 2, // Multi-Pass PD Mode 2: PD0 | PD0_REFINEMENT | PD1 | PD1_REFINEMENT using SQ vs. NSQ and SQ coeff info
    PIC_MULTI_PASS_PD_MODE_3    = 3, // Multi-Pass PD Mode 3: PD0 | PD0_REFINEMENT | PD1 | PD1_REFINEMENT using SQ vs. NSQ and both SQ and NSQ coeff info
    PIC_ALL_DEPTH_MODE          = 4, // ALL sq and nsq:  SB size -> 4x4
    PIC_ALL_C_DEPTH_MODE        = 5, // ALL sq and nsq with control :  SB size -> 4x4
    PIC_SQ_DEPTH_MODE           = 6, // ALL sq:  SB size -> 4x4
    PIC_SQ_NON4_DEPTH_MODE      = 7, // SQ:  SB size -> 8x8
#if SHUT_ME_DISTORTION
    PIC_SB_SWITCH_DEPTH_MODE    = 8  // Adaptive Depth Partitioning
#else
    PIC_OPEN_LOOP_DEPTH_MODE    = 8, // Early Inter Depth Decision:  SB size -> 8x8
    PIC_SB_SWITCH_DEPTH_MODE    = 9  // Adaptive Depth Partitioning
#endif
} EbPictureDepthMode;
#endif
#define EB_SB_DEPTH_MODE              uint8_t
#define SB_SQ_BLOCKS_DEPTH_MODE             1
#define SB_SQ_NON4_BLOCKS_DEPTH_MODE        2
#if !SHUT_ME_DISTORTION
#define SB_OPEN_LOOP_DEPTH_MODE             3
#define SB_FAST_OPEN_LOOP_DEPTH_MODE        4
#define SB_PRED_OPEN_LOOP_DEPTH_MODE        5
#endif
static const int32_t global_motion_threshold[MAX_HIERARCHICAL_LEVEL][MAX_TEMPORAL_LAYERS] = { // [Highest Temporal Layer] [Temporal Layer Index]
    { 2 },
    { 4, 2 },
    { 8, 4, 2 },
    { 16, 8, 4, 2 },
    { 32, 16, 8, 4, 2 },    // Derived by analogy from 4-layer settings
    { 64, 32, 16, 8, 4, 2 }
};

static const int32_t hme_level_0_search_area_multiplier_x[MAX_HIERARCHICAL_LEVEL][MAX_TEMPORAL_LAYERS] = { // [Highest Temporal Layer] [Temporal Layer Index]
    { 100 },
    { 100, 100 },
    { 100, 100, 100 },
    { 200, 140, 100,  70 },
    { 350, 200, 100, 100, 100 },
    { 525, 350, 200, 100, 100, 100 }
};

static const int32_t hme_level_0_search_area_multiplier_y[MAX_HIERARCHICAL_LEVEL][MAX_TEMPORAL_LAYERS] = { // [Highest Temporal Layer] [Temporal Layer Index]
    { 100 },
    { 100, 100 },
    { 100, 100, 100 },
    { 200, 140, 100, 70 },
    { 350, 200, 100, 100, 100 },
    { 525, 350, 200, 100, 100, 100 }
};

typedef enum RasterScanCuIndex
{
    // 2Nx2N [85 partitions]
    RASTER_SCAN_CU_INDEX_64x64 = 0,
    RASTER_SCAN_CU_INDEX_32x32_0 = 1,
    RASTER_SCAN_CU_INDEX_32x32_1 = 2,
    RASTER_SCAN_CU_INDEX_32x32_2 = 3,
    RASTER_SCAN_CU_INDEX_32x32_3 = 4,
    RASTER_SCAN_CU_INDEX_16x16_0 = 5,
    RASTER_SCAN_CU_INDEX_16x16_1 = 6,
    RASTER_SCAN_CU_INDEX_16x16_2 = 7,
    RASTER_SCAN_CU_INDEX_16x16_3 = 8,
    RASTER_SCAN_CU_INDEX_16x16_4 = 9,
    RASTER_SCAN_CU_INDEX_16x16_5 = 10,
    RASTER_SCAN_CU_INDEX_16x16_6 = 11,
    RASTER_SCAN_CU_INDEX_16x16_7 = 12,
    RASTER_SCAN_CU_INDEX_16x16_8 = 13,
    RASTER_SCAN_CU_INDEX_16x16_9 = 14,
    RASTER_SCAN_CU_INDEX_16x16_10 = 15,
    RASTER_SCAN_CU_INDEX_16x16_11 = 16,
    RASTER_SCAN_CU_INDEX_16x16_12 = 17,
    RASTER_SCAN_CU_INDEX_16x16_13 = 18,
    RASTER_SCAN_CU_INDEX_16x16_14 = 19,
    RASTER_SCAN_CU_INDEX_16x16_15 = 20,
    RASTER_SCAN_CU_INDEX_8x8_0 = 21,
    RASTER_SCAN_CU_INDEX_8x8_1 = 22,
    RASTER_SCAN_CU_INDEX_8x8_2 = 23,
    RASTER_SCAN_CU_INDEX_8x8_3 = 24,
    RASTER_SCAN_CU_INDEX_8x8_4 = 25,
    RASTER_SCAN_CU_INDEX_8x8_5 = 26,
    RASTER_SCAN_CU_INDEX_8x8_6 = 27,
    RASTER_SCAN_CU_INDEX_8x8_7 = 28,
    RASTER_SCAN_CU_INDEX_8x8_8 = 29,
    RASTER_SCAN_CU_INDEX_8x8_9 = 30,
    RASTER_SCAN_CU_INDEX_8x8_10 = 31,
    RASTER_SCAN_CU_INDEX_8x8_11 = 32,
    RASTER_SCAN_CU_INDEX_8x8_12 = 33,
    RASTER_SCAN_CU_INDEX_8x8_13 = 34,
    RASTER_SCAN_CU_INDEX_8x8_14 = 35,
    RASTER_SCAN_CU_INDEX_8x8_15 = 36,
    RASTER_SCAN_CU_INDEX_8x8_16 = 37,
    RASTER_SCAN_CU_INDEX_8x8_17 = 38,
    RASTER_SCAN_CU_INDEX_8x8_18 = 39,
    RASTER_SCAN_CU_INDEX_8x8_19 = 40,
    RASTER_SCAN_CU_INDEX_8x8_20 = 41,
    RASTER_SCAN_CU_INDEX_8x8_21 = 42,
    RASTER_SCAN_CU_INDEX_8x8_22 = 43,
    RASTER_SCAN_CU_INDEX_8x8_23 = 44,
    RASTER_SCAN_CU_INDEX_8x8_24 = 45,
    RASTER_SCAN_CU_INDEX_8x8_25 = 46,
    RASTER_SCAN_CU_INDEX_8x8_26 = 47,
    RASTER_SCAN_CU_INDEX_8x8_27 = 48,
    RASTER_SCAN_CU_INDEX_8x8_28 = 49,
    RASTER_SCAN_CU_INDEX_8x8_29 = 50,
    RASTER_SCAN_CU_INDEX_8x8_30 = 51,
    RASTER_SCAN_CU_INDEX_8x8_31 = 52,
    RASTER_SCAN_CU_INDEX_8x8_32 = 53,
    RASTER_SCAN_CU_INDEX_8x8_33 = 54,
    RASTER_SCAN_CU_INDEX_8x8_34 = 55,
    RASTER_SCAN_CU_INDEX_8x8_35 = 56,
    RASTER_SCAN_CU_INDEX_8x8_36 = 57,
    RASTER_SCAN_CU_INDEX_8x8_37 = 58,
    RASTER_SCAN_CU_INDEX_8x8_38 = 59,
    RASTER_SCAN_CU_INDEX_8x8_39 = 60,
    RASTER_SCAN_CU_INDEX_8x8_40 = 61,
    RASTER_SCAN_CU_INDEX_8x8_41 = 62,
    RASTER_SCAN_CU_INDEX_8x8_42 = 63,
    RASTER_SCAN_CU_INDEX_8x8_43 = 64,
    RASTER_SCAN_CU_INDEX_8x8_44 = 65,
    RASTER_SCAN_CU_INDEX_8x8_45 = 66,
    RASTER_SCAN_CU_INDEX_8x8_46 = 67,
    RASTER_SCAN_CU_INDEX_8x8_47 = 68,
    RASTER_SCAN_CU_INDEX_8x8_48 = 69,
    RASTER_SCAN_CU_INDEX_8x8_49 = 70,
    RASTER_SCAN_CU_INDEX_8x8_50 = 71,
    RASTER_SCAN_CU_INDEX_8x8_51 = 72,
    RASTER_SCAN_CU_INDEX_8x8_52 = 73,
    RASTER_SCAN_CU_INDEX_8x8_53 = 74,
    RASTER_SCAN_CU_INDEX_8x8_54 = 75,
    RASTER_SCAN_CU_INDEX_8x8_55 = 76,
    RASTER_SCAN_CU_INDEX_8x8_56 = 77,
    RASTER_SCAN_CU_INDEX_8x8_57 = 78,
    RASTER_SCAN_CU_INDEX_8x8_58 = 79,
    RASTER_SCAN_CU_INDEX_8x8_59 = 80,
    RASTER_SCAN_CU_INDEX_8x8_60 = 81,
    RASTER_SCAN_CU_INDEX_8x8_61 = 82,
    RASTER_SCAN_CU_INDEX_8x8_62 = 83,
    RASTER_SCAN_CU_INDEX_8x8_63 = 84
} RasterScanCuIndex;

static const uint32_t raster_scan_blk_x[CU_MAX_COUNT] =
{
    0,
    0, 32,
    0, 32,
    0, 16, 32, 48,
    0, 16, 32, 48,
    0, 16, 32, 48,
    0, 16, 32, 48,
    0, 8, 16, 24, 32, 40, 48, 56,
    0, 8, 16, 24, 32, 40, 48, 56,
    0, 8, 16, 24, 32, 40, 48, 56,
    0, 8, 16, 24, 32, 40, 48, 56,
    0, 8, 16, 24, 32, 40, 48, 56,
    0, 8, 16, 24, 32, 40, 48, 56,
    0, 8, 16, 24, 32, 40, 48, 56,
    0, 8, 16, 24, 32, 40, 48, 56
};

static const uint32_t raster_scan_blk_y[CU_MAX_COUNT] =
{
    0,
    0, 0,
    32, 32,
    0, 0, 0, 0,
    16, 16, 16, 16,
    32, 32, 32, 32,
    48, 48, 48, 48,
    0, 0, 0, 0, 0, 0, 0, 0,
    8, 8, 8, 8, 8, 8, 8, 8,
    16, 16, 16, 16, 16, 16, 16, 16,
    24, 24, 24, 24, 24, 24, 24, 24,
    32, 32, 32, 32, 32, 32, 32, 32,
    40, 40, 40, 40, 40, 40, 40, 40,
    48, 48, 48, 48, 48, 48, 48, 48,
    56, 56, 56, 56, 56, 56, 56, 56
};

static const uint32_t raster_scan_blk_size[CU_MAX_COUNT] =
{   64,
    32, 32,
    32, 32,
    16, 16, 16, 16,
    16, 16, 16, 16,
    16, 16, 16, 16,
    16, 16, 16, 16,
    8, 8, 8, 8, 8, 8, 8, 8,
    8, 8, 8, 8, 8, 8, 8, 8,
    8, 8, 8, 8, 8, 8, 8, 8,
    8, 8, 8, 8, 8, 8, 8, 8,
    8, 8, 8, 8, 8, 8, 8, 8,
    8, 8, 8, 8, 8, 8, 8, 8,
    8, 8, 8, 8, 8, 8, 8, 8,
    8, 8, 8, 8, 8, 8, 8, 8
};

static const uint32_t md_scan_to_raster_scan[CU_MAX_COUNT] =
{
    0,
    1,
    5, 21, 22, 29, 30,
    6, 23, 24, 31, 32,
    9, 37, 38, 45, 46,
    10, 39, 40, 47, 48,
    2,
    7, 25, 26, 33, 34,
    8, 27, 28, 35, 36,
    11, 41, 42, 49, 50,
    12, 43, 44, 51, 52,
    3,
    13, 53, 54, 61, 62,
    14, 55, 56, 63, 64,
    17, 69, 70, 77, 78,
    18, 71, 72, 79, 80,
    4,
    15, 57, 58, 65, 66,
    16, 59, 60, 67, 68,
    19, 73, 74, 81, 82,
    20, 75, 76, 83, 84
};

static const uint32_t raster_scan_blk_parent_index[CU_MAX_COUNT] =
{   0,
    0, 0,
    0, 0,
    1, 1, 2, 2,
    1, 1, 2, 2,
    3, 3, 4, 4,
    3, 3, 4, 4,
    5, 5, 6, 6, 7, 7, 8, 8,
    5, 5, 6, 6, 7, 7, 8, 8,
    9, 9, 10, 10, 11, 11, 12, 12,
    9, 9, 10, 10, 11, 11, 12, 12,
    13, 13, 14, 14, 15, 15, 16, 16,
    13, 13, 14, 14, 15, 15, 16, 16,
    17, 17, 18, 18, 19, 19, 20, 20,
    17, 17, 18, 18, 19, 19, 20, 20
};

#define UNCOMPRESS_SAD(x) ( ((x) & 0x1FFF)<<(((x)>>13) & 7) )

static const uint32_t md_scan_to_ois_32x32_scan[CU_MAX_COUNT] =
{
    /*0  */0,
    /*1  */0,
    /*2  */0,
    /*3  */0,
    /*4  */0,
    /*5  */0,
    /*6  */0,
    /*7  */0,
    /*8  */0,
    /*9  */0,
    /*10 */0,
    /*11 */0,
    /*12 */0,
    /*13 */0,
    /*14 */0,
    /*15 */0,
    /*16 */0,
    /*17 */0,
    /*18 */0,
    /*19 */0,
    /*20 */0,
    /*21 */0,
    /*22 */1,
    /*23 */1,
    /*24 */1,
    /*25 */1,
    /*26 */1,
    /*27 */1,
    /*28 */1,
    /*29 */1,
    /*30 */1,
    /*31 */1,
    /*32 */1,
    /*33 */1,
    /*34 */1,
    /*35 */1,
    /*36 */1,
    /*37 */1,
    /*38 */1,
    /*39 */1,
    /*40 */1,
    /*41 */1,
    /*42 */1,
    /*43 */2,
    /*44 */2,
    /*45 */2,
    /*46 */2,
    /*47 */2,
    /*48 */2,
    /*49 */2,
    /*50 */2,
    /*51 */2,
    /*52 */2,
    /*53 */2,
    /*54 */2,
    /*55 */2,
    /*56 */2,
    /*57 */2,
    /*58 */2,
    /*59 */2,
    /*60 */2,
    /*61 */2,
    /*62 */2,
    /*63 */2,
    /*64 */3,
    /*65 */3,
    /*66 */3,
    /*67 */3,
    /*68 */3,
    /*69 */3,
    /*70 */3,
    /*71 */3,
    /*72 */3,
    /*73 */3,
    /*74 */3,
    /*75 */3,
    /*76 */3,
    /*77 */3,
    /*78 */3,
    /*79 */3,
    /*80 */3,
    /*81 */3,
    /*82 */3,
    /*83 */3,
    /*84 */3,
};

typedef struct StatStruct
{
    uint32_t                        referenced_area[MAX_NUMBER_OF_TREEBLOCKS_PER_PICTURE];
} StatStruct;
#define TWO_PASS_IR_THRSHLD 40  // Intra refresh threshold used to reduce the reference area.
                                // If the periodic Intra refresh is less than the threshold,
                                // the referenced area is normalized
#define SC_MAX_LEVEL 2 // 2 sets of HME/ME settings are used depending on the scene content mode

#if ADD_HME_DECIMATION_SIGNAL
typedef enum HmeDecimation
{
    ZERO_DECIMATION_HME = 0, // Perform HME search on full-res picture; no refinement
    ONE_DECIMATION_HME = 1, // HME search on quarter-res picture; 1 refinement level
    TWO_DECIMATION_HME = 2, // HME search on sixteenth-res picture; 2 refinement level
} HmeDecimation;
#endif
#if !REFACTOR_ME_HME
/******************************************************************************
                            ME/HME settings
*******************************************************************************/
//     M0    M1    M2    M3    M4    M5    M6    M7    M8    M9    M10    M11    M12
static const uint8_t enable_hme_flag[SC_MAX_LEVEL][INPUT_SIZE_COUNT][MAX_SUPPORTED_MODES] = {
    {
        {   1,    1,    1,    1,    1,    1,    1,    1,    1,    1,    1,    1,    1 },      // INPUT_SIZE_576p_RANGE_OR_LOWER
        {   1,    1,    1,    1,    1,    1,    1,    1,    1,    1,    1,    1,    1 },      // INPUT_SIZE_720P_RANGE/INPUT_SIZE_1080i_RANGE
        {   1,    1,    1,    1,    1,    1,    1,    1,    1,    1,    1,    1,    1 },      // INPUT_SIZE_1080p_RANGE
        {   1,    1,    1,    1,    1,    1,    1,    1,    1,    1,    1,    1,    1 }       // INPUT_SIZE_4K_RANGE
    },{
        {   1,    1,    1,    1,    1,    1,    1,    1,    1,    1,    1,    1,    1 },      // INPUT_SIZE_576p_RANGE_OR_LOWER
        {   1,    1,    1,    1,    1,    1,    1,    1,    1,    1,    1,    1,    1 },      // INPUT_SIZE_720P_RANGE/INPUT_SIZE_1080i_RANGE
        {   1,    1,    1,    1,    1,    1,    1,    1,    1,    1,    1,    1,    1 },      // INPUT_SIZE_1080p_RANGE
        {   1,    1,    1,    1,    1,    1,    1,    1,    1,    1,    1,    1,    1 }       // INPUT_SIZE_4K_RANGE
    }
};
//     M0    M1    M2    M3    M4    M5    M6    M7    M8    M9    M10    M11    M12
static const uint8_t enable_hme_level0_flag[SC_MAX_LEVEL][INPUT_SIZE_COUNT][MAX_SUPPORTED_MODES] = {
    {
        {   1,    1,    1,    1,    1,    1,    1,    1,    1,    1,    1,    1,    1 },      // INPUT_SIZE_576p_RANGE_OR_LOWER
        {   1,    1,    1,    1,    1,    1,    1,    1,    1,    1,    1,    1,    1 },      // INPUT_SIZE_720P_RANGE/INPUT_SIZE_1080i_RANGE
        {   1,    1,    1,    1,    1,    1,    1,    1,    1,    1,    1,    1,    1 },      // INPUT_SIZE_1080p_RANGE
        {   1,    1,    1,    1,    1,    1,    1,    1,    1,    1,    1,    1,    1 }       // INPUT_SIZE_4K_RANGE
    },{
        {   1,    1,    1,    1,    1,    1,    1,    1,    1,    1,    1,    1,    1 },      // INPUT_SIZE_576p_RANGE_OR_LOWER
        {   1,    1,    1,    1,    1,    1,    1,    1,    1,    1,    1,    1,    1 },      // INPUT_SIZE_720P_RANGE/INPUT_SIZE_1080i_RANGE
        {   1,    1,    1,    1,    1,    1,    1,    1,    1,    1,    1,    1,    1 },      // INPUT_SIZE_1080p_RANGE
        {   1,    1,    1,    1,    1,    1,    1,    1,    1,    1,    1,    1,    1 }       // INPUT_SIZE_4K_RANGE
    }
};

static const uint16_t hme_level0_total_search_area_width[SC_MAX_LEVEL][INPUT_SIZE_COUNT][MAX_SUPPORTED_MODES] = {
    {
#if MAR26_ADOPTIONS
        { 300,  300,  300,  300,  150,   150,  150,  150,  150,  150,  150,  150,  150 },
        { 300,  300,  300,  300,  150,   150,  150,  150,  150,  150,  150,  150,  150 },
        { 300,  300,  300,  300,  150,   150,  150,  150,  150,  150,  150,  150,  150 },
        { 300,  300,  300,  300,  150,   150,  150,  150,  150,  150,  150,  150,  150 }
     } , {
        { 780,  780,  780,  780,  450,   450,  450,  450,  450,  450,  450,  450,  450 },
        { 780,  780,  780,  780,  450,   450,  450,  450,  450,  450,  450,  450,  450 },
        { 780,  780,  780,  780,  450,   450,  450,  450,  450,  450,  450,  450,  450 },
        { 780,  780,  780,  780,  450,   450,  450,  450,  450,  450,  450,  450,  450 }
#else
#if MAR25_ADOPTIONS
        { 300,  300,  300,  300,  300,   300,   300,  300,  150,  150,  150,  150,  150 },
        { 300,  300,  300,  300,  300,   300,   300,  300,  150,  150,  150,  150,  150 },
        { 300,  300,  300,  300,  300,   300,   300,  300,  150,  150,  150,  150,  150 },
        { 300,  300,  300,  300,  300,   300,   300,  300,  150,  150,  150,  150,  150 }
     } , {
        { 780,  780,  780,  780,  780,   780,   780,  780,  450,  450,  450,  450,  450 },
        { 780,  780,  780,  780,  780,   780,   780,  780,  450,  450,  450,  450,  450 },
        { 780,  780,  780,  780,  780,   780,   780,  780,  450,  450,  450,  450,  450 },
        { 780,  780,  780,  780,  780,   780,   780,  780,  450,  450,  450,  450,  450 }
#else
#if MAR23_ADOPTIONS
        { 200,  200,   48,   48,   48,    48,    48,   48,   48,   48,   48,   48,   48 },
        { 256,  256,   96,   96,   96,    96,    96,   96,   96,   48,   48,   48,   48 },
        { 320,  320,  128,  128,  128,   128,   128,  128,  128,   48,   48,   48,   48 },
        { 400,  400,  128,  128,  128,   128,   128,  128,  128,   96,   96,   96,   96 }
     } , {
        { 400,  400,  400,  400,   64,   64,   64,   64,   64,   64,   64,   64,   64 },
        { 512,  512,  512,  512,   96,   96,   96,   96,   96,   96,   96,   96,   96 },
        { 640,  640,  640,  640,  128,  128,  128,  128,  128,  128,  128,  128,  128 },
        { 640,  640,  640,  640,  128,  128,  128,  128,  128,  128,  128,  128,  128 }
#else
#if MAR17_ADOPTIONS
        {  64,   64,   48,   48,   48,    48,    48,   48,   48,   48,   48,   48,   48 },
        {  96,   96,   96,   96,   96,    96,    96,   96,   96,   48,   48,   48,   48 },
        { 128,  128,  128,  128,  128,   128,   128,  128,  128,   48,   48,   48,   48 },
        { 192,  192,  128,  128,  128,   128,   128,  128,  128,   96,   96,   96,   96 }
     } , {
        {  64,   64,   64,   64,   64,   64,   64,   64,   64,   64,   64,   64,   64 },
        {  96,   96,   96,   96,   96,   96,   96,   96,   96,   96,   96,   96,   96 },
        { 128,  128,  128,  128,  128,  128,  128,  128,  128,  128,  128,  128,  128 },
        { 192,  192,  192,  192,  128,  128,  128,  128,  128,  128,  128,  128,  128 }
#else
#if MAR12_ADOPTIONS
        {  64,   64,   48,   48,   48,   48,   48,   48,   48,   48,   48,   48,   48 },
        {  96,   96,   96,   96,   96,   48,   48,   48,   48,   48,   48,   48,   48 },
        { 128,  128,  128,  128,  128,   48,   48,   48,   48,   48,   48,   48,   48 },
        { 192,  192,  128,  128,  128,   96,   96,   96,   96,   96,   96,   96,   96 }
     } , {
        {  64,   64,   64,   64,  128,  128,  128,  128,  128,  128,  128,  128,  128 },
        {  96,   96,   96,   96,  128,  128,  128,  128,  128,  128,  128,  128,  128 },
        { 128,  128,  128,  128,  128,  128,  128,  128,  128,  128,  128,  128,  128 },
        { 192,  192,  192,  192,  128,  128,  128,  128,  128,  128,  128,  128,  128 }
#else
        {  48,   48,   48,   48,   48,   48,   48,   48,   48,   48,   48,   48,   48 },
        {  96,   96,   96,   96,   96,   48,   48,   48,   48,   48,   48,   48,   48 },
        { 112,  128,  128,  128,  128,   48,   48,   48,   48,   48,   48,   48,   48 },
        { 128,  128,  128,  128,  128,   96,   96,   96,   96,   96,   96,   96,   96 }
     } , {
        { 128,  128,  128,  128,  128,  128,  128,  128,  128,  128,  128,  128,  128 },
        { 128,  128,  128,  128,  128,  128,  128,  128,  128,  128,  128,  128,  128 },
        { 128,  128,  128,  128,  128,  128,  128,  128,  128,  128,  128,  128,  128 },
        { 128,  128,  128,  128,  128,  128,  128,  128,  128,  128,  128,  128,  128 }
#endif
#endif
#endif
#endif
#endif
    }
};

static const uint16_t hme_level0_search_area_in_width_array_left[SC_MAX_LEVEL][INPUT_SIZE_COUNT][MAX_SUPPORTED_MODES] = {
    {
#if MAR26_ADOPTIONS
        { 150,  150,  150,  150,  75,   75,   75,   75,   75,   75,   75,   75,   75 },
        { 150,  150,  150,  150,  75,   75,   75,   75,   75,   75,   75,   75,   75 },
        { 150,  150,  150,  150,  75,   75,   75,   75,   75,   75,   75,   75,   75 },
        { 150,  150,  150,  150,  75,   75,   75,   75,   75,   75,   75,   75,   75 }
     } , {
        { 390,  390,  390,  390,  225,  225,  225,  225,  225,  225,  225,  225,  225 },
        { 390,  390,  390,  390,  225,  225,  225,  225,  225,  225,  225,  225,  225 },
        { 390,  390,  390,  390,  225,  225,  225,  225,  225,  225,  225,  225,  225 },
        { 390,  390,  390,  390,  225,  225,  225,  225,  225,  225,  225,  225,  225 }
#else
#if MAR25_ADOPTIONS
        { 150,  150,  150,  150,  150,   150,   150,  150,   75,   75,   75,   75,   75 },
        { 150,  150,  150,  150,  150,   150,   150,  150,   75,   75,   75,   75,   75 },
        { 150,  150,  150,  150,  150,   150,   150,  150,   75,   75,   75,   75,   75 },
        { 150,  150,  150,  150,  150,   150,   150,  150,   75,   75,   75,   75,   75 }
     } , {
        { 390,  390,  390,  390,  390,   390,   390,  390,  225,  225,  225,  225,  225 },
        { 390,  390,  390,  390,  390,   390,   390,  390,  225,  225,  225,  225,  225 },
        { 390,  390,  390,  390,  390,   390,   390,  390,  225,  225,  225,  225,  225 },
        { 390,  390,  390,  390,  390,   390,   390,  390,  225,  225,  225,  225,  225 }
#else
#if MAR23_ADOPTIONS
        { 100,   100,   24,   24,   24,   24,   24,   24,   24,   24,   24,   24,   24 },
        { 128,   128,   48,   48,   48,   48,   48,   48,   48,   24,   24,   24,   24 },
        { 160,   160,   64,   64,   64,   64,   64,   64,   64,   24,   24,   24,   24 },
        { 200,   200,   64,   64,   64,   64,   64,   64,   64,   48,   48,   48,   48 }

    } , {
        { 200,  200,   200,  200,   32,   32,   32,   32,   32,   32,   32,   32,   32 },
        { 256,  256,   256,  256,   48,   48,   48,   48,   48,   48,   48,   48,   48 },
        { 320,  320,   320,  320,   64,   64,   64,   64,   64,   64,   64,   64,   64 },
        { 320,  320,   320,  320,   64,   64,   64,   64,   64,   64,   64,   64,   64 }
#else
#if MAR17_ADOPTIONS
        { 32,   32,   24,   24,   24,   24,   24,   24,   24,   24,   24,   24,   24 },
        { 48,   48,   56,   56,   56,   56,   56,   56,   56,   24,   24,   24,   24 },
        { 64,   64,   64,   64,   64,   64,   64,   64,   64,   24,   24,   24,   24 },
        { 96,   96,   64,   64,   64,   64,   64,   64,   64,   48,   48,   48,   48 }

    } , {
        {  32,   32,   32,   32,   32,   32,   32,   32,   32,   32,   32,   32,   32 },
        {  48,   48,   48,   48,   48,   48,   48,   48,   48,   48,   48,   48,   48 },
        {  64,   64,   64,   64,   64,   64,   64,   64,   64,   64,   64,   64,   64 },
        {  96,   96,   96,   96,   64,   64,   64,   64,   64,   64,   64,   64,   64 }
#else
#if MAR12_ADOPTIONS
        { 32,   32,   24,   24,   24,   24,   24,   24,   24,   24,   24,   24,   24 },
        { 48,   48,   56,   56,   56,   24,   24,   24,   24,   24,   24,   24,   24 },
        { 64,   64,   64,   64,   64,   24,   24,   24,   24,   24,   24,   24,   24 },
        { 96,   96,   64,   64,   64,   48,   48,   48,   48,   48,   48,   48,   48 }

    } , {
        {  32,   32,   32,   32,   64,   64,   64,   64,   64,   64,   64,   64,   64 },
        {  48,   48,   48,   48,   64,   64,   64,   64,   64,   64,   64,   64,   64 },
        {  64,   64,   64,   64,   64,   64,   64,   64,   64,   64,   64,   64,   64 },
        {  96,   96,   96,   96,   64,   64,   64,   64,   64,   64,   64,   64,   64 }
#else
        { 24,   24,   24,   24,   24,   24,   24,   24,   24,   24,   24,   24,   24 },
        { 56,   56,   56,   56,   56,   24,   24,   24,   24,   24,   24,   24,   24 },
        { 64,   64,   64,   64,   64,   24,   24,   24,   24,   24,   24,   24,   24 },
        { 64,   64,   64,   64,   64,   48,   48,   48,   48,   48,   48,   48,   48 }

    } , {
        {  64,   64,   64,   64,   64,   64,   64,   64,   64,   64,   64,   64,   64 },
        {  64,   64,   64,   64,   64,   64,   64,   64,   64,   64,   64,   64,   64 },
        {  64,   64,   64,   64,   64,   64,   64,   64,   64,   64,   64,   64,   64 },
        {  64,   64,   64,   64,   64,   64,   64,   64,   64,   64,   64,   64,   64 }
#endif
#endif
#endif
#endif
#endif
    }
};
static const uint16_t hme_level0_search_area_in_width_array_right[SC_MAX_LEVEL][INPUT_SIZE_COUNT][MAX_SUPPORTED_MODES] = {
    {
#if MAR26_ADOPTIONS
        { 150,  150,  150,  150,  75,   75,   75,   75,   75,   75,   75,   75,   75 },
        { 150,  150,  150,  150,  75,   75,   75,   75,   75,   75,   75,   75,   75 },
        { 150,  150,  150,  150,  75,   75,   75,   75,   75,   75,   75,   75,   75 },
        { 150,  150,  150,  150,  75,   75,   75,   75,   75,   75,   75,   75,   75 }
     } , {
        { 390,  390,  390,  390,  225,  225,  225,  225,  225,  225,  225,  225,  225 },
        { 390,  390,  390,  390,  225,  225,  225,  225,  225,  225,  225,  225,  225 },
        { 390,  390,  390,  390,  225,  225,  225,  225,  225,  225,  225,  225,  225 },
        { 390,  390,  390,  390,  225,  225,  225,  225,  225,  225,  225,  225,  225 }
#else
#if MAR25_ADOPTIONS
        { 150,  150,  150,  150,  150,   150,   150,  150,   75,   75,   75,   75,   75 },
        { 150,  150,  150,  150,  150,   150,   150,  150,   75,   75,   75,   75,   75 },
        { 150,  150,  150,  150,  150,   150,   150,  150,   75,   75,   75,   75,   75 },
        { 150,  150,  150,  150,  150,   150,   150,  150,   75,   75,   75,   75,   75 }
     } , {
        { 390,  390,  390,  390,  390,   390,   390,  390,  225,  225,  225,  225,  225 },
        { 390,  390,  390,  390,  390,   390,   390,  390,  225,  225,  225,  225,  225 },
        { 390,  390,  390,  390,  390,   390,   390,  390,  225,  225,  225,  225,  225 },
        { 390,  390,  390,  390,  390,   390,   390,  390,  225,  225,  225,  225,  225 }
#else
#if MAR23_ADOPTIONS
        { 100,   100,   24,   24,   24,   24,   24,   24,   24,   24,   24,   24,   24 },
        { 128,   128,   48,   48,   48,   48,   48,   48,   48,   24,   24,   24,   24 },
        { 160,   160,   64,   64,   64,   64,   64,   64,   64,   24,   24,   24,   24 },
        { 200,   200,   64,   64,   64,   64,   64,   64,   64,   48,   48,   48,   48 }

    } , {
        { 200,  200,   200,  200,   32,   32,   32,   32,   32,   32,   32,   32,   32 },
        { 256,  256,   256,  256,   48,   48,   48,   48,   48,   48,   48,   48,   48 },
        { 320,  320,   320,  320,   64,   64,   64,   64,   64,   64,   64,   64,   64 },
        { 320,  320,   320,  320,   64,   64,   64,   64,   64,   64,   64,   64,   64 }
#else
#if MAR17_ADOPTIONS
        { 32,   32,   24,   24,   24,   24,   24,   24,   24,   24,   24,   24,   24 },
        { 48,   48,   56,   56,   56,   56,   56,   56,   56,   24,   24,   24,   24 },
        { 64,   64,   64,   64,   64,   64,   64,   64,   64,   24,   24,   24,   24 },
        { 96,   96,   64,   64,   64,   64,   64,   64,   64,   48,   48,   48,   48 }

    } , {
        {  32,   32,   32,   32,   32,   32,   32,   32,   32,   32,   32,   32,   32 },
        {  48,   48,   48,   48,   48,   48,   48,   48,   48,   48,   48,   48,   48 },
        {  64,   64,   64,   64,   64,   64,   64,   64,   64,   64,   64,   64,   64 },
        {  96,   96,   96,   96,   64,   64,   64,   64,   64,   64,   64,   64,   64 }
#else
#if MAR12_ADOPTIONS
        { 32,   32,   24,   24,   24,   24,   24,   24,   24,   24,   24,   24,   24 },
        { 48,   48,   56,   56,   56,   24,   24,   24,   24,   24,   24,   24,   24 },
        { 64,   64,   64,   64,   64,   24,   24,   24,   24,   24,   24,   24,   24 },
        { 96,   96,   64,   64,   64,   48,   48,   48,   48,   48,   48,   48,   48 }

    } , {
        {  32,   32,   32,   32,   64,   64,   64,   64,   64,   64,   64,   64,   64 },
        {  48,   48,   48,   48,   64,   64,   64,   64,   64,   64,   64,   64,   64 },
        {  64,   64,   64,   64,   64,   64,   64,   64,   64,   64,   64,   64,   64 },
        {  96,   96,   96,   96,   64,   64,   64,   64,   64,   64,   64,   64,   64 }
#else
        { 24,   24,   24,   24,   24,   24,   24,   24,   24,   24,   24,   24,   24 },
        { 56,   56,   56,   56,   56,   24,   24,   24,   24,   24,   24,   24,   24 },
        { 64,   64,   64,   64,   64,   24,   24,   24,   24,   24,   24,   24,   24 },
        { 64,   64,   64,   64,   64,   48,   48,   48,   48,   48,   48,   48,   48 }

    } , {
        {  64,   64,   64,   64,   64,   64,   64,   64,   64,   64,   64,   64,   64 },
        {  64,   64,   64,   64,   64,   64,   64,   64,   64,   64,   64,   64,   64 },
        {  64,   64,   64,   64,   64,   64,   64,   64,   64,   64,   64,   64,   64 },
        {  64,   64,   64,   64,   64,   64,   64,   64,   64,   64,   64,   64,   64 }
#endif
#endif
#endif
#endif
#endif
    }
};
static const uint16_t hme_level0_total_search_area_height[SC_MAX_LEVEL][INPUT_SIZE_COUNT][MAX_SUPPORTED_MODES] = {
    {
#if MAR26_ADOPTIONS
        { 300,  300,  300,  300,  150,   150,  150,  150,  150,  150,  150,  150,  150 },
        { 300,  300,  300,  300,  150,   150,  150,  150,  150,  150,  150,  150,  150 },
        { 300,  300,  300,  300,  150,   150,  150,  150,  150,  150,  150,  150,  150 },
        { 300,  300,  300,  300,  150,   150,  150,  150,  150,  150,  150,  150,  150 }
     } , {
        { 780,  780,  780,  780,  450,   450,  450,  450,  450,  450,  450,  450,  450 },
        { 780,  780,  780,  780,  450,   450,  450,  450,  450,  450,  450,  450,  450 },
        { 780,  780,  780,  780,  450,   450,  450,  450,  450,  450,  450,  450,  450 },
        { 780,  780,  780,  780,  450,   450,  450,  450,  450,  450,  450,  450,  450 }
#else
#if MAR25_ADOPTIONS
        { 300,  300,  300,  300,  300,   300,   300,  300,  150,  150,  150,  150,  150 },
        { 300,  300,  300,  300,  300,   300,   300,  300,  150,  150,  150,  150,  150 },
        { 300,  300,  300,  300,  300,   300,   300,  300,  150,  150,  150,  150,  150 },
        { 300,  300,  300,  300,  300,   300,   300,  300,  150,  150,  150,  150,  150 }
     } , {
        { 780,  780,  780,  780,  780,   780,   780,  780,  450,  450,  450,  450,  450 },
        { 780,  780,  780,  780,  780,   780,   780,  780,  450,  450,  450,  450,  450 },
        { 780,  780,  780,  780,  780,   780,   780,  780,  450,  450,  450,  450,  450 },
        { 780,  780,  780,  780,  780,   780,   780,  780,  450,  450,  450,  450,  450 }
#else
#if MAR23_ADOPTIONS
        {  200,   200,   48,   48,   48,   48,   48,   48,    48,   48,  48,  48,   48 },
        {  256,   256,   96,   96,   96,   96,   96,   96,    96,   48,  48,  48,   48 },
        {  320,   320,  128,  128,  128,  128,  128,  128,   128,   48,  48,  48,   48 },
        {  400,   400,  128,  128,  128,  128,  128,  128,   128,   96,  96,  96,   96 }
    } , {
        {  400,  400,  400,   400,   64,   64,   64,   64,   64,    64,   64,   64,   64 },
        {  512,  512,  512,   512,   96,   96,   96,   96,   96,    96,   96,   96,   96 },
        {  640,  640,  640,   640,  128,  128,  128,  128,  128,   128,  128,  128,  128 },
        {  640,  640,  640,   640,  128,  128,  128,  128,  128,   128,  128,  128,  128 }
#else
#if MAR17_ADOPTIONS
        {   32,    32,   40,   40,   40,   40,   40,   40,   40,   24,   24,   24,   24 },
        {   64,    64,   64,   64,   64,   64,   64,   64,   64,   24,   24,   24,   24 },
        {   80,    80,   80,   80,   80,   80,   80,   80,   80,   24,   24,   24,   24 },
        {  128,   128,   80,   80,   80,   80,   80,   80,   80,   24,   24,   24,   24 }
    } , {
        {   32,    32,   32,    32,   32,   32,   32,   32,   32,   32,   32,   32,   32 },
        {   64,    64,   64,    64,   64,   64,   64,   64,   64,   64,   64,   64,   64 },
        {   80,    80,   80,    80,   80,   80,   80,   80,   80,   80,   80,   80,   80 },
        {  128,   128,  128,   128,   80,   80,   80,   80,   80,   80,   80,   80,   80 }
#else
#if MAR12_ADOPTIONS
        {   32,    32,   40,   40,   40,   24,   24,   24,   24,   24,   24,   24,   24 },
        {   64,    64,   64,   64,   64,   24,   24,   24,   24,   24,   24,   24,   24 },
        {   80,    80,   80,   80,   80,   24,   24,   24,   24,   24,   24,   24,   24 },
        {  128,   128,   80,   80,   80,   24,   24,   24,   24,   24,   24,   24,   24 }
    } , {
        {   32,    32,   32,    32,   80,   80,   80,   80,   80,   80,   80,   80,   80 },
        {   64,    64,   64,    64,   80,   80,   80,   80,   80,   80,   80,   80,   80 },
        {   80,    80,   80,    80,   80,   80,   80,   80,   80,   80,   80,   80,   80 },
        {  128,   128,  128,   128,   80,   80,   80,   80,   80,   80,   80,   80,   80 }
#else
        {  40,   40,   40,   40,   40,   24,   24,   24,   24,   24,   24,   24,   24 },
        {  64,   64,   64,   64,   64,   24,   24,   24,   24,   24,   24,   24,   24 },
        {  80,   80,   80,   80,   80,   24,   24,   24,   24,   24,   24,   24,   24 },
        {  80,   80,   80,   80,   80,   24,   24,   24,   24,   24,   24,   24,   24 }
    } , {
        {  80,   80,   80,   80,   80,   80,   80,   80,   80,   80,   80,   80,   80 },
        {  80,   80,   80,   80,   80,   80,   80,   80,   80,   80,   80,   80,   80 },
        {  80,   80,   80,   80,   80,   80,   80,   80,   80,   80,   80,   80,   80 },
        {  80,   80,   80,   80,   80,   80,   80,   80,   80,   80,   80,   80,   80 }
#endif
#endif
#endif
#endif
#endif
    }
};
static const uint16_t hme_level0_search_area_in_height_array_top[SC_MAX_LEVEL][INPUT_SIZE_COUNT][MAX_SUPPORTED_MODES] = {
    {
#if MAR26_ADOPTIONS
        { 150,  150,  150,  150,  75,   75,   75,   75,   75,   75,   75,   75,   75 },
        { 150,  150,  150,  150,  75,   75,   75,   75,   75,   75,   75,   75,   75 },
        { 150,  150,  150,  150,  75,   75,   75,   75,   75,   75,   75,   75,   75 },
        { 150,  150,  150,  150,  75,   75,   75,   75,   75,   75,   75,   75,   75 }
     } , {
        { 390,  390,  390,  390,  225,  225,  225,  225,  225,  225,  225,  225,  225 },
        { 390,  390,  390,  390,  225,  225,  225,  225,  225,  225,  225,  225,  225 },
        { 390,  390,  390,  390,  225,  225,  225,  225,  225,  225,  225,  225,  225 },
        { 390,  390,  390,  390,  225,  225,  225,  225,  225,  225,  225,  225,  225 }
#else
#if MAR25_ADOPTIONS
        { 150,  150,  150,  150,  150,   150,   150,  150,   75,   75,   75,   75,   75 },
        { 150,  150,  150,  150,  150,   150,   150,  150,   75,   75,   75,   75,   75 },
        { 150,  150,  150,  150,  150,   150,   150,  150,   75,   75,   75,   75,   75 },
        { 150,  150,  150,  150,  150,   150,   150,  150,   75,   75,   75,   75,   75 }
     } , {
        { 390,  390,  390,  390,  390,   390,   390,  390,  225,  225,  225,  225,  225 },
        { 390,  390,  390,  390,  390,   390,   390,  390,  225,  225,  225,  225,  225 },
        { 390,  390,  390,  390,  390,   390,   390,  390,  225,  225,  225,  225,  225 },
        { 390,  390,  390,  390,  390,   390,   390,  390,  225,  225,  225,  225,  225 }
#else
#if MAR23_ADOPTIONS
        { 100,   100,   24,   24,   24,   24,   24,   24,   24,   24,   24,   24,   24 },
        { 128,   128,   48,   48,   48,   48,   48,   48,   48,   24,   24,   24,   24 },
        { 160,   160,   64,   64,   64,   64,   64,   64,   64,   24,   24,   24,   24 },
        { 200,   200,   64,   64,   64,   64,   64,   64,   64,   48,   48,   48,   48 }

    } , {
        { 200,  200,   200,  200,   32,   32,   32,   32,   32,   32,   32,   32,   32 },
        { 256,  256,   256,  256,   48,   48,   48,   48,   48,   48,   48,   48,   48 },
        { 320,  320,   320,  320,   64,   64,   64,   64,   64,   64,   64,   64,   64 },
        { 320,  320,   320,  320,   64,   64,   64,   64,   64,   64,   64,   64,   64 }
#else
#if MAR17_ADOPTIONS
        {  16,   16,   20,   20,   20,   20,   20,   20,   20,   12,   12,   12,   12 },
        {  32,   32,   32,   32,   32,   32,   32,   32,   32,   12,   12,   12,   12 },
        {  40,   40,   40,   40,   40,   40,   40,   40,   40,   12,   12,   12,   12 },
        {  64,   64,   40,   40,   40,   40,   40,   40,   40,   12,   12,   12,   12 }
    } , {
        {  16,   16,  16,   16,   16,   16,   16,   16,   16,   16,   16,   16,   16 },
        {  32,   32,  32,   32,   32,   32,   32,   32,   32,   32,   32,   32,   32 },
        {  40,   40,  40,   40,   40,   40,   40,   40,   40,   40,   40,   40,   40 },
        {  64,   64,  64,   64,   40,   40,   40,   40,   40,   40,   40,   40,   40 }
#else
#if MAR12_ADOPTIONS
        {  16,   16,   20,   20,   20,   12,   12,   12,   12,   12,   12,   12,   12 },
        {  32,   32,   32,   32,   32,   12,   12,   12,   12,   12,   12,   12,   12 },
        {  40,   40,   40,   40,   40,   12,   12,   12,   12,   12,   12,   12,   12 },
        {  64,   64,   40,   40,   40,   12,   12,   12,   12,   12,   12,   12,   12 }
    } , {
        {  16,   16,  16,   16,   40,   40,   40,   40,   40,   40,   40,   40,   40 },
        {  32,   32,  32,   32,   40,   40,   40,   40,   40,   40,   40,   40,   40 },
        {  40,   40,  40,   40,   40,   40,   40,   40,   40,   40,   40,   40,   40 },
        {  64,   64,  64,   64,   40,   40,   40,   40,   40,   40,   40,   40,   40 }
#else
        {  20,   20,   20,   20,   20,   12,   12,   12,   12,   12,   12,   12,   12 },
        {  32,   32,   32,   32,   32,   12,   12,   12,   12,   12,   12,   12,   12 },
        {  40,   40,   40,   40,   40,   12,   12,   12,   12,   12,   12,   12,   12 },
        {  40,   40,   40,   40,   40,   12,   12,   12,   12,   12,   12,   12,   12 }
    } , {
        {  40,   40,   40,   40,   40,   40,   40,   40,   40,   40,   40,   40,   40 },
        {  40,   40,   40,   40,   40,   40,   40,   40,   40,   40,   40,   40,   40 },
        {  40,   40,   40,   40,   40,   40,   40,   40,   40,   40,   40,   40,   40 },
        {  40,   40,   40,   40,   40,   40,   40,   40,   40,   40,   40,   40,   40 }
#endif
#endif
#endif
#endif
#endif
    }
};
static const uint16_t hme_level0_search_area_in_height_array_bottom[SC_MAX_LEVEL][INPUT_SIZE_COUNT][MAX_SUPPORTED_MODES] = {
    {
#if MAR26_ADOPTIONS
        { 150,  150,  150,  150,  75,   75,   75,   75,   75,   75,   75,   75,   75 },
        { 150,  150,  150,  150,  75,   75,   75,   75,   75,   75,   75,   75,   75 },
        { 150,  150,  150,  150,  75,   75,   75,   75,   75,   75,   75,   75,   75 },
        { 150,  150,  150,  150,  75,   75,   75,   75,   75,   75,   75,   75,   75 }
     } , {
        { 390,  390,  390,  390,  225,  225,  225,  225,  225,  225,  225,  225,  225 },
        { 390,  390,  390,  390,  225,  225,  225,  225,  225,  225,  225,  225,  225 },
        { 390,  390,  390,  390,  225,  225,  225,  225,  225,  225,  225,  225,  225 },
        { 390,  390,  390,  390,  225,  225,  225,  225,  225,  225,  225,  225,  225 }
#else
#if MAR25_ADOPTIONS
        { 150,  150,  150,  150,  150,   150,   150,  150,   75,   75,   75,   75,   75 },
        { 150,  150,  150,  150,  150,   150,   150,  150,   75,   75,   75,   75,   75 },
        { 150,  150,  150,  150,  150,   150,   150,  150,   75,   75,   75,   75,   75 },
        { 150,  150,  150,  150,  150,   150,   150,  150,   75,   75,   75,   75,   75 }
     } , {
        { 390,  390,  390,  390,  390,   390,   390,  390,  225,  225,  225,  225,  225 },
        { 390,  390,  390,  390,  390,   390,   390,  390,  225,  225,  225,  225,  225 },
        { 390,  390,  390,  390,  390,   390,   390,  390,  225,  225,  225,  225,  225 },
        { 390,  390,  390,  390,  390,   390,   390,  390,  225,  225,  225,  225,  225 }
#else
#if MAR23_ADOPTIONS
        { 100,   100,   24,   24,   24,   24,   24,   24,   24,   24,   24,   24,   24 },
        { 128,   128,   48,   48,   48,   48,   48,   48,   48,   24,   24,   24,   24 },
        { 160,   160,   64,   64,   64,   64,   64,   64,   64,   24,   24,   24,   24 },
        { 200,   200,   64,   64,   64,   64,   64,   64,   64,   48,   48,   48,   48 }

    } , {
        { 200,  200,   200,  200,   32,   32,   32,   32,   32,   32,   32,   32,   32 },
        { 256,  256,   256,  256,   48,   48,   48,   48,   48,   48,   48,   48,   48 },
        { 320,  320,   320,  320,   64,   64,   64,   64,   64,   64,   64,   64,   64 },
        { 320,  320,   320,  320,   64,   64,   64,   64,   64,   64,   64,   64,   64 }
#else
#if MAR17_ADOPTIONS
        {  16,   16,   20,   20,   20,   20,   20,   20,   20,   12,   12,   12,   12 },
        {  32,   32,   32,   32,   32,   32,   32,   32,   32,   12,   12,   12,   12 },
        {  40,   40,   40,   40,   40,   40,   40,   40,   40,   12,   12,   12,   12 },
        {  64,   64,   40,   40,   40,   40,   40,   40,   40,   12,   12,   12,   12 }
    }, {
        {  16,   16,  16,   16,   16,   16,   16,   16,   16,   16,   16,   16,   16 },
        {  32,   32,  32,   32,   32,   32,   32,   32,   32,   32,   32,   32,   32 },
        {  40,   40,  40,   40,   40,   40,   40,   40,   40,   40,   40,   40,   40 },
        {  64,   64,  64,   64,   40,   40,   40,   40,   40,   40,   40,   40,   40 }
#else
#if MAR12_ADOPTIONS
        {  16,   16,   20,   20,   20,   12,   12,   12,   12,   12,   12,   12,   12 },
        {  32,   32,   32,   32,   32,   12,   12,   12,   12,   12,   12,   12,   12 },
        {  40,   40,   40,   40,   40,   12,   12,   12,   12,   12,   12,   12,   12 },
        {  64,   64,   40,   40,   40,   12,   12,   12,   12,   12,   12,   12,   12 }
    }, {
        {  16,   16,  16,   16,   40,   40,   40,   40,   40,   40,   40,   40,   40 },
        {  32,   32,  32,   32,   40,   40,   40,   40,   40,   40,   40,   40,   40 },
        {  40,   40,  40,   40,   40,   40,   40,   40,   40,   40,   40,   40,   40 },
        {  64,   64,  64,   64,   40,   40,   40,   40,   40,   40,   40,   40,   40 }
#else
        {  20,   20,   20,   20,   20,   12,   12,   12,   12,   12,   12,   12,   12 },
        {  32,   32,   32,   32,   32,   12,   12,   12,   12,   12,   12,   12,   12 },
        {  40,   40,   40,   40,   40,   12,   12,   12,   12,   12,   12,   12,   12 },
        {  40,   40,   40,   40,   40,   12,   12,   12,   12,   12,   12,   12,   12 }
    }, {
        {  40,   40,   40,   40,   40,   40,   40,   40,   40,   40,   40,   40,   40 },
        {  40,   40,   40,   40,   40,   40,   40,   40,   40,   40,   40,   40,   40 },
        {  40,   40,   40,   40,   40,   40,   40,   40,   40,   40,   40,   40,   40 },
        {  40,   40,   40,   40,   40,   40,   40,   40,   40,   40,   40,   40,   40 }
#endif
#endif
#endif
#endif
#endif
    }
};

// HME LEVEL 1
   //      M0    M1    M2    M3    M4    M5    M6    M7    M8    M9    M10    M11    M12
static const uint8_t enable_hme_level1_flag[SC_MAX_LEVEL][INPUT_SIZE_COUNT][MAX_SUPPORTED_MODES] = {
    {
        {   1,    1,    1,    1,    1,    1,    1,    1,    1,    0,    0,     0,    0 },      // INPUT_SIZE_576p_RANGE_OR_LOWER
        {   1,    1,    1,    1,    1,    1,    1,    1,    1,    0,    0,     0,    0 },      // INPUT_SIZE_720P_RANGE/INPUT_SIZE_1080i_RANGE
        {   1,    1,    1,    1,    1,    1,    1,    1,    1,    0,    0,     0,    0 },      // INPUT_SIZE_1080p_RANGE
        {   1,    1,    1,    1,    1,    1,    1,    1,    1,    0,    0,     0,    0 }       // INPUT_SIZE_4K_RANGE
    }, {
#if MAR12_ADOPTIONS
        {   1,    1,    1,    1,    0,    0,    0,    0,    0,    0,    0,     0,    0 },      // INPUT_SIZE_576p_RANGE_OR_LOWER
        {   1,    1,    1,    1,    0,    0,    0,    0,    0,    0,    0,     0,    0 },      // INPUT_SIZE_720P_RANGE/INPUT_SIZE_1080i_RANGE
        {   1,    1,    1,    1,    0,    0,    0,    0,    0,    0,    0,     0,    0 },      // INPUT_SIZE_1080p_RANGE
        {   1,    1,    1,    1,    0,    0,    0,    0,    0,    0,    0,     0,    0 }       // INPUT_SIZE_4K_RANGE
#else
        {   1,    1,    1,    0,    0,    0,    0,    0,    1,    0,    0,     0,    0 },      // INPUT_SIZE_576p_RANGE_OR_LOWER
        {   1,    1,    1,    0,    0,    0,    0,    0,    1,    0,    0,     0,    0 },      // INPUT_SIZE_720P_RANGE/INPUT_SIZE_1080i_RANGE
        {   1,    1,    1,    0,    0,    0,    0,    0,    1,    0,    0,     0,    0 },      // INPUT_SIZE_1080p_RANGE
        {   1,    1,    1,    0,    0,    0,    0,    0,    1,    0,    0,     0,    0 }       // INPUT_SIZE_4K_RANGE
#endif
    }
};
static const uint16_t hme_level1_search_area_in_width_array_left[SC_MAX_LEVEL][INPUT_SIZE_COUNT][MAX_SUPPORTED_MODES] = {
    {
#if MAR17_ADOPTIONS
        {  16,   16,   16,   16,   16,    16,   16,   16,   16,    8,    8,    8,  8 },
        {  16,   16,   16,   16,   16,    16,   16,   16,   16,    8,    8,    8,  8 },
        {  16,   16,   16,   16,   16,    16,   16,   16,   16,    8,    8,    8,  8 },
        {  16,   16,   16,   16,   16,    16,   16,   16,   16,    8,    8,    8,  8 }
    } , {
        {  16,   16,   16,   16,   16,    16,   16,   16,   16,    8,    8,    8,  8 },
        {  16,   16,   16,   16,   16,    16,   16,   16,   16,    8,    8,    8,  8 },
        {  16,   16,   16,   16,   16,    16,   16,   16,   16,    8,    8,    8,  8 },
        {  16,   16,   16,   16,   16,    16,   16,   16,   16,    8,    8,    8,  8 }

#else
        {  16,   16,   16,   16,   16,    8,    8,    8,    8,    8,    8,    8,     8 },
        {  16,   16,   16,   16,   16,    8,    8,    8,    8,    8,    8,    8,     8 },
        {  16,   16,   16,   16,   16,    8,    8,    8,    8,    8,    8,    8,     8 },
        {  16,   16,   16,   16,   16,    8,    8,    8,    8,    8,    8,    8,     8 }
    } , {
#if MAR12_ADOPTIONS
        {  16,   16,   16,   16,   16,    8,    8,    8,   8,    8,    8,    8,     8 },
        {  16,   16,   16,   16,   16,    8,    8,    8,   8,    8,    8,    8,     8 },
        {  16,   16,   16,   16,   16,    8,    8,    8,   8,    8,    8,    8,     8 },
        {  16,   16,   16,   16,   16,    8,    8,    8,   8,    8,    8,    8,     8 }
#else
        {  16,   16,   16,   16,   16,    8,    8,    8,   32,    8,    8,    8,     8 },
        {  16,   16,   16,   16,   16,    8,    8,    8,   32,    8,    8,    8,     8 },
        {  16,   16,   16,   16,   16,    8,    8,    8,   32,    8,    8,    8,     8 },
        {  16,   16,   16,   16,   16,    8,    8,    8,   32,    8,    8,    8,     8 }
#endif
#endif
    }
};
static const uint16_t hme_level1_search_area_in_width_array_right[SC_MAX_LEVEL][INPUT_SIZE_COUNT][MAX_SUPPORTED_MODES] = {
    {
#if MAR17_ADOPTIONS
        {  16,   16,   16,   16,   16,    16,   16,   16,   16,    8,    8,    8,  8 },
        {  16,   16,   16,   16,   16,    16,   16,   16,   16,    8,    8,    8,  8 },
        {  16,   16,   16,   16,   16,    16,   16,   16,   16,    8,    8,    8,  8 },
        {  16,   16,   16,   16,   16,    16,   16,   16,   16,    8,    8,    8,  8 }
    } , {
        {  16,   16,   16,   16,   16,    16,   16,   16,   16,    8,    8,    8,  8 },
        {  16,   16,   16,   16,   16,    16,   16,   16,   16,    8,    8,    8,  8 },
        {  16,   16,   16,   16,   16,    16,   16,   16,   16,    8,    8,    8,  8 },
        {  16,   16,   16,   16,   16,    16,   16,   16,   16,    8,    8,    8,  8 }

#else
        {  16,   16,   16,   16,   16,    8,    8,    8,    8,    8,    8,    8,     8 },
        {  16,   16,   16,   16,   16,    8,    8,    8,    8,    8,    8,    8,     8 },
        {  16,   16,   16,   16,   16,    8,    8,    8,    8,    8,    8,    8,     8 },
        {  16,   16,   16,   16,   16,    8,    8,    8,    8,    8,    8,    8,     8 }
    } , {
#if MAR12_ADOPTIONS
        {  16,   16,   16,   16,   16,    8,    8,    8,   8,    8,    8,    8,     8 },
        {  16,   16,   16,   16,   16,    8,    8,    8,   8,    8,    8,    8,     8 },
        {  16,   16,   16,   16,   16,    8,    8,    8,   8,    8,    8,    8,     8 },
        {  16,   16,   16,   16,   16,    8,    8,    8,   8,    8,    8,    8,     8 }
#else
        {  16,   16,   16,   16,   16,    8,    8,    8,   32,    8,    8,    8,     8 },
        {  16,   16,   16,   16,   16,    8,    8,    8,   32,    8,    8,    8,     8 },
        {  16,   16,   16,   16,   16,    8,    8,    8,   32,    8,    8,    8,     8 },
        {  16,   16,   16,   16,   16,    8,    8,    8,   32,    8,    8,    8,     8 }
#endif
#endif
    }
};
static const uint16_t hme_level1_search_area_in_height_array_top[SC_MAX_LEVEL][INPUT_SIZE_COUNT][MAX_SUPPORTED_MODES] = {
    {
#if MAR17_ADOPTIONS
        {  16,   16,   16,   16,   16,    16,   16,   16,   16,    8,    8,    8,  8 },
        {  16,   16,   16,   16,   16,    16,   16,   16,   16,    8,    8,    8,  8 },
        {  16,   16,   16,   16,   16,    16,   16,   16,   16,    8,    8,    8,  8 },
        {  16,   16,   16,   16,   16,    16,   16,   16,   16,    8,    8,    8,  8 }
    } , {
        {  16,   16,   16,   16,   16,    16,   16,   16,   16,    8,    8,    8,  8 },
        {  16,   16,   16,   16,   16,    16,   16,   16,   16,    8,    8,    8,  8 },
        {  16,   16,   16,   16,   16,    16,   16,   16,   16,    8,    8,    8,  8 },
        {  16,   16,   16,   16,   16,    16,   16,   16,   16,    8,    8,    8,  8 }

#else
        {  16,   16,   16,   16,   16,    8,    8,    8,    8,    8,    8,    8,     8 },
        {  16,   16,   16,   16,   16,    8,    8,    8,    8,    8,    8,    8,     8 },
        {  16,   16,   16,   16,   16,    8,    8,    8,    8,    8,    8,    8,     8 },
        {  16,   16,   16,   16,   16,    8,    8,    8,    8,    8,    8,    8,     8 }
    } , {
#if MAR12_ADOPTIONS
        {  16,   16,   16,   16,   16,    8,    8,    8,   8,    8,    8,    8,     8 },
        {  16,   16,   16,   16,   16,    8,    8,    8,   8,    8,    8,    8,     8 },
        {  16,   16,   16,   16,   16,    8,    8,    8,   8,    8,    8,    8,     8 },
        {  16,   16,   16,   16,   16,    8,    8,    8,   8,    8,    8,    8,     8 }
#else
        {  16,   16,   16,   16,   16,    8,    8,    8,   32,    8,    8,    8,     8 },
        {  16,   16,   16,   16,   16,    8,    8,    8,   32,    8,    8,    8,     8 },
        {  16,   16,   16,   16,   16,    8,    8,    8,   32,    8,    8,    8,     8 },
        {  16,   16,   16,   16,   16,    8,    8,    8,   32,    8,    8,    8,     8 }
#endif
#endif
    }
};
static const uint16_t hme_level1_search_area_in_height_array_bottom[SC_MAX_LEVEL][INPUT_SIZE_COUNT][MAX_SUPPORTED_MODES] = {
    {
#if MAR17_ADOPTIONS
        {  16,   16,   16,   16,   16,    16,   16,   16,   16,    8,    8,    8,  8 },
        {  16,   16,   16,   16,   16,    16,   16,   16,   16,    8,    8,    8,  8 },
        {  16,   16,   16,   16,   16,    16,   16,   16,   16,    8,    8,    8,  8 },
        {  16,   16,   16,   16,   16,    16,   16,   16,   16,    8,    8,    8,  8 }
    } , {
        {  16,   16,   16,   16,   16,    16,   16,   16,   16,    8,    8,    8,  8 },
        {  16,   16,   16,   16,   16,    16,   16,   16,   16,    8,    8,    8,  8 },
        {  16,   16,   16,   16,   16,    16,   16,   16,   16,    8,    8,    8,  8 },
        {  16,   16,   16,   16,   16,    16,   16,   16,   16,    8,    8,    8,  8 }

#else
        {  16,   16,   16,   16,   16,    8,    8,    8,    8,    8,    8,    8,     8 },
        {  16,   16,   16,   16,   16,    8,    8,    8,    8,    8,    8,    8,     8 },
        {  16,   16,   16,   16,   16,    8,    8,    8,    8,    8,    8,    8,     8 },
        {  16,   16,   16,   16,   16,    8,    8,    8,    8,    8,    8,    8,     8 }
    } , {
#if MAR12_ADOPTIONS
        {  16,   16,   16,   16,   16,    8,    8,    8,   8,    8,    8,    8,     8 },
        {  16,   16,   16,   16,   16,    8,    8,    8,   8,    8,    8,    8,     8 },
        {  16,   16,   16,   16,   16,    8,    8,    8,   8,    8,    8,    8,     8 },
        {  16,   16,   16,   16,   16,    8,    8,    8,   8,    8,    8,    8,     8 }
#else
        {  16,   16,   16,   16,   16,    8,    8,    8,   32,    8,    8,    8,     8 },
        {  16,   16,   16,   16,   16,    8,    8,    8,   32,    8,    8,    8,     8 },
        {  16,   16,   16,   16,   16,    8,    8,    8,   32,    8,    8,    8,     8 },
        {  16,   16,   16,   16,   16,    8,    8,    8,   32,    8,    8,    8,     8 }
#endif
#endif
    }
};
// HME LEVEL 2
    //     M0    M1    M2    M3    M4    M5    M6    M7    M8    M9    M10    M11    M12
static const uint8_t enable_hme_level2_flag[SC_MAX_LEVEL][INPUT_SIZE_COUNT][MAX_SUPPORTED_MODES] = {
    {
        {   1,    1,    1,    1,    1,    1,    1,    1,    1,    0,    0,     0,    0 },      // INPUT_SIZE_576p_RANGE_OR_LOWER
        {   1,    1,    1,    1,    1,    1,    1,    1,    1,    0,    0,     0,    0 },      // INPUT_SIZE_720P_RANGE/INPUT_SIZE_1080i_RANGE
        {   1,    1,    1,    1,    1,    1,    1,    1,    1,    0,    0,     0,    0 },      // INPUT_SIZE_1080p_RANGE
        {   1,    1,    1,    1,    1,    1,    1,    1,    1,    0,    0,     0,    0 }       // INPUT_SIZE_4K_RANGE
    },{
#if MAR12_ADOPTIONS
        {   1,    1,    1,    1,    0,    0,    0,    0,    0,    0,    0,     0,    0 },      // INPUT_SIZE_576p_RANGE_OR_LOWER
        {   1,    1,    1,    1,    0,    0,    0,    0,    0,    0,    0,     0,    0 },      // INPUT_SIZE_720P_RANGE/INPUT_SIZE_1080i_RANGE
        {   1,    1,    1,    1,    0,    0,    0,    0,    0,    0,    0,     0,    0 },      // INPUT_SIZE_1080p_RANGE
        {   1,    1,    1,    1,    0,    0,    0,    0,    0,    0,    0,     0,    0 }       // INPUT_SIZE_4K_RANGE
#else
        {   1,    1,    1,    0,    0,    0,    0,    0,    0,    0,    0,     0,    0 },      // INPUT_SIZE_576p_RANGE_OR_LOWER
        {   1,    1,    1,    0,    0,    0,    0,    0,    0,    0,    0,     0,    0 },      // INPUT_SIZE_720P_RANGE/INPUT_SIZE_1080i_RANGE
        {   1,    1,    1,    0,    0,    0,    0,    0,    0,    0,    0,     0,    0 },      // INPUT_SIZE_1080p_RANGE
        {   1,    1,    1,    0,    0,    0,    0,    0,    0,    0,    0,     0,    0 }       // INPUT_SIZE_4K_RANGE
#endif
    }
};
static const uint16_t hme_level2_search_area_in_width_array_left[SC_MAX_LEVEL][INPUT_SIZE_COUNT][MAX_SUPPORTED_MODES] = {
    {
#if MAR25_ADOPTIONS
        {  16,   16,   16,   16,   16,    16,   16,   16,   16,    8,    8,    8,  8 },
        {  16,   16,   16,   16,   16,    16,   16,   16,   16,    8,    8,    8,  8 },
        {  16,   16,   16,   16,   16,    16,   16,   16,   16,    8,    8,    8,  8 },
        {  16,   16,   16,   16,   16,    16,   16,   16,   16,    8,    8,    8,  8 }
    } , {
        {  16,   16,   16,   16,   16,    16,   16,   16,   16,    8,    8,    8,  8 },
        {  16,   16,   16,   16,   16,    16,   16,   16,   16,    8,    8,    8,  8 },
        {  16,   16,   16,   16,   16,    16,   16,   16,   16,    8,    8,    8,  8 },
        {  16,   16,   16,   16,   16,    16,   16,   16,   16,    8,    8,    8,  8 }
#else
#if MAR17_ADOPTIONS
        {   8,    8,    8,    8,    8,    8,    8,    8,    8,    4,    4,     4,    4 },
        {   8,    8,    8,    8,    8,    8,    8,    8,    8,    4,    4,     4,    4 },
        {   8,    8,    8,    8,    8,    8,    8,    8,    8,    4,    4,     4,    4 },
        {   8,    8,    8,    8,    8,    8,    8,    8,    8,    4,    4,     4,    4 }
    } , {
        {   8,    8,    8,    8,    8,    8,    8,    8,    8,    4,    4,     4,    4 },
        {   8,    8,    8,    8,    8,    8,    8,    8,    8,    4,    4,     4,    4 },
        {   8,    8,    8,    8,    8,    8,    8,    8,    8,    4,    4,     4,    4 },
        {   8,    8,    8,    8,    8,    8,    8,    8,    8,    4,    4,     4,    4 }
#else
        {   8,    8,    8,    8,    8,    4,    4,    4,    4,    4,    4,     4,    4 },
        {   8,    8,    8,    8,    8,    4,    4,    4,    4,    4,    4,     4,    4 },
        {   8,    8,    8,    8,    8,    4,    4,    4,    4,    4,    4,     4,    4 },
        {   8,    8,    8,    8,    8,    4,    4,    4,    4,    4,    4,     4,    4 }
    } , {
        {   8,    8,    8,    8,    8,    4,    4,    4,    4,    4,    4,     4,    4 },
        {   8,    8,    8,    8,    8,    4,    4,    4,    4,    4,    4,     4,    4 },
        {   8,    8,    8,    8,    8,    4,    4,    4,    4,    4,    4,     4,    4 },
        {   8,    8,    8,    8,    8,    4,    4,    4,    4,    4,    4,     4,    4 }
#endif
#endif
    }
};
static const uint16_t hme_level2_search_area_in_width_array_right[SC_MAX_LEVEL][INPUT_SIZE_COUNT][MAX_SUPPORTED_MODES] = {
    {
#if MAR25_ADOPTIONS
        {  16,   16,   16,   16,   16,    16,   16,   16,   16,    8,    8,    8,  8 },
        {  16,   16,   16,   16,   16,    16,   16,   16,   16,    8,    8,    8,  8 },
        {  16,   16,   16,   16,   16,    16,   16,   16,   16,    8,    8,    8,  8 },
        {  16,   16,   16,   16,   16,    16,   16,   16,   16,    8,    8,    8,  8 }
    } , {
        {  16,   16,   16,   16,   16,    16,   16,   16,   16,    8,    8,    8,  8 },
        {  16,   16,   16,   16,   16,    16,   16,   16,   16,    8,    8,    8,  8 },
        {  16,   16,   16,   16,   16,    16,   16,   16,   16,    8,    8,    8,  8 },
        {  16,   16,   16,   16,   16,    16,   16,   16,   16,    8,    8,    8,  8 }
#else
#if MAR17_ADOPTIONS
        {   8,    8,    8,    8,    8,    8,    8,    8,    8,    4,    4,     4,    4 },
        {   8,    8,    8,    8,    8,    8,    8,    8,    8,    4,    4,     4,    4 },
        {   8,    8,    8,    8,    8,    8,    8,    8,    8,    4,    4,     4,    4 },
        {   8,    8,    8,    8,    8,    8,    8,    8,    8,    4,    4,     4,    4 }
    } , {
        {   8,    8,    8,    8,    8,    8,    8,    8,    8,    4,    4,     4,    4 },
        {   8,    8,    8,    8,    8,    8,    8,    8,    8,    4,    4,     4,    4 },
        {   8,    8,    8,    8,    8,    8,    8,    8,    8,    4,    4,     4,    4 },
        {   8,    8,    8,    8,    8,    8,    8,    8,    8,    4,    4,     4,    4 }
#else
        {   8,    8,    8,    8,    8,    4,    4,    4,    4,    4,    4,     4,    4 },
        {   8,    8,    8,    8,    8,    4,    4,    4,    4,    4,    4,     4,    4 },
        {   8,    8,    8,    8,    8,    4,    4,    4,    4,    4,    4,     4,    4 },
        {   8,    8,    8,    8,    8,    4,    4,    4,    4,    4,    4,     4,    4 }
    } , {
        {   8,    8,    8,    8,    8,    4,    4,    4,    4,    4,    4,     4,    4 },
        {   8,    8,    8,    8,    8,    4,    4,    4,    4,    4,    4,     4,    4 },
        {   8,    8,    8,    8,    8,    4,    4,    4,    4,    4,    4,     4,    4 },
        {   8,    8,    8,    8,    8,    4,    4,    4,    4,    4,    4,     4,    4 }
#endif
#endif
    }
};
static const uint16_t hme_level2_search_area_in_height_array_top[SC_MAX_LEVEL][INPUT_SIZE_COUNT][MAX_SUPPORTED_MODES] = {
    {
#if MAR25_ADOPTIONS
        {  16,   16,   16,   16,   16,    16,   16,   16,   16,    8,    8,    8,  8 },
        {  16,   16,   16,   16,   16,    16,   16,   16,   16,    8,    8,    8,  8 },
        {  16,   16,   16,   16,   16,    16,   16,   16,   16,    8,    8,    8,  8 },
        {  16,   16,   16,   16,   16,    16,   16,   16,   16,    8,    8,    8,  8 }
    } , {
        {  16,   16,   16,   16,   16,    16,   16,   16,   16,    8,    8,    8,  8 },
        {  16,   16,   16,   16,   16,    16,   16,   16,   16,    8,    8,    8,  8 },
        {  16,   16,   16,   16,   16,    16,   16,   16,   16,    8,    8,    8,  8 },
        {  16,   16,   16,   16,   16,    16,   16,   16,   16,    8,    8,    8,  8 }
#else
#if MAR17_ADOPTIONS
        {   8,    8,    8,    8,    8,    8,    8,    8,    8,    4,    4,     4,    4 },
        {   8,    8,    8,    8,    8,    8,    8,    8,    8,    4,    4,     4,    4 },
        {   8,    8,    8,    8,    8,    8,    8,    8,    8,    4,    4,     4,    4 },
        {   8,    8,    8,    8,    8,    8,    8,    8,    8,    4,    4,     4,    4 }
    } , {
        {   8,    8,    8,    8,    8,    8,    8,    8,    8,    4,    4,     4,    4 },
        {   8,    8,    8,    8,    8,    8,    8,    8,    8,    4,    4,     4,    4 },
        {   8,    8,    8,    8,    8,    8,    8,    8,    8,    4,    4,     4,    4 },
        {   8,    8,    8,    8,    8,    8,    8,    8,    8,    4,    4,     4,    4 }
#else
        {   8,    8,    8,    8,    8,    4,    4,    4,    4,    4,    4,     4,    4 },
        {   8,    8,    8,    8,    8,    4,    4,    4,    4,    4,    4,     4,    4 },
        {   8,    8,    8,    8,    8,    4,    4,    4,    4,    4,    4,     4,    4 },
        {   8,    8,    8,    8,    8,    4,    4,    4,    4,    4,    4,     4,    4 }
    } , {
        {   8,    8,    8,    8,    8,    4,    4,    4,    4,    4,    4,     4,    4 },
        {   8,    8,    8,    8,    8,    4,    4,    4,    4,    4,    4,     4,    4 },
        {   8,    8,    8,    8,    8,    4,    4,    4,    4,    4,    4,     4,    4 },
        {   8,    8,    8,    8,    8,    4,    4,    4,    4,    4,    4,     4,    4 }
#endif
#endif
    }
};
static const uint16_t hme_level2_search_area_in_height_array_bottom[SC_MAX_LEVEL][INPUT_SIZE_COUNT][MAX_SUPPORTED_MODES] = {
    {
#if MAR25_ADOPTIONS
        {  16,   16,   16,   16,   16,    16,   16,   16,   16,    8,    8,    8,  8 },
        {  16,   16,   16,   16,   16,    16,   16,   16,   16,    8,    8,    8,  8 },
        {  16,   16,   16,   16,   16,    16,   16,   16,   16,    8,    8,    8,  8 },
        {  16,   16,   16,   16,   16,    16,   16,   16,   16,    8,    8,    8,  8 }
    } , {
        {  16,   16,   16,   16,   16,    16,   16,   16,   16,    8,    8,    8,  8 },
        {  16,   16,   16,   16,   16,    16,   16,   16,   16,    8,    8,    8,  8 },
        {  16,   16,   16,   16,   16,    16,   16,   16,   16,    8,    8,    8,  8 },
        {  16,   16,   16,   16,   16,    16,   16,   16,   16,    8,    8,    8,  8 }
#else
#if MAR17_ADOPTIONS
        {   8,    8,    8,    8,    8,    8,    8,    8,    8,    4,    4,     4,    4 },
        {   8,    8,    8,    8,    8,    8,    8,    8,    8,    4,    4,     4,    4 },
        {   8,    8,    8,    8,    8,    8,    8,    8,    8,    4,    4,     4,    4 },
        {   8,    8,    8,    8,    8,    8,    8,    8,    8,    4,    4,     4,    4 }
    } , {
        {   8,    8,    8,    8,    8,    8,    8,    8,    8,    4,    4,     4,    4 },
        {   8,    8,    8,    8,    8,    8,    8,    8,    8,    4,    4,     4,    4 },
        {   8,    8,    8,    8,    8,    8,    8,    8,    8,    4,    4,     4,    4 },
        {   8,    8,    8,    8,    8,    8,    8,    8,    8,    4,    4,     4,    4 }
#else
        {   8,    8,    8,    8,    8,    4,    4,    4,    4,    4,    4,     4,    4 },
        {   8,    8,    8,    8,    8,    4,    4,    4,    4,    4,    4,     4,    4 },
        {   8,    8,    8,    8,    8,    4,    4,    4,    4,    4,    4,     4,    4 },
        {   8,    8,    8,    8,    8,    4,    4,    4,    4,    4,    4,     4,    4 }
    } , {
        {   8,    8,    8,    8,    8,    4,    4,    4,    4,    4,    4,     4,    4 },
        {   8,    8,    8,    8,    8,    4,    4,    4,    4,    4,    4,     4,    4 },
        {   8,    8,    8,    8,    8,    4,    4,    4,    4,    4,    4,     4,    4 },
        {   8,    8,    8,    8,    8,    4,    4,    4,    4,    4,    4,     4,    4 }
#endif
#endif
    }
};
/******************************************************************************
                          MAX & MIN  ME search region
*******************************************************************************/
    //    M0      M1      M2      M3      M4    M5       M6      M7      M8      M9      M10      M11    M12
static const uint16_t max_me_search_width[SC_MAX_LEVEL][INPUT_SIZE_COUNT][MAX_SUPPORTED_MODES] = {
    {
#if MAR26_ADOPTIONS
        { 300,  300,  300,  300,  150,   150,  150,  150,  150,  150,  150,  150,  150 },
        { 300,  300,  300,  300,  150,   150,  150,  150,  150,  150,  150,  150,  150 },
        { 300,  300,  300,  300,  150,   150,  150,  150,  150,  150,  150,  150,  150 },
        { 300,  300,  300,  300,  150,   150,  150,  150,  150,  150,  150,  150,  150 }
     } , {
        { 780,  780,  780,  780,  450,   450,  450,  450,  450,  450,  450,  450,  450 },
        { 780,  780,  780,  780,  450,   450,  450,  450,  450,  450,  450,  450,  450 },
        { 780,  780,  780,  780,  450,   450,  450,  450,  450,  450,  450,  450,  450 },
        { 780,  780,  780,  780,  450,   450,  450,  450,  450,  450,  450,  450,  450 }
#else
#if MAR25_ADOPTIONS
        { 300,  300,  300,  300,  300,   300,   300,  300,  150,  150,  150,  150,  150 },
        { 300,  300,  300,  300,  300,   300,   300,  300,  150,  150,  150,  150,  150 },
        { 300,  300,  300,  300,  300,   300,   300,  300,  150,  150,  150,  150,  150 },
        { 300,  300,  300,  300,  300,   300,   300,  300,  150,  150,  150,  150,  150 }
     } , {
        { 780,  780,  780,  780,  780,   780,   780,  780,  450,  450,  450,  450,  450 },
        { 780,  780,  780,  780,  780,   780,   780,  780,  450,  450,  450,  450,  450 },
        { 780,  780,  780,  780,  780,   780,   780,  780,  450,  450,  450,  450,  450 },
        { 780,  780,  780,  780,  780,   780,   780,  780,  450,  450,  450,  450,  450 }
#else
#if MAR23_ADOPTIONS
        // NSC
        { 200,    200,    114,    114,    114,    114,    114,    114,    114,    32,    32,    32,    32 },  // INPUT_SIZE_576p_RANGE_OR_LOWER
        { 256,    256,    170,    170,    136,    136,    136,    136,    136,    48,    48,    48,    48 },  // INPUT_SIZE_720P_RANGE/INPUT_SIZE_1080i_RANGE
        { 320,    320,    212,    212,    186,    186,    186,    186,    186,    64,    64,    64,    64 },  // INPUT_SIZE_1080p_RANGE
        { 400,    400,    256,    256,    186,    186,    186,    186,    186,    96,    96,    96,    96 }   // INPUT_SIZE_4K_RANGE
    },{
        // SC
        { 400,   400,   400,    400,   368,    368,    368,    368,    336,    184,    184,   184,  184 },
        { 512,   512,   512,    512,   368,    368,    368,    368,    408,    280,    280,   280,  280 },
        { 640,   640,   640,    640,   640,    640,    640,    640,    504,    360,    360,   360,  360 },
        { 640,   640,   640,    640,   640,    640,    640,    640,    540,    540,    540,   540,  540 }
#else
#if ADOPT_SQ_ME_SEARCH_AREA
        // NSC
        { 226,    226,    114,    114,    114,    114,    114,    114,    114,    32,    32 ,   32,    32 },  // INPUT_SIZE_576p_RANGE_OR_LOWER
        { 340,    340,    170,    170,    136,    136,    136,    136,    136,    48,    48,    48,    48 },  // INPUT_SIZE_720P_RANGE/INPUT_SIZE_1080i_RANGE
        { 424,    424,    212,    212,    186,    186,    186,    186,    186,    64,    64,    64,    64 },  // INPUT_SIZE_1080p_RANGE
        { 510,    510,    256,    256,    186,    186,    186,    186,    186,    96,    96,    96,    96 }   // INPUT_SIZE_4K_RANGE
    },{
        // SC
        { 600,    600,    600,     600,    368,    368,    368,    368,    336,    184,    184,   184,  184 },
        { 900,    900,    900,     900,    368,    368,    368,    368,    408,    280,    280,   280,  280 },
        { 1200,   1200,   1200,    1200,   784,    784,    784,    784,    504,    360,    360,   360,  360 },
        { 1800,   1800,   1800,    1800,   784,    784,    784,    784,    540,    540,    540,   540,  540 }
#else
#if MAR19_ADOPTIONS
        // NSC
        { 320,    320,    256,    256,    160,    160,    160,    160,    160,    32,    32 ,   32,    32 },  // INPUT_SIZE_576p_RANGE_OR_LOWER
        { 480,    480,    384,    384,    192,    192,    192,    192,    192,    48,    48,    48,    48 },  // INPUT_SIZE_720P_RANGE/INPUT_SIZE_1080i_RANGE
        { 600,    600,    480,    480,    240,    240,    240,    240,    240,    64,    64,    64,    64 },  // INPUT_SIZE_1080p_RANGE
        { 720,    720,    720,    720,    240,    240,    240,    240,    240,    96,    96,    96,    96 }   // INPUT_SIZE_4K_RANGE
    },{
        // SC
        { 600,    600,    600,     600,    368,    368,    368,    368,    336,    184,    184,   184,  184 },
        { 900,    900,    900,     900,    368,    368,    368,    368,    408,    280,    280,   280,  280 },
        { 1200,   1200,   1200,    1200,   784,    784,    784,    784,    504,    360,    360,   360,  360 },
        { 1800,   1800,   1800,    1800,   784,    784,    784,    784,    540,    540,    540,   540,  540 }
#else
#if MAR17_ADOPTIONS
        // NSC
        { 256,    256,    256,    256,     96,     96,     96,     96,    32,    32,    32 ,   32,    32 },  // INPUT_SIZE_576p_RANGE_OR_LOWER
        { 384,    384,    384,    384,    200,    200,    200,    200,    48,    48,    48,    48,    48 },  // INPUT_SIZE_720P_RANGE/INPUT_SIZE_1080i_RANGE
        { 480,    480,    480,    480,    296,    296,    296,    296,    64,    64,    64,    64,    64 },  // INPUT_SIZE_1080p_RANGE
        { 720,    720,    720,    720,    296,    296,    296,    296,    96,    96,    96,    96,    96 }   // INPUT_SIZE_4K_RANGE
    },{
        // SC
        { 512,    512,    512,    512,    368,    368,    368,    368,    184,    184,    184,   184,  184 },
        { 800,    800,    800,    800,    368,    368,    368,    368,    280,    280,    280,   280,  280 },
        { 1024,   1024,   1024,   1024,   784,    784,    784,    784,    400,    360,    360,   360,  360 },
        { 1536,   1536,   1536,   1536,   784,    784,    784,    784,    540,    540,    540,   540,  540 }
#else
#if MAR12_ADOPTIONS
        // NSC
        { 256,    256,    256,    256,    96 ,    96,     72 ,    72,     32,     72,     72 ,    72,     72 },  // INPUT_SIZE_576p_RANGE_OR_LOWER
        { 384,    384,    384,    384,    200,    200,    152,    152,    48,    152,    152,    152,    152 },  // INPUT_SIZE_720P_RANGE/INPUT_SIZE_1080i_RANGE
        { 480,    480,    480,    480,    296,    296,    224,    224,    64,    224,    224,    224,    224 },  // INPUT_SIZE_1080p_RANGE
        { 720,    720,    720,    720,    296,    296,    224,    224,    96,    224,    224,    224,    224 }   // INPUT_SIZE_4K_RANGE
    },{
        // SC
        { 512,    512,    512,    512,    368,    368,    280,    280,    128,    280,    280,    280,    280 },
        { 800,    800,    800,    800,    368,    368,    280,    280,    200,    280,    280,    280,    280 },
        { 1024,   1024,   1024,   1024,   784,    784,    600,    600,    256,    600,    600,    600,    600 },
        { 1536,   1536,   1536,   1536,   784,    784,    600,    600,    384,    600,    600,    600,    600 }
#else
#if MAR10_ADOPTIONS
        // NSC
        { 256,    256,    256,    128,    96 ,    96,     72 ,    72,     32,     72,     72 ,    72,     72 },  // INPUT_SIZE_576p_RANGE_OR_LOWER
        { 384,    384,    384,    256,    200,    200,    152,    152,    48,    152,    152,    152,    152 },  // INPUT_SIZE_720P_RANGE/INPUT_SIZE_1080i_RANGE
        { 480,    480,    480,    384,    296,    296,    224,    224,    64,    224,    224,    224,    224 },  // INPUT_SIZE_1080p_RANGE
        { 720,    720,    720,    384,    296,    296,    224,    224,    96,    224,    224,    224,    224 }   // INPUT_SIZE_4K_RANGE
    },{
        // SC
        { 512,    512,    512,    480,    368,    368,    280,    280,    128,    280,    280,    280,    280 },
        { 800,    800,    800,    480,    368,    368,    280,    280,    200,    280,    280,    280,    280 },
        { 1024,   1024,   1024,   1024,   784,    784,    600,    600,    256,    600,    600,    600,    600 },
        { 1536,   1536,   1536,   1024,   784,    784,    600,    600,    384,    600,    600,    600,    600 }
#else
    // NSC
        { 256,    256,    256,    128,    96 ,    96,     72 ,    72,     72,     72,     72 ,    72,     72  },  // INPUT_SIZE_576p_RANGE_OR_LOWER
        { 384,    384,    384,    256,    200,    200,    152,    152,    152,    152,    152,    152,    152 },  // INPUT_SIZE_720P_RANGE/INPUT_SIZE_1080i_RANGE
        { 480,    480,    480,    384,    296,    296,    224,    224,    224,    224,    224,    224,    224 },  // INPUT_SIZE_1080p_RANGE
        { 720,    720,    720,    384,    296,    296,    224,    224,    224,    224,    224,    224,    224 }   // INPUT_SIZE_4K_RANGE
    },{
    // SC
        { 512,    512,    512,    480,    368,    368,    280,    280,    280,    280,    280,    280,    280 },
        { 800,    800,    800,    480,    368,    368,    280,    280,    280,    280,    280,    280,    280 },
        { 1024,   800,   1024,   1024,   784,    784,    600,    600,    600,    600,    600,    600,    600 },
        { 1536,   1536,   1536,   1024,   784,    784,    600,    600,    600,    600,    600,    600,    600 }
#endif
#endif
#endif
#endif
#endif
#endif
#endif
#endif
    }
};
static const uint16_t max_me_search_height[SC_MAX_LEVEL][INPUT_SIZE_COUNT][MAX_SUPPORTED_MODES] = {
    {
#if MAR26_ADOPTIONS
        { 300,  300,  300,  300,  150,   150,  150,  150,  150,  150,  150,  150,  150 },
        { 300,  300,  300,  300,  150,   150,  150,  150,  150,  150,  150,  150,  150 },
        { 300,  300,  300,  300,  150,   150,  150,  150,  150,  150,  150,  150,  150 },
        { 300,  300,  300,  300,  150,   150,  150,  150,  150,  150,  150,  150,  150 }
     } , {
        { 780,  780,  780,  780,  450,   450,  450,  450,  450,  450,  450,  450,  450 },
        { 780,  780,  780,  780,  450,   450,  450,  450,  450,  450,  450,  450,  450 },
        { 780,  780,  780,  780,  450,   450,  450,  450,  450,  450,  450,  450,  450 },
        { 780,  780,  780,  780,  450,   450,  450,  450,  450,  450,  450,  450,  450 }
#else
#if MAR25_ADOPTIONS
        { 300,  300,  300,  300,  300,   300,   300,  300,  150,  150,  150,  150,  150 },
        { 300,  300,  300,  300,  300,   300,   300,  300,  150,  150,  150,  150,  150 },
        { 300,  300,  300,  300,  300,   300,   300,  300,  150,  150,  150,  150,  150 },
        { 300,  300,  300,  300,  300,   300,   300,  300,  150,  150,  150,  150,  150 }
     } , {
        { 780,  780,  780,  780,  780,   780,   780,  780,  450,  450,  450,  450,  450 },
        { 780,  780,  780,  780,  780,   780,   780,  780,  450,  450,  450,  450,  450 },
        { 780,  780,  780,  780,  780,   780,   780,  780,  450,  450,  450,  450,  450 },
        { 780,  780,  780,  780,  780,   780,   780,  780,  450,  450,  450,  450,  450 }
#else
#if MAR23_ADOPTIONS
        // NSC
        { 200,    200,    114,    114,    114,    114,    114,    114,    114,    32,    32,    32,    32 },  // INPUT_SIZE_576p_RANGE_OR_LOWER
        { 256,    256,    170,    170,    136,    136,    136,    136,    136,    48,    48,    48,    48 },  // INPUT_SIZE_720P_RANGE/INPUT_SIZE_1080i_RANGE
        { 320,    320,    212,    212,    186,    186,    186,    186,    186,    64,    64,    64,    64 },  // INPUT_SIZE_1080p_RANGE
        { 400,    400,    256,    256,    186,    186,    186,    186,    186,    96,    96,    96,    96 }   // INPUT_SIZE_4K_RANGE
    },{
        // SC
        { 400,   400,   400,    400,   368,    368,    368,    368,    336,    184,    184,   184,  184 },
        { 512,   512,   512,    512,   368,    368,    368,    368,    408,    280,    280,   280,  280 },
        { 640,   640,   640,    640,   640,    640,    640,    640,    504,    360,    360,   360,  360 },
        { 640,   640,   640,    640,   640,    640,    640,    640,    540,    540,    540,   540,  540 }
#else
#if ADOPT_SQ_ME_SEARCH_AREA
        // NSC
        { 226,    226,    114,    114,   114,    114,    114,    114,    114,    16,   16,   16,   16 },
        { 340,    340,    170,    170,   136,    136,    136,    136,    136,    24,   24,   24,   24 },
        { 424,    424,    212,    212,   186,    186,    186,    186,    170,    32,   32,   32,   32 },
        { 510,    510,    256,    256,   186,    186,    186,    186,    170,    48,   48,   48,   48 }
    },{
        // SC
        { 600,   600,     600,     600,     368,    368,    368,    368,    336,    184,    184,   184,  184 },
        { 900,   900,     900,     900,     368,    368,    368,    368,    408,    280,    280,   280,  280 },
        { 1200,  1200,    1200,    1200,    784,    784,    784,    784,    504,    360,    360,   360,  360 },
        { 1800,  1800,    1800,    1800,    784,    784,    784,    784,    540,    540,    540,   540,  540 }
#else
#if MAR19_ADOPTIONS
        // NSC
        { 160,    160,    128,    128,     80,     80,     80,     80,    80,    16,   16,   16,   16 },
        { 240,    240,    192,    192,     96,     96,     96,     96,    96,    24,   24,   24,   24 },
        { 300,    300,    240,    240,    144,    144,    144,    144,    120,    32,   32,   32,   32 },
        { 360,    360,    360,    360,    144,    144,    144,    144,    120,    48,   48,   48,   48 }
    },{
        // SC
        { 600,   600,     600,     600,     368,    368,    368,    368,    336,    184,    184,   184,  184 },
        { 900,   900,     900,     900,     368,    368,    368,    368,    408,    280,    280,   280,  280 },
        { 1200,  1200,    1200,    1200,    784,    784,    784,    784,    504,    360,    360,   360,  360 },
        { 1800,  1800,    1800,    1800,    784,    784,    784,    784,    540,    540,    540,   540,  540 }
#else
#if MAR17_ADOPTIONS
        // NSC
        { 128,    128,    128,    128,     48,     48,     48,     48,    16,    16,   16,   16,   16 },
        { 192,    192,    192,    192,     96,     96,     96,     96,    24,    24,   24,   24,   24 },
        { 240,    240,    240,    240,    144,    144,    144,    144,    32,    32,   32,   32,   32 },
        { 360,    360,    360,    360,    144,    144,    144,    144,    48,    48,   48,   48,   48 }
    },{
        // SC
        { 512,    512,     512,     512,     368,    368,    368,    368,    184,    184,    184,   184,  184 },
        { 800,    800,     800,     800,     368,    368,    368,    368,    280,    280,    280,   280,  280 },
        { 1024,   1024,    1024,    1024,    784,    784,    784,    784,    400,    360,    360,   360,  360 },
        { 1536,   1536,    1536,    1536,    784,    784,    784,    784,    540,    540,    540,   540,  540 }
#else
#if MAR12_ADOPTIONS
        // NSC
        { 128,    128,    128,    128,    48,    48,      40,     40,     16,     40,     40,     40,     40 },
        { 192,    192,    192,    192,    96,    96,      72,     72,     24,     72,     72,     72,     72 },
        { 240,    240,    240,    240,    144,    144,    112,    112,    32,    112,    112,    112,    112 },
        { 360,    360,    360,    360,    144,    144,    112,    112,    48,    112,    112,    112,    112 }
    },{
        // SC
        { 512,    512,     512,     512,     368,    368,    280,    280,    128,    280,    280,    280,    280 },
        { 800,    800,     800,     800,     368,    368,    280,    280,    200,    280,    280,    280,    280 },
        { 1024,   1024,    1024,    1024,    784,    784,    600,    600,    256,    600,    600,    600,    600 },
        { 1536,   1536,    1536,    1536,    784,    784,    600,    600,    384,    600,    600,    600,    600 }
#else
#if MAR10_ADOPTIONS
        // NSC
        { 128,    128,    128,    64,     48,    48,      40,     40,     16,     40,     40,     40,     40 },
        { 192,    192,    192,    128,    96,    96,      72,     72,     24,     72,     72,     72,     72 },
        { 240,    240,    240,    192,    144,    144,    112,    112,    32,    112,    112,    112,    112 },
        { 360,    360,    360,    192,    144,    144,    112,    112,    48,    112,    112,    112,    112 }
    },{
        // SC
        { 512,    512,     512,     480,     368,    368,    280,    280,    128,    280,    280,    280,    280 },
        { 800,    800,     800,     480,     368,    368,    280,    280,    200,    280,    280,    280,    280 },
        { 1024,   1024,    1024,    1024,    784,    784,    600,    600,    256,    600,    600,    600,    600 },
        { 1536,   1536,    1536,    1024,    784,    784,    600,    600,    384,    600,    600,    600,    600 }
#else
    // NSC
        { 128,    128,    128,    64,     48,    48,      40,     40,     40,     40,     40,     40,     40  },
        { 192,    192,    192,    128,    96,    96,      72,     72,     72,     72,     72,     72,     72  },
        { 240,    240,    240,    192,    144,    144,    112,    112,    112,    112,    112,    112,    112 },
        { 360,    360,    360,    192,    144,    144,    112,    112,    112,    112,    112,    112,    112 }
    },{
    // SC
        { 512,    512,     512,     480,     368,    368,    280,    280,    280,    280,    280,    280,    280 },
        { 800,    800,     800,     480,     368,    368,    280,    280,    280,    280,    280,    280,    280 },
        { 1024,   800,    1024,    1024,    784,    784,    600,    600,    600,    600,    600,    600,    600 },
        { 1536,   1536,    1536,    1024,    784,    784,    600,    600,    600,    600,    600,    600,    600 }
#endif
#endif
#endif
#endif
#endif
#endif
#endif
#endif
    }
};
    //    M0      M1      M2      M3   M4     M5     M6     M7     M8     M9     M10    M11    M12
static const uint16_t min_me_search_width[SC_MAX_LEVEL][INPUT_SIZE_COUNT][MAX_SUPPORTED_MODES] = {
    {
#if MAR26_ADOPTIONS
        { 150,  150,  150,  150,  75,   75,   75,   75,   75,   75,   75,   75,   75 },
        { 150,  150,  150,  150,  75,   75,   75,   75,   75,   75,   75,   75,   75 },
        { 150,  150,  150,  150,  75,   75,   75,   75,   75,   75,   75,   75,   75 },
        { 150,  150,  150,  150,  75,   75,   75,   75,   75,   75,   75,   75,   75 }
     } , {
        { 390,  390,  390,  390,  225,  225,  225,  225,  225,  225,  225,  225,  225 },
        { 390,  390,  390,  390,  225,  225,  225,  225,  225,  225,  225,  225,  225 },
        { 390,  390,  390,  390,  225,  225,  225,  225,  225,  225,  225,  225,  225 },
        { 390,  390,  390,  390,  225,  225,  225,  225,  225,  225,  225,  225,  225 }
#else
#if MAR25_ADOPTIONS
        { 150,  150,  150,  150,  150,   150,   150,  150,   75,   75,   75,   75,   75 },
        { 150,  150,  150,  150,  150,   150,   150,  150,   75,   75,   75,   75,   75 },
        { 150,  150,  150,  150,  150,   150,   150,  150,   75,   75,   75,   75,   75 },
        { 150,  150,  150,  150,  150,   150,   150,  150,   75,   75,   75,   75,   75 }
     } , {
        { 390,  390,  390,  390,  390,   390,   390,  390,  225,  225,  225,  225,  225 },
        { 390,  390,  390,  390,  390,   390,   390,  390,  225,  225,  225,  225,  225 },
        { 390,  390,  390,  390,  390,   390,   390,  390,  225,  225,  225,  225,  225 },
        { 390,  390,  390,  390,  390,   390,   390,  390,  225,  225,  225,  225,  225 }
#else
#if MAR23_ADOPTIONS
        // NSC
        { 100,  100,    58,     58,     56,    56,    56,    56,    56,    16,    16,    16,    16 }, // INPUT_SIZE_576p_RANGE_OR_LOWER
        { 128,  128,    86,     86,     68,    68,    68,    68,    68,    24,    24,    24,    24 }, // INPUT_SIZE_720P_RANGE/INPUT_SIZE_1080i_RANGE
        { 160,  160,   106,    106,     86,    86,    86,    86,    86,    32,    32,    32,    32 }, // INPUT_SIZE_1080p_RANGE
        { 200,  200,   128,    128,     86,    86,    86,    86,    86,    48,    48,    48,    48 }  // INPUT_SIZE_4K_RANGE
    } , {
        // SC
        { 200,   200,   200,   200,   112,   112,   112,  112,     112,    56,    56,    56,    56 },
        { 256,   256,   256,   256,   136,   136,   136,  136,     136,    56,    56,    56,    56 },
        { 320,   320,   320,   320,   168,   168,   168,  168,     168,    56,    56,    56,    56 },
        { 320,   320,   320,   320,   168,   168,   168,  168,     168,    56,    56,    56,    56 }
#else
#if ADOPT_SQ_ME_SEARCH_AREA
        // NSC
        { 114,  114,    58,     58,     56,    56,    56,    56,    56,    16,    16,    16,    16 }, // INPUT_SIZE_576p_RANGE_OR_LOWER
        { 170,  170,    86,     86,     68,    68,    68,    68,    68,    24,    24,    24,    24 }, // INPUT_SIZE_720P_RANGE/INPUT_SIZE_1080i_RANGE
        { 212,  212,   106,    106,     86,    86,    86,    86,    86,    32,    32,    32,    32 }, // INPUT_SIZE_1080p_RANGE
        { 256,  256,   128,    128,     86,    86,    86,    86,    86,    48,    48,    48,    48 }  // INPUT_SIZE_4K_RANGE
    } , {
        // SC
        { 200,   200,   200,    200,   112,   112,   112,  112,     112,    56,    56,    56,    56 },
        { 300,   300,   300,    300,   136,   136,   136,  136,     136,    56,    56,    56,    56 },
        { 400,   400,   400,    400,   168,   168,   168,  168,     168,    56,    56,    56,    56 },
        { 600,   600,   600,    600,   168,   168,   168,  168,     168,    56,    56,    56,    56 }
#else
#if MAR19_ADOPTIONS
        // NSC
        { 160,  160,   128,     128,    80,     80,     80,     80,     80,    16,    16,    16,    16 }, // INPUT_SIZE_576p_RANGE_OR_LOWER
        { 240,  240,   192,     192,    96,     96,     96,     96,     96,    24,    24,    24,    24 }, // INPUT_SIZE_720P_RANGE/INPUT_SIZE_1080i_RANGE
        { 300,  300,   240,     240,    120,    120,    120,    120,    120,    32,    32,    32,    32 }, // INPUT_SIZE_1080p_RANGE
        { 360,  360,   360,     360,    120,    120,    120,    120,    120,    48,    48,    48,    48 }  // INPUT_SIZE_4K_RANGE
    } , {
        // SC
        { 200,   200,   200,    200,   112,   112,   112,  112,     112,    56,    56,    56,    56 },
        { 300,   300,   300,    300,   136,   136,   136,  136,     136,    56,    56,    56,    56 },
        { 400,   400,   400,    400,   168,   168,   168,  168,     168,    56,    56,    56,    56 },
        { 600,   600,   600,    600,   168,   168,   168,  168,     168,    56,    56,    56,    56 }
#else
#if MAR17_ADOPTIONS
        // NSC
        { 128,  128,   128,     128,    24,    24,    24,    24,    16,    16,    16,    16,    16 }, // INPUT_SIZE_576p_RANGE_OR_LOWER
        { 192,  192,   192,     192,    48,    48,    48,    48,    24,    24,    24,    24,    24 }, // INPUT_SIZE_720P_RANGE/INPUT_SIZE_1080i_RANGE
        { 240,  240,   240,     240,    72,    72,    72,    72,    32,    32,    32,    32,    32 }, // INPUT_SIZE_1080p_RANGE
        { 360,  360,   360,     360,    72,    72,    72,    72,    48,    48,    48,    48,    48 }  // INPUT_SIZE_4K_RANGE
    } , {
        // SC
        { 168,   168,   168,    168,    72,    72,    72,   72,     56,    56,    56,    56,    56 },
        { 256,   256,   256,    256,    88,    88,    88,   88,     88,    56,    56,    56,    56 },
        { 320,   320,   320,    320,   112,   112,   112,  112,    112,    56,    56,    56,    56 },
        { 480,   480,   480,    480,   168,   168,   168,  168,    168,    56,    56,    56,    56 }
#else
#if MAR12_ADOPTIONS
        // NSC
        { 128,  128,   128,     128,    24,    24,    16,    16,    16,    16,    16,    16,    16 }, // INPUT_SIZE_576p_RANGE_OR_LOWER
        { 192,  192,   192,     192,    48,    48,    40,    40,    24,    40,    40,    40,    40 }, // INPUT_SIZE_720P_RANGE/INPUT_SIZE_1080i_RANGE
        { 240,  240,   240,     240,    72,    72,    56,    56,    32,    56,    56,    56,    56 }, // INPUT_SIZE_1080p_RANGE
        { 360,  360,   360,     360,    72,    72,    56,    56,    48,    56,    56,    56,    56 }  // INPUT_SIZE_4K_RANGE
    } , {
        // SC
        { 168,   168,   168,    168,    72,    72,    56,    56,    48,    56,    56,    56,    56 },
        { 256,   256,   256,    256,    72,    72,    56,    56,    64,    56,    56,    56,    56 },
        { 320,   320,   320,    320,    72,    72,    56,    56,    80,    56,    56,    56,    56 },
        { 480,   480,   480,    480,    72,    72,    56,    56,    120,   56,    56,    56,    56 }
#else
#if MAR10_ADOPTIONS
        // NSC
        { 128,  128,   128,    32,    24,    24,    16,    16,    16,    16,    16,    16,    16 }, // INPUT_SIZE_576p_RANGE_OR_LOWER
        { 192,  192,   192,    64,    48,    48,    40,    40,    24,    40,    40,    40,    40 }, // INPUT_SIZE_720P_RANGE/INPUT_SIZE_1080i_RANGE
        { 240,  240,   240,    96,    72,    72,    56,    56,    32,    56,    56,    56,    56 }, // INPUT_SIZE_1080p_RANGE
        { 360,  360,   360,    96,    72,    72,    56,    56,    48,    56,    56,    56,    56 }  // INPUT_SIZE_4K_RANGE
    } , {
        // SC
        { 168,   168,   168,    96,    72,    72,    56,    56,    48,    56,    56,    56,    56 },
        { 256,   256,   256,    96,    72,    72,    56,    56,    64,    56,    56,    56,    56 },
        { 320,   320,   320,    96,    72,    72,    56,    56,    80,    56,    56,    56,    56 },
        { 480,   480,   480,    96,    72,    72,    56,    56,    120,   56,    56,    56,    56 }
#else
    // NSC
        { 128,  128,   128,    32,    24,    24,    16,    16,    16,    16,    16,    16,    16 }, // INPUT_SIZE_576p_RANGE_OR_LOWER
        { 192,  192,   192,    64,    48,    48,    40,    40,    40,    40,    40,    40,    40 }, // INPUT_SIZE_720P_RANGE/INPUT_SIZE_1080i_RANGE
        { 240,  240,   240,    96,    72,    72,    56,    56,    56,    56,    56,    56,    56 }, // INPUT_SIZE_1080p_RANGE
        { 360,  360,   360,    96,    72,    72,    56,    56,    56,    56,    56,    56,    56 }  // INPUT_SIZE_4K_RANGE
    } , {
    // SC
        { 168,   168,   168,    96,    72,    72,    56,    56,    56,    56,    56,    56,    56 },
        { 256,   256,   256,    96,    72,    72,    56,    56,    56,    56,    56,    56,    56 },
        { 320,   256,   320,    96,    72,    72,    56,    56,    56,    56,    56,    56,    56 },
        { 480,   480,   480,    96,    72,    72,    56,    56,    56,    56,    56,    56,    56 }
#endif
#endif
#endif
#endif
#endif
#endif
#endif
#endif
    }
};
static const uint16_t min_me_search_height[SC_MAX_LEVEL][INPUT_SIZE_COUNT][MAX_SUPPORTED_MODES] = {
    {
#if MAR26_ADOPTIONS
        { 150,  150,  150,  150,  75,   75,   75,   75,   75,   75,   75,   75,   75 },
        { 150,  150,  150,  150,  75,   75,   75,   75,   75,   75,   75,   75,   75 },
        { 150,  150,  150,  150,  75,   75,   75,   75,   75,   75,   75,   75,   75 },
        { 150,  150,  150,  150,  75,   75,   75,   75,   75,   75,   75,   75,   75 }
     } , {
        { 390,  390,  390,  390,  225,  225,  225,  225,  225,  225,  225,  225,  225 },
        { 390,  390,  390,  390,  225,  225,  225,  225,  225,  225,  225,  225,  225 },
        { 390,  390,  390,  390,  225,  225,  225,  225,  225,  225,  225,  225,  225 },
        { 390,  390,  390,  390,  225,  225,  225,  225,  225,  225,  225,  225,  225 }
#else
#if MAR25_ADOPTIONS
        { 150,  150,  150,  150,  150,   150,   150,  150,   75,   75,   75,   75,   75 },
        { 150,  150,  150,  150,  150,   150,   150,  150,   75,   75,   75,   75,   75 },
        { 150,  150,  150,  150,  150,   150,   150,  150,   75,   75,   75,   75,   75 },
        { 150,  150,  150,  150,  150,   150,   150,  150,   75,   75,   75,   75,   75 }
     } , {
        { 390,  390,  390,  390,  390,   390,   390,  390,  225,  225,  225,  225,  225 },
        { 390,  390,  390,  390,  390,   390,   390,  390,  225,  225,  225,  225,  225 },
        { 390,  390,  390,  390,  390,   390,   390,  390,  225,  225,  225,  225,  225 },
        { 390,  390,  390,  390,  390,   390,   390,  390,  225,  225,  225,  225,  225 }
#else
#if MAR23_ADOPTIONS
        // NSC
        { 100,  100,    58,     58,     56,    56,    56,    56,    56,    16,    16,    16,    16 }, // INPUT_SIZE_576p_RANGE_OR_LOWER
        { 128,  128,    86,     86,     68,    68,    68,    68,    68,    24,    24,    24,    24 }, // INPUT_SIZE_720P_RANGE/INPUT_SIZE_1080i_RANGE
        { 160,  160,   106,    106,     86,    86,    86,    86,    86,    32,    32,    32,    32 }, // INPUT_SIZE_1080p_RANGE
        { 200,  200,   128,    128,     86,    86,    86,    86,    86,    48,    48,    48,    48 }  // INPUT_SIZE_4K_RANGE
    } , {
        // SC
        { 200,   200,   200,   200,   112,   112,   112,  112,     112,    56,    56,    56,    56 },
        { 256,   256,   256,   256,   136,   136,   136,  136,     136,    56,    56,    56,    56 },
        { 320,   320,   320,   320,   168,   168,   168,  168,     168,    56,    56,    56,    56 },
        { 320,   320,   320,   320,   168,   168,   168,  168,     168,    56,    56,    56,    56 }
#else
#if ADOPT_SQ_ME_SEARCH_AREA
        // NSC
        { 114,  114,   58,    58,      56,    56,   56,    56,    56,     8,     8,    8,     8 },
        { 170,  170,   86,    86,      68,    68,   68,    68,    68,    12,    12,   12,    12 },
        { 212,  212,   106,   106,     86,    86,   86,    86,    86,    16,    16,   16,    16 },
        { 256,  256,   128,   128,     86,    86,   86,    86,    86,    24,    24,   24,    24 }
    } , {
        // SC
        { 200,  200,   200,    200,   112,   112,   112,  112,   112,   16,    16,    16,    16 },
        { 300,  300,   300,    300,   136,   136,   136,  136,   136,   40,    40,    40,    40 },
        { 400,  400,   400,    400,   168,   168,   168,  168,   168,   56,    56,    56,    56 },
        { 600,  600,   600,    600,   168,   168,   168,  168,   168,   56,    56,    56,    56 }
#else
#if MAR19_ADOPTIONS
        // NSC
        { 80,   80,     64,     64,     40,    40,   40,    40,    40,     8,     8,    8,     8 },
        { 120,  120,    96,     96,     48,    48,   48,    48,    48,    12,    12,   12,    12 },
        { 150,  150,   120,    120,     60,    60,   60,    60,    60,    16,    16,   16,    16 },
        { 180,  180,   180,    180,     60,    60,   60,    60,    60,    24,    24,   24,    24 }
    } , {
        // SC
        { 200,  200,   200,    200,   112,   112,   112,  112,   112,   16,    16,    16,    16 },
        { 300,  300,   300,    300,   136,   136,   136,  136,   136,   40,    40,    40,    40 },
        { 400,  400,   400,    400,   168,   168,   168,  168,   168,   56,    56,    56,    56 },
        { 600,  600,   600,    600,   168,   168,   168,  168,   168,   56,    56,    56,    56 }
#else
#if MAR17_ADOPTIONS
        // NSC
        { 64,   64,    64,     64,     16,    16,   16,    16,     8,     8,     8,    8,     8 },
        { 96,   96,    96,     96,     24,    24,   24,    24,    12,    12,    12,   12,    12 },
        { 120,  120,   120,    120,    40,    40,   40,    40,    16,    16,    16,   16,    16 },
        { 180,  180,   180,    180,    40,    40,   40,    40,    24,    24,    24,   24,    24 }
    } , {
        // SC
        { 168,  168,   168,    168,    72,    72,    72,   72,    56,   16,    16,    16,    16 },
        { 256,  256,   256,    256,    88,    88,    88,   88,    88,   40,    40,    40,    40 },
        { 320,  320,   320,    320,   112,   112,   112,  112,   112,   56,    56,    56,    56 },
        { 480,  480,   480,    480,   168,   168,   168,  168,   168,   56,    56,    56,    56 }
#else
#if MAR12_ADOPTIONS
        // NSC
        { 64,   64,    64,     64,     16,    16,    16,    16,    8,     16,    16,    16,    16 },
        { 96,   96,    96,     96,     24,    24,    16,    16,    12,    16,    16,    16,    16 },
        { 120,  120,   120,    120,    40,    40,    32,    32,    16,    32,    32,    32,    32 },
        { 180,  180,   180,    180,    40,    40,    32,    32,    24,    32,    32,    32,    32 }
    } , {
        // SC
        { 168,  168,   168,    168,    24,    24,    16,    16,    48,    16,    16,    16,    16 },
        { 256,  256,   256,    256,    48,    48,    40,    40,    64,    40,    40,    40,    40 },
        { 320,  320,   320,    320,    72,    72,    56,    56,    80,    56,    56,    56,    56 },
        { 480,  480,   480,    480,    72,    72,    56,    56,    120,   56,    56,    56,    56 }
#else
#if MAR10_ADOPTIONS
        // NSC
        { 64,   64,    64,     16,    16,    16,    16,    16,    8,     16,    16,    16,    16 },
        { 96,   96,    96,     32,    24,    24,    16,    16,    12,    16,    16,    16,    16 },
        { 120,  120,   120,    48,    40,    40,    32,    32,    16,    32,    32,    32,    32 },
        { 180,  180,   180,    48,    40,    40,    32,    32,    24,    32,    32,    32,    32 }
    } , {
        // SC
        { 168,  168,   168,    96,    24,    24,    16,    16,    48,    16,    16,    16,    16 },
        { 256,  256,   256,    96,    48,    48,    40,    40,    64,    40,    40,    40,    40 },
        { 320,  320,   320,    96,    72,    72,    56,    56,    80,    56,    56,    56,    56 },
        { 480,  480,   480,    96,    72,    72,    56,    56,    120,   56,    56,    56,    56 }
#else
    // NSC
        { 64,   64,    64,     16,    16,    16,    16,    16,    16,    16,    16,    16,    16 },
        { 96,   96,    96,     32,    24,    24,    16,    16,    16,    16,    16,    16,    16 },
        { 120,  120,   120,    48,    40,    40,    32,    32,    32,    32,    32,    32,    32 },
        { 180,  180,   180,    48,    40,    40,    32,    32,    32,    32,    32,    32,    32 }
    } , {
    // SC
        { 168,  168,   168,    96,    24,    24,    16,    16,    16,    16,    16,    16,    16 },
        { 256,  256,   256,    96,    48,    48,    40,    40,    40,    40,    40,    40,    40 },
        { 320,  256,   320,    96,    72,    72,    56,    56,    56,    56,    56,    56,    56 },
        { 480,  480,   480,    96,    72,    72,    56,    56,    56,    56,    56,    56,    56 }
#endif
#endif
#endif
#endif
#endif
#endif
#endif
#endif
    }
};

/******************************************************************************
                          MAX & MIN  ME search region for temporal filtering
*******************************************************************************/
    //    M0      M1      M2      M3   M4     M5     M6    M7     M8     M9     M10   M11    M12
static const uint16_t max_metf_search_width[SC_MAX_LEVEL][INPUT_SIZE_COUNT][MAX_SUPPORTED_MODES] = {
    {
#if MAR26_ADOPTIONS
        // NSC
        {  32,   32,   32,   32,   32,   32,   32,   32,   32,   32,   32,   32,  32 },  // INPUT_SIZE_576p_RANGE_OR_LOWER
        {  32,   32,   32,   32,   32,   32,   32,   32,   32,   32,   32,   32,  32 },  // INPUT_SIZE_720P_RANGE/INPUT_SIZE_1080i_RANGE
        {  32,   32,   32,   32,   32,   32,   32,   32,   32,   32,   32,   32,  32 },  // INPUT_SIZE_1080p_RANGE
        {  32,   32,   32,   32,   32,   32,   32,   32,   32,   32,   32,   32,  32 }   // INPUT_SIZE_4K_RANGE
    } , {
        // SC
        {  32,   32,   32,   32,   32,   32,   32,   32,   32,   32,   32,   32,  32 },
        {  32,   32,   32,   32,   32,   32,   32,   32,   32,   32,   32,   32,  32 },
        {  32,   32,   32,   32,   32,   32,   32,   32,   32,   32,   32,   32,  32 },
        {  32,   32,   32,   32,   32,   32,   32,   32,   32,   32,   32,   32,  32 }
#else
#if MAR17_ADOPTIONS
        // NSC
        { 64,    64,    64,    64,    24,    16,    16,    16,    16,    16,    16,    16,    16 }, // INPUT_SIZE_576p_RANGE_OR_LOWER
        { 80,    80,    80,    80,    32,    24,    24,    24,    24,    24,    24,    24,    24 }, // INPUT_SIZE_720P_RANGE/INPUT_SIZE_1080i_RANGE
        { 96,    96,    96,    96,    40,    32,    32,    32,    32,    32,    32,    32,    32 }, // INPUT_SIZE_1080p_RANGE
        { 96,    96,    96,    96,    40,    32,    32,    32,    32,    32,    32,    32,    32 }  // INPUT_SIZE_4K_RANGE
    } , {
        // SC
        { 60,    60,   60,     60,    48,    40,    40,    40,    40,    40,    40,    40,    40 },
        { 60,    60,   60,     60,    48,    40,    40,    40,    40,    40,    40,    40,    40 },
        { 128,   128,  128,    128,   96,    72,    72,    72,    72,    72,    72,    72,    72 },
        { 128,   128,  128,    128,   96,    72,    72,    72,    72,    72,    72,    72,    72 }
#else
#if MAR12_ADOPTIONS
        // NSC
        { 64,    64,    64,    64,    24,    24,    16,    16,    16,    16,    16,    16,    16 }, // INPUT_SIZE_576p_RANGE_OR_LOWER
        { 80,    80,    80,    80,    32,    32,    24,    24,    24,    24,    24,    24,    24 }, // INPUT_SIZE_720P_RANGE/INPUT_SIZE_1080i_RANGE
        { 96,    96,    96,    96,    40,    40,    32,    32,    32,    32,    32,    32,    32 }, // INPUT_SIZE_1080p_RANGE
        { 96,    96,    96,    96,    40,    40,    32,    32,    32,    32,    32,    32,    32 }  // INPUT_SIZE_4K_RANGE
    } , {
        // SC
        { 60,    60,   60,     60,    48,    48,    40,    40,    40,    40,    40,    40,    40 },
        { 60,    60,   60,     60,    48,    48,    40,    40,    40,    40,    40,    40,    40 },
        { 128,   128,  128,    128,   96,    96,    72,    72,    72,    72,    72,    72,    72 },
        { 128,   128,  128,    128,   96,    96,    72,    72,    72,    72,    72,    72,    72 }
#else
    // NSC
        { 64,    64,    64,    32,    24,    24,    16,    16,    16,    16,    16,    16,    16 }, // INPUT_SIZE_576p_RANGE_OR_LOWER
        { 80,    80,    80,    40,    32,    32,    24,    24,    24,    24,    24,    24,    24 }, // INPUT_SIZE_720P_RANGE/INPUT_SIZE_1080i_RANGE
        { 96,    96,    96,    48,    40,    40,    32,    32,    32,    32,    32,    32,    32 }, // INPUT_SIZE_1080p_RANGE
        { 96,    96,    96,    48,    40,    40,    32,    32,    32,    32,    32,    32,    32 }  // INPUT_SIZE_4K_RANGE
    } , {
    // SC
        { 60,    60,   60,     60,    48,    48,    40,    40,    40,    40,    40,    40,    40 },
        { 60,    60,   60,     60,    48,    48,    40,    40,    40,    40,    40,    40,    40 },
        { 128,   128,  128,    128,   96,    96,    72,    72,    72,    72,    72,    72,    72 },
        { 128,   128,  128,    128,   96,    96,    72,    72,    72,    72,    72,    72,    72 }
#endif
#endif
#endif
    }
};
static const uint16_t max_metf_search_height[SC_MAX_LEVEL][INPUT_SIZE_COUNT][MAX_SUPPORTED_MODES] = {
    {
#if MAR26_ADOPTIONS
        // NSC
        {  32,   32,   32,   32,   32,   32,   32,   32,   32,   32,   32,   32,  32 }, // INPUT_SIZE_576p_RANGE_OR_LOWER
        {  32,   32,   32,   32,   32,   32,   32,   32,   32,   32,   32,   32,  32 }, // INPUT_SIZE_720P_RANGE/INPUT_SIZE_1080i_RANGE
        {  32,   32,   32,   32,   32,   32,   32,   32,   32,   32,   32,   32,  32 }, // INPUT_SIZE_1080p_RANGE
        {  32,   32,   32,   32,   32,   32,   32,   32,   32,   32,   32,   32,  32 }  // INPUT_SIZE_4K_RANGE
    } , {
        // SC
        {  32,   32,   32,   32,   32,   32,   32,   32,   32,   32,   32,   32,  32 },
        {  32,   32,   32,   32,   32,   32,   32,   32,   32,   32,   32,   32,  32 },
        {  32,   32,   32,   32,   32,   32,   32,   32,   32,   32,   32,   32,  32 },
        {  32,   32,   32,   32,   32,   32,   32,   32,   32,   32,   32,   32,  32 }
#else
#if MAR17_ADOPTIONS
        //NSC
        { 64,    64,    64,   64,    24,    16,    16,    16,    16,    16,    16,    16,    16 }, // INPUT_SIZE_576p_RANGE_OR_LOWER
        { 80,    80,    80,   80,    32,    24,    24,    24,    24,    24,    24,    24,    24 }, // INPUT_SIZE_720P_RANGE/INPUT_SIZE_1080i_RANGE
        { 96,    96,    96,   96,    40,    32,    32,    32,    32,    32,    32,    32,    32 }, // INPUT_SIZE_1080p_RANGE
        { 96,    96,    96,   96,    40,    32,    32,    32,    32,    32,    32,    32,    32 }  // INPUT_SIZE_4K_RANGE
    } , {
        // SC
        { 60,    60,    60,    60,    48,    40,    40,    40,    40,    40,    40,    40,    40 },
        { 60,    60,    60,    60,    48,    40,    40,    40,    40,    40,    40,    40,    40 },
        { 128,   128,   128,   128,   96,    72,    72,    72,    72,    72,    72,    72,    72 },
        { 128,   128,   128,   128,   96,    72,    72,    72,    72,    72,    72,    72,    72 }
#else
#if MAR12_ADOPTIONS
        //NSC
        { 64,    64,    64,   64,    24,    24,    16,    16,    16,    16,    16,    16,    16 }, // INPUT_SIZE_576p_RANGE_OR_LOWER
        { 80,    80,    80,   80,    32,    32,    24,    24,    24,    24,    24,    24,    24 }, // INPUT_SIZE_720P_RANGE/INPUT_SIZE_1080i_RANGE
        { 96,    96,    96,   96,    40,    40,    32,    32,    32,    32,    32,    32,    32 }, // INPUT_SIZE_1080p_RANGE
        { 96,    96,    96,   96,    40,    40,    32,    32,    32,    32,    32,    32,    32 }  // INPUT_SIZE_4K_RANGE
    } , {
        // SC
        { 60,    60,    60,    60,    48,    48,    40,    40,    40,    40,    40,    40,    40 },
        { 60,    60,    60,    60,    48,    48,    40,    40,    40,    40,    40,    40,    40 },
        { 128,   128,   128,   128,   96,    96,    72,    72,    72,    72,    72,    72,    72 },
        { 128,   128,   128,   128,   96,    96,    72,    72,    72,    72,    72,    72,    72 }
#else
    //NSC
        { 64,    64,    64,    32,    24,    24,    16,    16,    16,    16,    16,    16,    16 }, // INPUT_SIZE_576p_RANGE_OR_LOWER
        { 80,    80,    80,    40,    32,    32,    24,    24,    24,    24,    24,    24,    24 }, // INPUT_SIZE_720P_RANGE/INPUT_SIZE_1080i_RANGE
        { 96,    96,    96,    48,    40,    40,    32,    32,    32,    32,    32,    32,    32 }, // INPUT_SIZE_1080p_RANGE
        { 96,    96,    96,    48,    40,    40,    32,    32,    32,    32,    32,    32,    32 }  // INPUT_SIZE_4K_RANGE
    } , {
    // SC
        { 60,    60,    60,    60,    48,    48,    40,    40,    40,    40,    40,    40,    40 },
        { 60,    60,    60,    60,    48,    48,    40,    40,    40,    40,    40,    40,    40 },
        { 128,   128,   128,   128,   96,    96,    72,    72,    72,    72,    72,    72,    72 },
        { 128,   128,   128,   128,   96,    96,    72,    72,    72,    72,    72,    72,    72 }
#endif
#endif
#endif
    }
};
    //    M0      M1      M2      M3   M4     M5     M6    M7     M8     M9     M10   M11    M12
static const uint16_t min_metf_search_width[SC_MAX_LEVEL][INPUT_SIZE_COUNT][MAX_SUPPORTED_MODES] = {
    {
#if MAR26_ADOPTIONS
        // NSC
        {  16,   16,   16,   16,   16,   16,   16,   16,   16,   16,   16,   16,   16 }, // INPUT_SIZE_576p_RANGE_OR_LOWER
        {  16,   16,   16,   16,   16,   16,   16,   16,   16,   16,   16,   16,   16 }, // INPUT_SIZE_720P_RANGE/INPUT_SIZE_1080i_RANGE
        {  16,   16,   16,   16,   16,   16,   16,   16,   16,   16,   16,   16,   16 }, // INPUT_SIZE_1080p_RANGE
        {  16,   16,   16,   16,   16,   16,   16,   16,   16,   16,   16,   16,   16 }  // INPUT_SIZE_4K_RANGE
    } , {
        // SC
        {  16,   16,   16,   16,   16,   16,   16,   16,   16,   16,   16,   16,   16 },
        {  16,   16,   16,   16,   16,   16,   16,   16,   16,   16,   16,   16,   16 },
        {  16,   16,   16,   16,   16,   16,   16,   16,   16,   16,   16,   16,   16 },
        {  16,   16,   16,   16,   16,   16,   16,   16,   16,   16,   16,   16,   16 }
#else
#if MAR23_ADOPTIONS
        // NSC
        { 12,    12,    12,    12,    12,    8,     8,     8,     8,     8,     8,     8,     8  },
        { 18,    18,    18,    18,    18,    8,     8,     8,     8,     8,     8,     8,     8  },
        { 24,    24,    24,    24,    24,    16,    16,    16,    16,    16,    16,    16,    16 },
        { 32,    32,    32,    32,    32,    16,    16,    16,    16,    16,    16,    16,    16 }
    } , {
        // SC
        { 12,    12,    12,    12,    12,    12,    12,    12,    12,    12,    12,    12,    12 },
        { 18,    18,    18,    18,    18,    16,    16,    16,    16,    16,    16,    16,    16 },
        { 24,    24,    24,    24,    24,    16,    16,    16,    16,    16,    16,    16,    16 },
        { 32,    32,    32,    32,    32,    16,    16,    16,    16,    16,    16,    16,    16 }
#else
#if MAR17_ADOPTIONS
        // NSC
        { 16,    16,    16,    16,    8,     8,     8,     8,     8,     8,     8,     8,     8  },
        { 24,    24,    24,    24,    8,     8,     8,     8,     8,     8,     8,     8,     8  },
        { 32,    32,    32,    32,    16,    16,    16,    16,    16,    16,    16,    16,    16 },
        { 32,    32,    32,    32,    16,    16,    16,    16,    16,    16,    16,    16,    16 }
    } , {
        // SC
        { 16,    16,    16,    16,    16,    16,    16,    16,    16,    16,    16,    16,    16 },
        { 24,    24,    24,    24,    16,    16,    16,    16,    16,    16,    16,    16,    16 },
        { 32,    32,    32,    32,    24,    16,    16,    16,    16,    16,    16,    16,    16 },
        { 32,    32,    32,    32,    24,    16,    16,    16,    16,    16,    16,    16,    16 }
#else
#if MAR12_ADOPTIONS
        // NSC
        { 16,    16,    16,    16,    8,     8,     8,     8,     8,     8,     8,     8,     8  },
        { 24,    24,    24,    24,    8,     8,     8,     8,     8,     8,     8,     8,     8  },
        { 32,    32,    32,    32,    16,    16,    16,    16,    16,    16,    16,    16,    16 },
        { 32,    32,    32,    32,    16,    16,    16,    16,    16,    16,    16,    16,    16 }
    } , {
        // SC
        { 16,    16,    16,    16,    16,    16,    16,    16,    16,    16,    16,    16,    16 },
        { 24,    24,    24,    24,    16,    16,    16,    16,    16,    16,    16,    16,    16 },
        { 32,    32,    32,    32,    24,    24,    16,    16,    16,    16,    16,    16,    16 },
        { 32,    32,    32,    32,    24,    24,    16,    16,    16,    16,    16,    16,    16 }
#else
    // NSC
        { 16,    16,    16,    8,     8,     8,     8,     8,     8,     8,     8,     8,     8  },
        { 24,    24,    24,    12,    8,     8,     8,     8,     8,     8,     8,     8,     8  },
        { 32,    32,    32,    16,    16,    16,    16,    16,    16,    16,    16,    16,    16 },
        { 32,    32,    32,    16,    16,    16,    16,    16,    16,    16,    16,    16,    16 }
    } , {
    // SC
        { 16,    16,    16,    16,    16,    16,    16,    16,    16,    16,    16,    16,    16 },
        { 24,    24,    24,    24,    16,    16,    16,    16,    16,    16,    16,    16,    16 },
        { 32,    32,    32,    32,    24,    24,    16,    16,    16,    16,    16,    16,    16 },
        { 32,    32,    32,    32,    24,    24,    16,    16,    16,    16,    16,    16,    16 }
#endif
#endif
#endif
#endif
    }
};
static const uint16_t min_metf_search_height[SC_MAX_LEVEL][INPUT_SIZE_COUNT][MAX_SUPPORTED_MODES] = {
    {
#if MAR26_ADOPTIONS
        // NSC
        {  16,   16,   16,   16,   16,   16,   16,   16,   16,   16,   16,   16,   16 }, // INPUT_SIZE_576p_RANGE_OR_LOWER
        {  16,   16,   16,   16,   16,   16,   16,   16,   16,   16,   16,   16,   16 }, // INPUT_SIZE_720P_RANGE/INPUT_SIZE_1080i_RANGE
        {  16,   16,   16,   16,   16,   16,   16,   16,   16,   16,   16,   16,   16 }, // INPUT_SIZE_1080p_RANGE
        {  16,   16,   16,   16,   16,   16,   16,   16,   16,   16,   16,   16,   16 }  // INPUT_SIZE_4K_RANGE
    } , {
        // SC
        {  16,   16,   16,   16,   16,   16,   16,   16,   16,   16,   16,   16,   16 },
        {  16,   16,   16,   16,   16,   16,   16,   16,   16,   16,   16,   16,   16 },
        {  16,   16,   16,   16,   16,   16,   16,   16,   16,   16,   16,   16,   16 },
        {  16,   16,   16,   16,   16,   16,   16,   16,   16,   16,   16,   16,   16 }
#else
#if MAR23_ADOPTIONS
        // NSC
        { 12,    12,    12,    12,    12,    8,     8,     8,     8,     8,     8,     8,     8  },
        { 18,    18,    18,    18,    18,    8,     8,     8,     8,     8,     8,     8,     8  },
        { 24,    24,    24,    24,    24,    16,    16,    16,    16,    16,    16,    16,    16 },
        { 32,    32,    32,    32,    32,    16,    16,    16,    16,    16,    16,    16,    16 }
    } , {
        // SC
        { 12,    12,    12,    12,    12,    12,    12,    12,    12,    12,    12,    12,    12 },
        { 18,    18,    18,    18,    18,    16,    16,    16,    16,    16,    16,    16,    16 },
        { 24,    24,    24,    24,    24,    16,    16,    16,    16,    16,    16,    16,    16 },
        { 32,    32,    32,    32,    32,    16,    16,    16,    16,    16,    16,    16,    16 }
#else
#if MAR12_ADOPTIONS
        // NSC
        {  8,    8,     8,     8,      4,     4,     4,     4,     4,     4,    4,     4,     4 },
        {  12,   12,    12,    12,     6,     6,     6,     6,     6,     6,    6,     6,     6 },
        {  16,   16,    16,    16,     8,     8,     8,     8,     8,     8,    8,     8,     8 },
        {  16,   16,    16,    16,     8,     8,     8,     8,     8,     8,    8,     8,     8 }
    } , {
        // SC
        { 8,     8,     8,     8,     8,     8,     8,     8,     8,     8,     8,     8,     8  },
        { 12,    12,    12,    12,    8,     8,     8,     8,     8,     8,     8,     8,     8  },
        { 16,    16,    16,    16,    16,    16,    16,    16,    16,    16,    16,    16,    16 },
        { 16,    16,    16,    16,    16,    16,    16,    16,    16,    16,    16,    16,    16 }
#else
    // NSC
        {  8,    8,     8,     4,     4,     4,     4,     4,     4,     4,    4,     4,     4 },
        {  12,   12,    12,    6,     6,     6,     6,     6,     6,     6,    6,     6,     6 },
        {  16,   16,    16,    8,     8,     8,     8,     8,     8,     8,    8,     8,     8 },
        {  16,   16,    16,    8,     8,     8,     8,     8,     8,     8,    8,     8,     8 }
    } , {
    // SC
        { 8,     8,     8,     8,     8,     8,     8,     8,     8,     8,     8,     8,     8  },
        { 12,    12,    12,    12,    8,     8,     8,     8,     8,     8,     8,     8,     8  },
        { 16,    16,    16,    16,    16,    16,    16,    16,    16,    16,    16,    16,    16 },
        { 16,    16,    16,    16,    16,    16,    16,    16,    16,    16,    16,    16,    16 }
#endif
#endif
#endif
    }
};

/******************************************************************************
                            ME/HME settings for Altref Temporal Filtering
*******************************************************************************/
//     M0    M1    M2    M3    M4    M5    M6    M7    M8    M9    M10    M11    M12
static const uint8_t tf_enable_hme_flag[SC_MAX_LEVEL][INPUT_SIZE_COUNT][MAX_SUPPORTED_MODES] = {
    {
        {   1,    1,    1,    1,    1,    1,    1,    1,    1,    1,    1,    1,    1 },      // INPUT_SIZE_576p_RANGE_OR_LOWER
        {   1,    1,    1,    1,    1,    1,    1,    1,    1,    1,    1,    1,    1 },      // INPUT_SIZE_720P_RANGE/INPUT_SIZE_1080i_RANGE
        {   1,    1,    1,    1,    1,    1,    1,    1,    1,    1,    1,    1,    1 },      // INPUT_SIZE_1080p_RANGE
        {   1,    1,    1,    1,    1,    1,    1,    1,    1,    1,    1,    1,    1 },      // INPUT_SIZE_4K_RANGE
    },{
        {   1,    1,    1,    1,    1,    1,    1,    1,    1,    1,    1,    1,    1 },      // INPUT_SIZE_576p_RANGE_OR_LOWER
        {   1,    1,    1,    1,    1,    1,    1,    1,    1,    1,    1,    1,    1 },      // INPUT_SIZE_720P_RANGE/INPUT_SIZE_1080i_RANGE
        {   1,    1,    1,    1,    1,    1,    1,    1,    1,    1,    1,    1,    1 },      // INPUT_SIZE_1080p_RANGE
        {   1,    1,    1,    1,    1,    1,    1,    1,    1,    1,    1,    1,    1 },      // INPUT_SIZE_4K_RANGE
    }
};
//     M0    M1    M2    M3    M4    M5    M6    M7    M8    M9    M10    M11    M12
static const uint8_t tf_enable_hme_level0_flag[SC_MAX_LEVEL][INPUT_SIZE_COUNT][MAX_SUPPORTED_MODES] = {
    {
        {   1,    1,    1,    1,    1,    1,    1,    1,    1,    1,    1,    1,    1 },      // INPUT_SIZE_576p_RANGE_OR_LOWER
        {   1,    1,    1,    1,    1,    1,    1,    1,    1,    1,    1,    1,    1 },      // INPUT_SIZE_720P_RANGE/INPUT_SIZE_1080i_RANGE
        {   1,    1,    1,    1,    1,    1,    1,    1,    1,    1,    1,    1,    1 },      // INPUT_SIZE_1080p_RANGE
        {   1,    1,    1,    1,    1,    1,    1,    1,    1,    1,    1,    1,    1 },      // INPUT_SIZE_4K_RANGE
    },{
        {   1,    1,    1,    1,    1,    1,    1,    1,    1,    1,    1,    1,    1 },      // INPUT_SIZE_576p_RANGE_OR_LOWER
        {   1,    1,    1,    1,    1,    1,    1,    1,    1,    1,    1,    1,    1 },      // INPUT_SIZE_720P_RANGE/INPUT_SIZE_1080i_RANGE
        {   1,    1,    1,    1,    1,    1,    1,    1,    1,    1,    1,    1,    1 },      // INPUT_SIZE_1080p_RANGE
        {   1,    1,    1,    1,    1,    1,    1,    1,    1,    1,    1,    1,    1 },      // INPUT_SIZE_4K_RANGE
    }
};

static const uint16_t tf_hme_level0_total_search_area_width[SC_MAX_LEVEL][INPUT_SIZE_COUNT][MAX_SUPPORTED_MODES] = {
    {
#if MAR26_ADOPTIONS
        // NSC
        {  32,   32,   32,   32,   32,   32,   32,   32,   32,   32,   32,   32,  32 }, // INPUT_SIZE_576p_RANGE_OR_LOWER
        {  32,   32,   32,   32,   32,   32,   32,   32,   32,   32,   32,   32,  32 }, // INPUT_SIZE_720P_RANGE/INPUT_SIZE_1080i_RANGE
        {  32,   32,   32,   32,   32,   32,   32,   32,   32,   32,   32,   32,  32 }, // INPUT_SIZE_1080p_RANGE
        {  32,   32,   32,   32,   32,   32,   32,   32,   32,   32,   32,   32,  32 }  // INPUT_SIZE_4K_RANGE
    } , {
        // SC
        {  32,   32,   32,   32,   32,   32,   32,   32,   32,   32,   32,   32,  32 },
        {  32,   32,   32,   32,   32,   32,   32,   32,   32,   32,   32,   32,  32 },
        {  32,   32,   32,   32,   32,   32,   32,   32,   32,   32,   32,   32,  32 },
        {  32,   32,   32,   32,   32,   32,   32,   32,   32,   32,   32,   32,  32 }
#else
#if MAR23_ADOPTIONS
        {  48,   48,   48,   48,   48,   40,   40,   40,   40,   40,   40,   40,   40 },
        {  96,   96,   96,   96,   96,   40,   40,   40,   40,   40,   40,   40,   40 },
        { 128,  128,  128,  128,  128,   40,   40,   40,   40,   40,   40,   40,   40 },
        { 128,  128,  128,  128,  128,   96,   96,   96,   96,   96,   96,   96,   96 }
     } , {
        {  48,   48,   48,   48,   48,   40,   40,   40,   40,   40,   40,   40,   40 },
        {  96,   96,   96,   96,   96,   40,   40,   40,   40,   40,   40,   40,   40 },
        { 128,  128,  128,  128,  128,   40,   40,   40,   40,   40,   40,   40,   40 },
        { 128,  128,  128,  128,  128,   96,   96,   96,   96,   96,   96,   96,   96 }
#else
        {  48,   48,   48,   48,   48,   48,   48,   48,   48,   48,   48,   48,   48 },
        { 112,  112,  112,  112,  112,   48,   48,   48,   48,   48,   48,   48,   48 },
        { 128,  128,  128,  128,  128,   48,   48,   48,   48,   48,   48,   48,   48 },
        { 128,  128,  128,  128,  128,   96,   96,   96,   96,   96,   96,   96,   96 },
     } , {
        {  48,   48,   48,   48,   48,   48,   48,   48,   48,   48,   48,   48,   48 },
        { 112,  112,  112,  112,  112,   48,   48,   48,   48,   48,   48,   48,   48 },
        { 128,  128,  128,  128,  128,   48,   48,   48,   48,   48,   48,   48,   48 },
        { 128,  128,  128,  128,  128,   96,   96,   96,   96,   96,   96,   96,   96 },
#endif
#endif
    }
};

static const uint16_t tf_hme_level0_search_area_in_width_array_left[SC_MAX_LEVEL][INPUT_SIZE_COUNT][MAX_SUPPORTED_MODES] = {
    {
#if MAR26_ADOPTIONS
        // NSC
        {  16,   16,   16,   16,   16,   16,   16,   16,   16,   16,   16,   16,   16 }, // INPUT_SIZE_576p_RANGE_OR_LOWER
        {  16,   16,   16,   16,   16,   16,   16,   16,   16,   16,   16,   16,   16 }, // INPUT_SIZE_720P_RANGE/INPUT_SIZE_1080i_RANGE
        {  16,   16,   16,   16,   16,   16,   16,   16,   16,   16,   16,   16,   16 }, // INPUT_SIZE_1080p_RANGE
        {  16,   16,   16,   16,   16,   16,   16,   16,   16,   16,   16,   16,   16 }  // INPUT_SIZE_4K_RANGE
    } , {
        // SC
        {  16,   16,   16,   16,   16,   16,   16,   16,   16,   16,   16,   16,   16 },
        {  16,   16,   16,   16,   16,   16,   16,   16,   16,   16,   16,   16,   16 },
        {  16,   16,   16,   16,   16,   16,   16,   16,   16,   16,   16,   16,   16 },
        {  16,   16,   16,   16,   16,   16,   16,   16,   16,   16,   16,   16,   16 }
#else
#if MAR23_ADOPTIONS
        {  24,   24,   24,   24,   24,   20,   20,   20,   20,   20,   20,   20,   20 },
        {  48,   48,   48,   48,   48,   20,   20,   20,   20,   20,   20,   20,   20 },
        {  64,   64,   64,   64,   64,   20,   20,   20,   20,   20,   20,   20,   20 },
        {  64,   64,   64,   64,   64,   48,   48,   48,   48,   48,   48,   48,   48 }
    } , {
        {  24,   24,   24,   24,   24,   20,   20,   20,   20,   20,   20,   20,   20 },
        {  48,   48,   48,   48,   48,   20,   20,   20,   20,   20,   20,   20,   20 },
        {  64,   64,   64,   64,   64,   20,   20,   20,   20,   20,   20,   20,   20 },
        {  64,   64,   64,   64,   64,   48,   48,   48,   48,   48,   48,   48,   48 }
#else
        {  24,   24,   24,   24,   24,   24,   24,   24,   24,   24,   24,   24,   24 },
        {  56,   56,   56,   56,   56,   24,   24,   24,   24,   24,   24,   24,   24 },
        {  64,   64,   64,   64,   64,   24,   24,   24,   24,   24,   24,   24,   24 },
        {  64,   64,   64,   64,   64,   48,   48,   48,   48,   48,   48,   48,   48 }
    } , {
        {  24,   24,   24,   24,   24,   24,   24,   24,   24,   24,   24,   24,   24 },
        {  56,   56,   56,   56,   56,   24,   24,   24,   24,   24,   24,   24,   24 },
        {  64,   64,   64,   64,   64,   24,   24,   24,   24,   24,   24,   24,   24 },
        {  64,   64,   64,   64,   64,   48,   48,   48,   48,   48,   48,   48,   48 }
#endif
#endif
    }
};
static const uint16_t tf_hme_level0_search_area_in_width_array_right[SC_MAX_LEVEL][INPUT_SIZE_COUNT][MAX_SUPPORTED_MODES] = {
    {
#if MAR26_ADOPTIONS
        // NSC
        {  16,   16,   16,   16,   16,   16,   16,   16,   16,   16,   16,   16,   16 }, // INPUT_SIZE_576p_RANGE_OR_LOWER
        {  16,   16,   16,   16,   16,   16,   16,   16,   16,   16,   16,   16,   16 }, // INPUT_SIZE_720P_RANGE/INPUT_SIZE_1080i_RANGE
        {  16,   16,   16,   16,   16,   16,   16,   16,   16,   16,   16,   16,   16 }, // INPUT_SIZE_1080p_RANGE
        {  16,   16,   16,   16,   16,   16,   16,   16,   16,   16,   16,   16,   16 }  // INPUT_SIZE_4K_RANGE
    } , {
        // SC
        {  16,   16,   16,   16,   16,   16,   16,   16,   16,   16,   16,   16,   16 },
        {  16,   16,   16,   16,   16,   16,   16,   16,   16,   16,   16,   16,   16 },
        {  16,   16,   16,   16,   16,   16,   16,   16,   16,   16,   16,   16,   16 },
        {  16,   16,   16,   16,   16,   16,   16,   16,   16,   16,   16,   16,   16 }
#else
#if MAR23_ADOPTIONS
        {  24,   24,   24,   24,   24,   20,   20,   20,   20,   20,   20,   20,   20 },
        {  48,   48,   48,   48,   48,   20,   20,   20,   20,   20,   20,   20,   20 },
        {  64,   64,   64,   64,   64,   20,   20,   20,   20,   20,   20,   20,   20 },
        {  64,   64,   64,   64,   64,   48,   48,   48,   48,   48,   48,   48,   48 }
    } , {
        {  24,   24,   24,   24,   24,   20,   20,   20,   20,   20,   20,   20,   20 },
        {  48,   48,   48,   48,   48,   20,   20,   20,   20,   20,   20,   20,   20 },
        {  64,   64,   64,   64,   64,   20,   20,   20,   20,   20,   20,   20,   20 },
        {  64,   64,   64,   64,   64,   48,   48,   48,   48,   48,   48,   48,   48 }
#else
        {  24,   24,   24,   24,   24,   24,   24,   24,   24,   24,   24,   24,   24 },
        {  56,   56,   56,   56,   56,   24,   24,   24,   24,   24,   24,   24,   24 },
        {  64,   64,   64,   64,   64,   24,   24,   24,   24,   24,   24,   24,   24 },
        {  64,   64,   64,   64,   64,   48,   48,   48,   48,   48,   48,   48,   48 }
    } , {
        {  24,   24,   24,   24,   24,   24,   24,   24,   24,   24,   24,   24,   24 },
        {  56,   56,   56,   56,   56,   24,   24,   24,   24,   24,   24,   24,   24 },
        {  64,   64,   64,   64,   64,   24,   24,   24,   24,   24,   24,   24,   24 },
        {  64,   64,   64,   64,   64,   48,   48,   48,   48,   48,   48,   48,   48 }
#endif
#endif
    }
};
static const uint16_t tf_hme_level0_total_search_area_height[SC_MAX_LEVEL][INPUT_SIZE_COUNT][MAX_SUPPORTED_MODES] = {
    {
#if MAR26_ADOPTIONS
        // NSC
        {  32,   32,   32,   32,   32,   32,   32,   32,   32,   32,   32,   32,  32 }, // INPUT_SIZE_576p_RANGE_OR_LOWER
        {  32,   32,   32,   32,   32,   32,   32,   32,   32,   32,   32,   32,  32 }, // INPUT_SIZE_720P_RANGE/INPUT_SIZE_1080i_RANGE
        {  32,   32,   32,   32,   32,   32,   32,   32,   32,   32,   32,   32,  32 }, // INPUT_SIZE_1080p_RANGE
        {  32,   32,   32,   32,   32,   32,   32,   32,   32,   32,   32,   32,  32 }  // INPUT_SIZE_4K_RANGE
    } , {
        // SC
        {  32,   32,   32,   32,   32,   32,   32,   32,   32,   32,   32,   32,  32 },
        {  32,   32,   32,   32,   32,   32,   32,   32,   32,   32,   32,   32,  32 },
        {  32,   32,   32,   32,   32,   32,   32,   32,   32,   32,   32,   32,  32 },
        {  32,   32,   32,   32,   32,   32,   32,   32,   32,   32,   32,   32,  32 }
#else
#if MAR23_ADOPTIONS
        {  48,   48,   48,   48,   48,   40,   40,   40,   40,   40,   40,   40,   40 },
        {  96,   96,   96,   96,   96,   40,   40,   40,   40,   40,   40,   40,   40 },
        { 128,  128,  128,  128,  128,   40,   40,   40,   40,   40,   40,   40,   40 },
        { 128,  128,  128,  128,  128,   96,   96,   96,   96,   96,   96,   96,   96 }
     } , {
        {  48,   48,   48,   48,   48,   40,   40,   40,   40,   40,   40,   40,   40 },
        {  96,   96,   96,   96,   96,   40,   40,   40,   40,   40,   40,   40,   40 },
        { 128,  128,  128,  128,  128,   40,   40,   40,   40,   40,   40,   40,   40 },
        { 128,  128,  128,  128,  128,   96,   96,   96,   96,   96,   96,   96,   96 }
#else
        {  40,   40,   40,   40,   40,   24,   24,   24,   24,   24,   24,   24,   24 },
        {  64,   64,   64,   64,   64,   24,   24,   24,   24,   24,   24,   24,   24 },
        {  80,   80,   80,   80,   80,   24,   24,   24,   24,   24,   24,   24,   24 },
        {  80,   80,   80,   80,   80,   24,   24,   24,   24,   24,   24,   24,   24 }
    } , {
        {  40,   40,   40,   40,   40,   24,   24,   24,   24,   24,   24,   24,   24 },
        {  64,   64,   64,   64,   64,   24,   24,   24,   24,   24,   24,   24,   24 },
        {  80,   80,   80,   80,   80,   24,   24,   24,   24,   24,   24,   24,   24 },
        {  80,   80,   80,   80,   80,   24,   24,   24,   24,   24,   24,   24,   24 }
#endif
#endif
    }
};
static const uint16_t tf_hme_level0_search_area_in_height_array_top[SC_MAX_LEVEL][INPUT_SIZE_COUNT][MAX_SUPPORTED_MODES] = {
    {
#if MAR26_ADOPTIONS
        // NSC
        {  16,   16,   16,   16,   16,   16,   16,   16,   16,   16,   16,   16,   16 }, // INPUT_SIZE_576p_RANGE_OR_LOWER
        {  16,   16,   16,   16,   16,   16,   16,   16,   16,   16,   16,   16,   16 }, // INPUT_SIZE_720P_RANGE/INPUT_SIZE_1080i_RANGE
        {  16,   16,   16,   16,   16,   16,   16,   16,   16,   16,   16,   16,   16 }, // INPUT_SIZE_1080p_RANGE
        {  16,   16,   16,   16,   16,   16,   16,   16,   16,   16,   16,   16,   16 }  // INPUT_SIZE_4K_RANGE
    } , {
        // SC
        {  16,   16,   16,   16,   16,   16,   16,   16,   16,   16,   16,   16,   16 },
        {  16,   16,   16,   16,   16,   16,   16,   16,   16,   16,   16,   16,   16 },
        {  16,   16,   16,   16,   16,   16,   16,   16,   16,   16,   16,   16,   16 },
        {  16,   16,   16,   16,   16,   16,   16,   16,   16,   16,   16,   16,   16 }
#else
#if MAR23_ADOPTIONS
        {  24,   24,   24,   24,   24,   20,   20,   20,   20,   20,   20,   20,   20 },
        {  48,   48,   48,   48,   48,   20,   20,   20,   20,   20,   20,   20,   20 },
        {  64,   64,   64,   64,   64,   20,   20,   20,   20,   20,   20,   20,   20 },
        {  64,   64,   64,   64,   64,   48,   48,   48,   48,   48,   48,   48,   48 }
    } , {
        {  24,   24,   24,   24,   24,   20,   20,   20,   20,   20,   20,   20,   20 },
        {  48,   48,   48,   48,   48,   20,   20,   20,   20,   20,   20,   20,   20 },
        {  64,   64,   64,   64,   64,   20,   20,   20,   20,   20,   20,   20,   20 },
        {  64,   64,   64,   64,   64,   48,   48,   48,   48,   48,   48,   48,   48 }
#else
        {  20,   20,   20,   20,   20,   12,   12,   12,   12,   12,   12,   12,   12 },
        {  32,   32,   32,   32,   32,   12,   12,   12,   12,   12,   12,   12,   12 },
        {  40,   40,   40,   40,   40,   12,   12,   12,   12,   12,   12,   12,   12 },
        {  40,   40,   40,   40,   40,   12,   12,   12,   12,   12,   12,   12,   12 }
    } , {
        {  20,   20,   20,   20,   20,   12,   12,   12,   12,   12,   12,   12,   12 },
        {  32,   32,   32,   32,   32,   12,   12,   12,   12,   12,   12,   12,   12 },
        {  40,   40,   40,   40,   40,   12,   12,   12,   12,   12,   12,   12,   12 },
        {  40,   40,   40,   40,   40,   12,   12,   12,   12,   12,   12,   12,   12 }
#endif
#endif
    }
};
static const uint16_t tf_hme_level0_search_area_in_height_array_bottom[SC_MAX_LEVEL][INPUT_SIZE_COUNT][MAX_SUPPORTED_MODES] = {
    {
#if MAR26_ADOPTIONS
        // NSC
        {  16,   16,   16,   16,   16,   16,   16,   16,   16,   16,   16,   16,   16 }, // INPUT_SIZE_576p_RANGE_OR_LOWER
        {  16,   16,   16,   16,   16,   16,   16,   16,   16,   16,   16,   16,   16 }, // INPUT_SIZE_720P_RANGE/INPUT_SIZE_1080i_RANGE
        {  16,   16,   16,   16,   16,   16,   16,   16,   16,   16,   16,   16,   16 }, // INPUT_SIZE_1080p_RANGE
        {  16,   16,   16,   16,   16,   16,   16,   16,   16,   16,   16,   16,   16 }  // INPUT_SIZE_4K_RANGE
    } , {
        // SC
        {  16,   16,   16,   16,   16,   16,   16,   16,   16,   16,   16,   16,   16 },
        {  16,   16,   16,   16,   16,   16,   16,   16,   16,   16,   16,   16,   16 },
        {  16,   16,   16,   16,   16,   16,   16,   16,   16,   16,   16,   16,   16 },
        {  16,   16,   16,   16,   16,   16,   16,   16,   16,   16,   16,   16,   16 }
#else
#if MAR23_ADOPTIONS
        {  24,   24,   24,   24,   24,   20,   20,   20,   20,   20,   20,   20,   20 },
        {  48,   48,   48,   48,   48,   20,   20,   20,   20,   20,   20,   20,   20 },
        {  64,   64,   64,   64,   64,   20,   20,   20,   20,   20,   20,   20,   20 },
        {  64,   64,   64,   64,   64,   48,   48,   48,   48,   48,   48,   48,   48 }
    } , {
        {  24,   24,   24,   24,   24,   20,   20,   20,   20,   20,   20,   20,   20 },
        {  48,   48,   48,   48,   48,   20,   20,   20,   20,   20,   20,   20,   20 },
        {  64,   64,   64,   64,   64,   20,   20,   20,   20,   20,   20,   20,   20 },
        {  64,   64,   64,   64,   64,   48,   48,   48,   48,   48,   48,   48,   48 }
#else
        {  20,   20,   20,   20,   20,   12,   12,   12,   12,   12,   12,   12,   12 },
        {  32,   32,   32,   32,   32,   12,   12,   12,   12,   12,   12,   12,   12 },
        {  40,   40,   40,   40,   40,   12,   12,   12,   12,   12,   12,   12,   12 },
        {  40,   40,   40,   40,   40,   12,   12,   12,   12,   12,   12,   12,   12 }
    }, {
        {  20,   20,   20,   20,   20,   12,   12,   12,   12,   12,   12,   12,   12 },
        {  32,   32,   32,   32,   32,   12,   12,   12,   12,   12,   12,   12,   12 },
        {  40,   40,   40,   40,   40,   12,   12,   12,   12,   12,   12,   12,   12 },
        {  40,   40,   40,   40,   40,   12,   12,   12,   12,   12,   12,   12,   12 }
#endif
#endif
    }
};

// HME LEVEL 1
   //      M0    M1    M2    M3    M4    M5    M6    M7    M8    M9    M10    M11    M12
static const uint8_t tf_enable_hme_level1_flag[SC_MAX_LEVEL][INPUT_SIZE_COUNT][MAX_SUPPORTED_MODES] = {
    {
#if MAR23_ADOPTIONS
        {   1,    1,    1,    1,    1,    1,    1,    1,    1,    0,    0,     0,    0 },      // INPUT_SIZE_576p_RANGE_OR_LOWER
        {   1,    1,    1,    1,    1,    1,    1,    1,    1,    0,    0,     0,    0 },      // INPUT_SIZE_720P_RANGE/INPUT_SIZE_1080i_RANGE
        {   1,    1,    1,    1,    1,    1,    1,    1,    1,    0,    0,     0,    0 },      // INPUT_SIZE_1080p_RANGE
        {   1,    1,    1,    1,    1,    1,    1,    1,    1,    0,    0,     0,    0 }       // INPUT_SIZE_4K_RANGE
    }, {
        {   1,    1,    1,    1,    0,    0,    0,    0,    0,    0,    0,     0,    0 },      // INPUT_SIZE_576p_RANGE_OR_LOWER
        {   1,    1,    1,    1,    0,    0,    0,    0,    0,    0,    0,     0,    0 },      // INPUT_SIZE_720P_RANGE/INPUT_SIZE_1080i_RANGE
        {   1,    1,    1,    1,    0,    0,    0,    0,    0,    0,    0,     0,    0 },      // INPUT_SIZE_1080p_RANGE
        {   1,    1,    1,    1,    0,    0,    0,    0,    0,    0,    0,     0,    0 }       // INPUT_SIZE_4K_RANGE
#else
#if MAR17_ADOPTIONS
        {   1,    1,    1,    1,    1,    1,    1,    1,    1,    0,    0,     0,    0 },      // INPUT_SIZE_576p_RANGE_OR_LOWER
        {   1,    1,    1,    1,    1,    1,    1,    1,    1,    0,    0,     0,    0 },      // INPUT_SIZE_720P_RANGE/INPUT_SIZE_1080i_RANGE
        {   1,    1,    1,    1,    1,    1,    1,    1,    1,    0,    0,     0,    0 },      // INPUT_SIZE_1080p_RANGE
        {   1,    1,    1,    1,    1,    1,    1,    1,    1,    0,    0,     0,    0 }       // INPUT_SIZE_4K_RANGE
    }, {
        {   1,    1,    0,    0,    0,    0,    0,    0,    0,    0,    0,     0,    0 },      // INPUT_SIZE_576p_RANGE_OR_LOWER
        {   1,    1,    0,    0,    0,    0,    0,    0,    0,    0,    0,     0,    0 },      // INPUT_SIZE_720P_RANGE/INPUT_SIZE_1080i_RANGE
        {   1,    1,    0,    0,    0,    0,    0,    0,    0,    0,    0,     0,    0 },      // INPUT_SIZE_1080p_RANGE
        {   1,    1,    0,    0,    0,    0,    0,    0,    0,    0,    0,     0,    0 }       // INPUT_SIZE_4K_RANGE
#else
        {   1,    1,    1,    1,    1,    1,    1,    1,    1,    0,    0,     0,    0 },      // INPUT_SIZE_576p_RANGE_OR_LOWER
        {   1,    1,    1,    1,    1,    1,    1,    1,    1,    0,    0,     0,    0 },      // INPUT_SIZE_720P_RANGE/INPUT_SIZE_1080i_RANGE
        {   1,    1,    1,    1,    1,    1,    1,    1,    1,    0,    0,     0,    0 },      // INPUT_SIZE_1080p_RANGE
        {   1,    1,    1,    1,    1,    1,    1,    1,    1,    0,    0,     0,    0 }       // INPUT_SIZE_4K_RANGE
    }, {
        {   1,    1,    0,    0,    0,    0,    0,    0,    1,    0,    0,     0,    0 },      // INPUT_SIZE_576p_RANGE_OR_LOWER
        {   1,    1,    0,    0,    0,    0,    0,    0,    1,    0,    0,     0,    0 },      // INPUT_SIZE_720P_RANGE/INPUT_SIZE_1080i_RANGE
        {   1,    1,    0,    0,    0,    0,    0,    0,    1,    0,    0,     0,    0 },      // INPUT_SIZE_1080p_RANGE
        {   1,    1,    0,    0,    0,    0,    0,    0,    1,    0,    0,     0,    0 }       // INPUT_SIZE_4K_RANGE
#endif
#endif
    }
};
static const uint16_t tf_hme_level1_search_area_in_width_array_left[SC_MAX_LEVEL][INPUT_SIZE_COUNT][MAX_SUPPORTED_MODES] = {
    {
#if MAR25_ADOPTIONS
        {  16,   16,   16,   16,   16,    16,   16,   16,   16,    8,    8,    8,  8 },
        {  16,   16,   16,   16,   16,    16,   16,   16,   16,    8,    8,    8,  8 },
        {  16,   16,   16,   16,   16,    16,   16,   16,   16,    8,    8,    8,  8 },
        {  16,   16,   16,   16,   16,    16,   16,   16,   16,    8,    8,    8,  8 }
    } , {
        {  16,   16,   16,   16,   16,    16,   16,   16,   16,    8,    8,    8,  8 },
        {  16,   16,   16,   16,   16,    16,   16,   16,   16,    8,    8,    8,  8 },
        {  16,   16,   16,   16,   16,    16,   16,   16,   16,    8,    8,    8,  8 },
        {  16,   16,   16,   16,   16,    16,   16,   16,   16,    8,    8,    8,  8 }
#else
        {  16,   16,   16,   16,   16,    8,    8,    8,    8,    8,    8,    8,     8 },
        {  16,   16,   16,   16,   16,    8,    8,    8,    8,    8,    8,    8,     8 },
        {  16,   16,   16,   16,   16,    8,    8,    8,    8,    8,    8,    8,     8 },
        {  16,   16,   16,   16,   16,    8,    8,    8,    8,    8,    8,    8,     8 }
    } , {
        {  16,   16,   16,   16,   16,    8,    8,    8,    8,    8,    8,    8,     8 },
        {  16,   16,   16,   16,   16,    8,    8,    8,    8,    8,    8,    8,     8 },
        {  16,   16,   16,   16,   16,    8,    8,    8,    8,    8,    8,    8,     8 },
        {  16,   16,   16,   16,   16,    8,    8,    8,    8,    8,    8,    8,     8 }
#endif
    }
};
static const uint16_t tf_hme_level1_search_area_in_width_array_right[SC_MAX_LEVEL][INPUT_SIZE_COUNT][MAX_SUPPORTED_MODES] = {
    {
#if MAR25_ADOPTIONS
        {  16,   16,   16,   16,   16,    16,   16,   16,   16,    8,    8,    8,  8 },
        {  16,   16,   16,   16,   16,    16,   16,   16,   16,    8,    8,    8,  8 },
        {  16,   16,   16,   16,   16,    16,   16,   16,   16,    8,    8,    8,  8 },
        {  16,   16,   16,   16,   16,    16,   16,   16,   16,    8,    8,    8,  8 }
    } , {
        {  16,   16,   16,   16,   16,    16,   16,   16,   16,    8,    8,    8,  8 },
        {  16,   16,   16,   16,   16,    16,   16,   16,   16,    8,    8,    8,  8 },
        {  16,   16,   16,   16,   16,    16,   16,   16,   16,    8,    8,    8,  8 },
        {  16,   16,   16,   16,   16,    16,   16,   16,   16,    8,    8,    8,  8 }
#else
        {  16,   16,   16,   16,   16,    8,    8,    8,    8,    8,    8,    8,     8 },
        {  16,   16,   16,   16,   16,    8,    8,    8,    8,    8,    8,    8,     8 },
        {  16,   16,   16,   16,   16,    8,    8,    8,    8,    8,    8,    8,     8 },
        {  16,   16,   16,   16,   16,    8,    8,    8,    8,    8,    8,    8,     8 }
    } , {
        {  16,   16,   16,   16,   16,    8,    8,    8,    8,    8,    8,    8,     8 },
        {  16,   16,   16,   16,   16,    8,    8,    8,    8,    8,    8,    8,     8 },
        {  16,   16,   16,   16,   16,    8,    8,    8,    8,    8,    8,    8,     8 },
        {  16,   16,   16,   16,   16,    8,    8,    8,    8,    8,    8,    8,     8 }
#endif
    }
};
static const uint16_t tf_hme_level1_search_area_in_height_array_top[SC_MAX_LEVEL][INPUT_SIZE_COUNT][MAX_SUPPORTED_MODES] = {
    {
#if MAR25_ADOPTIONS
        {  16,   16,   16,   16,   16,    16,   16,   16,   16,    8,    8,    8,  8 },
        {  16,   16,   16,   16,   16,    16,   16,   16,   16,    8,    8,    8,  8 },
        {  16,   16,   16,   16,   16,    16,   16,   16,   16,    8,    8,    8,  8 },
        {  16,   16,   16,   16,   16,    16,   16,   16,   16,    8,    8,    8,  8 }
    } , {
        {  16,   16,   16,   16,   16,    16,   16,   16,   16,    8,    8,    8,  8 },
        {  16,   16,   16,   16,   16,    16,   16,   16,   16,    8,    8,    8,  8 },
        {  16,   16,   16,   16,   16,    16,   16,   16,   16,    8,    8,    8,  8 },
        {  16,   16,   16,   16,   16,    16,   16,   16,   16,    8,    8,    8,  8 }
#else
        {  16,   16,   16,   16,   16,    8,    8,    8,    8,    8,    8,    8,     8 },
        {  16,   16,   16,   16,   16,    8,    8,    8,    8,    8,    8,    8,     8 },
        {  16,   16,   16,   16,   16,    8,    8,    8,    8,    8,    8,    8,     8 },
        {  16,   16,   16,   16,   16,    8,    8,    8,    8,    8,    8,    8,     8 }
    } , {
        {  16,   16,   16,   16,   16,    8,    8,    8,    8,    8,    8,    8,     8 },
        {  16,   16,   16,   16,   16,    8,    8,    8,    8,    8,    8,    8,     8 },
        {  16,   16,   16,   16,   16,    8,    8,    8,    8,    8,    8,    8,     8 },
        {  16,   16,   16,   16,   16,    8,    8,    8,    8,    8,    8,    8,     8 }
#endif
    }
};
static const uint16_t tf_hme_level1_search_area_in_height_array_bottom[SC_MAX_LEVEL][INPUT_SIZE_COUNT][MAX_SUPPORTED_MODES] = {
    {
#if MAR25_ADOPTIONS
        {  16,   16,   16,   16,   16,    16,   16,   16,   16,    8,    8,    8,  8 },
        {  16,   16,   16,   16,   16,    16,   16,   16,   16,    8,    8,    8,  8 },
        {  16,   16,   16,   16,   16,    16,   16,   16,   16,    8,    8,    8,  8 },
        {  16,   16,   16,   16,   16,    16,   16,   16,   16,    8,    8,    8,  8 }
    } , {
        {  16,   16,   16,   16,   16,    16,   16,   16,   16,    8,    8,    8,  8 },
        {  16,   16,   16,   16,   16,    16,   16,   16,   16,    8,    8,    8,  8 },
        {  16,   16,   16,   16,   16,    16,   16,   16,   16,    8,    8,    8,  8 },
        {  16,   16,   16,   16,   16,    16,   16,   16,   16,    8,    8,    8,  8 }
#else
        {  16,   16,   16,   16,   16,    8,    8,    8,    8,    8,    8,    8,     8 },
        {  16,   16,   16,   16,   16,    8,    8,    8,    8,    8,    8,    8,     8 },
        {  16,   16,   16,   16,   16,    8,    8,    8,    8,    8,    8,    8,     8 },
        {  16,   16,   16,   16,   16,    8,    8,    8,    8,    8,    8,    8,     8 }
    } , {
        {  16,   16,   16,   16,   16,    8,    8,    8,    8,    8,    8,    8,     8 },
        {  16,   16,   16,   16,   16,    8,    8,    8,    8,    8,    8,    8,     8 },
        {  16,   16,   16,   16,   16,    8,    8,    8,    8,    8,    8,    8,     8 },
        {  16,   16,   16,   16,   16,    8,    8,    8,    8,    8,    8,    8,     8 }
#endif
    }
};
// HME LEVEL 2
    //     M0    M1    M2    M3    M4    M5    M6    M7    M8    M9    M10    M11    M12
static const uint8_t tf_enable_hme_level2_flag[SC_MAX_LEVEL][INPUT_SIZE_COUNT][MAX_SUPPORTED_MODES] = {
    {
#if MAR23_ADOPTIONS
        {   1,    1,    1,    1,    1,    1,    1,    1,    1,    0,    0,     0,    0 },      // INPUT_SIZE_576p_RANGE_OR_LOWER
        {   1,    1,    1,    1,    1,    1,    1,    1,    1,    0,    0,     0,    0 },      // INPUT_SIZE_720P_RANGE/INPUT_SIZE_1080i_RANGE
        {   1,    1,    1,    1,    1,    1,    1,    1,    1,    0,    0,     0,    0 },      // INPUT_SIZE_1080p_RANGE
        {   1,    1,    1,    1,    1,    1,    1,    1,    1,    0,    0,     0,    0 }       // INPUT_SIZE_4K_RANGE
    },{
        {   1,    1,    1,    1,    0,    0,    0,    0,    0,    0,    0,     0,    0 },      // INPUT_SIZE_576p_RANGE_OR_LOWER
        {   1,    1,    1,    1,    0,    0,    0,    0,    0,    0,    0,     0,    0 },      // INPUT_SIZE_720P_RANGE/INPUT_SIZE_1080i_RANGE
        {   1,    1,    1,    1,    0,    0,    0,    0,    0,    0,    0,     0,    0 },      // INPUT_SIZE_1080p_RANGE
        {   1,    1,    1,    1,    0,    0,    0,    0,    0,    0,    0,     0,    0 }       // INPUT_SIZE_4K_RANGE
#else
        {   1,    1,    1,    1,    1,    1,    1,    1,    1,    0,    0,     0,    0 },      // INPUT_SIZE_576p_RANGE_OR_LOWER
        {   1,    1,    1,    1,    1,    1,    1,    1,    1,    0,    0,     0,    0 },      // INPUT_SIZE_720P_RANGE/INPUT_SIZE_1080i_RANGE
        {   1,    1,    1,    1,    1,    1,    1,    1,    1,    0,    0,     0,    0 },      // INPUT_SIZE_1080p_RANGE
        {   1,    1,    1,    1,    1,    1,    1,    1,    1,    0,    0,     0,    0 }       // INPUT_SIZE_4K_RANGE
    },{
        {   1,    1,    0,    0,    0,    0,    0,    0,    0,    0,    0,     0,    0 },      // INPUT_SIZE_576p_RANGE_OR_LOWER
        {   1,    1,    0,    0,    0,    0,    0,    0,    0,    0,    0,     0,    0 },      // INPUT_SIZE_720P_RANGE/INPUT_SIZE_1080i_RANGE
        {   1,    1,    0,    0,    0,    0,    0,    0,    0,    0,    0,     0,    0 },      // INPUT_SIZE_1080p_RANGE
        {   1,    1,    0,    0,    0,    0,    0,    0,    0,    0,    0,     0,    0 }       // INPUT_SIZE_4K_RANGE
#endif
    }
};
static const uint16_t tf_hme_level2_search_area_in_width_array_left[SC_MAX_LEVEL][INPUT_SIZE_COUNT][MAX_SUPPORTED_MODES] = {
    {
#if MAR25_ADOPTIONS
        {  16,   16,   16,   16,   16,    16,   16,   16,   16,    8,    8,    8,  8 },
        {  16,   16,   16,   16,   16,    16,   16,   16,   16,    8,    8,    8,  8 },
        {  16,   16,   16,   16,   16,    16,   16,   16,   16,    8,    8,    8,  8 },
        {  16,   16,   16,   16,   16,    16,   16,   16,   16,    8,    8,    8,  8 }
    } , {
        {  16,   16,   16,   16,   16,    16,   16,   16,   16,    8,    8,    8,  8 },
        {  16,   16,   16,   16,   16,    16,   16,   16,   16,    8,    8,    8,  8 },
        {  16,   16,   16,   16,   16,    16,   16,   16,   16,    8,    8,    8,  8 },
        {  16,   16,   16,   16,   16,    16,   16,   16,   16,    8,    8,    8,  8 }
#else
        {   8,    8,    8,    8,    8,    4,    4,    4,    4,    4,    4,     4,    4 },
        {   8,    8,    8,    8,    8,    4,    4,    4,    4,    4,    4,     4,    4 },
        {   8,    8,    8,    8,    8,    4,    4,    4,    4,    4,    4,     4,    4 },
        {   8,    8,    8,    8,    8,    4,    4,    4,    4,    4,    4,     4,    4 }
    } , {
        {   8,    8,    8,    8,    8,    4,    4,    4,    4,    4,    4,     4,    4 },
        {   8,    8,    8,    8,    8,    4,    4,    4,    4,    4,    4,     4,    4 },
        {   8,    8,    8,    8,    8,    4,    4,    4,    4,    4,    4,     4,    4 },
        {   8,    8,    8,    8,    8,    4,    4,    4,    4,    4,    4,     4,    4 }
#endif
    }
};
static const uint16_t tf_hme_level2_search_area_in_width_array_right[SC_MAX_LEVEL][INPUT_SIZE_COUNT][MAX_SUPPORTED_MODES] = {
    {
#if MAR25_ADOPTIONS
        {  16,   16,   16,   16,   16,    16,   16,   16,   16,    8,    8,    8,  8 },
        {  16,   16,   16,   16,   16,    16,   16,   16,   16,    8,    8,    8,  8 },
        {  16,   16,   16,   16,   16,    16,   16,   16,   16,    8,    8,    8,  8 },
        {  16,   16,   16,   16,   16,    16,   16,   16,   16,    8,    8,    8,  8 }
    } , {
        {  16,   16,   16,   16,   16,    16,   16,   16,   16,    8,    8,    8,  8 },
        {  16,   16,   16,   16,   16,    16,   16,   16,   16,    8,    8,    8,  8 },
        {  16,   16,   16,   16,   16,    16,   16,   16,   16,    8,    8,    8,  8 },
        {  16,   16,   16,   16,   16,    16,   16,   16,   16,    8,    8,    8,  8 }
#else
        {   8,    8,    8,    8,    8,    4,    4,    4,    4,    4,    4,     4,    4 },
        {   8,    8,    8,    8,    8,    4,    4,    4,    4,    4,    4,     4,    4 },
        {   8,    8,    8,    8,    8,    4,    4,    4,    4,    4,    4,     4,    4 },
        {   8,    8,    8,    8,    8,    4,    4,    4,    4,    4,    4,     4,    4 }
    } , {
        {   8,    8,    8,    8,    8,    4,    4,    4,    4,    4,    4,     4,    4 },
        {   8,    8,    8,    8,    8,    4,    4,    4,    4,    4,    4,     4,    4 },
        {   8,    8,    8,    8,    8,    4,    4,    4,    4,    4,    4,     4,    4 },
        {   8,    8,    8,    8,    8,    4,    4,    4,    4,    4,    4,     4,    4 }
#endif
    }
};
static const uint16_t tf_hme_level2_search_area_in_height_array_top[SC_MAX_LEVEL][INPUT_SIZE_COUNT][MAX_SUPPORTED_MODES] = {
    {
#if MAR25_ADOPTIONS
        {  16,   16,   16,   16,   16,    16,   16,   16,   16,    8,    8,    8,  8 },
        {  16,   16,   16,   16,   16,    16,   16,   16,   16,    8,    8,    8,  8 },
        {  16,   16,   16,   16,   16,    16,   16,   16,   16,    8,    8,    8,  8 },
        {  16,   16,   16,   16,   16,    16,   16,   16,   16,    8,    8,    8,  8 }
    } , {
        {  16,   16,   16,   16,   16,    16,   16,   16,   16,    8,    8,    8,  8 },
        {  16,   16,   16,   16,   16,    16,   16,   16,   16,    8,    8,    8,  8 },
        {  16,   16,   16,   16,   16,    16,   16,   16,   16,    8,    8,    8,  8 },
        {  16,   16,   16,   16,   16,    16,   16,   16,   16,    8,    8,    8,  8 }
#else
        {   8,    8,    8,    8,    8,    4,    4,    4,    4,    4,    4,     4,    4 },
        {   8,    8,    8,    8,    8,    4,    4,    4,    4,    4,    4,     4,    4 },
        {   8,    8,    8,    8,    8,    4,    4,    4,    4,    4,    4,     4,    4 },
        {   8,    8,    8,    8,    8,    4,    4,    4,    4,    4,    4,     4,    4 }
    } , {
        {   8,    8,    8,    8,    8,    4,    4,    4,    4,    4,    4,     4,    4 },
        {   8,    8,    8,    8,    8,    4,    4,    4,    4,    4,    4,     4,    4 },
        {   8,    8,    8,    8,    8,    4,    4,    4,    4,    4,    4,     4,    4 },
        {   8,    8,    8,    8,    8,    4,    4,    4,    4,    4,    4,     4,    4 }
#endif
    }
};
static const uint16_t tf_hme_level2_search_area_in_height_array_bottom[SC_MAX_LEVEL][INPUT_SIZE_COUNT][MAX_SUPPORTED_MODES] = {
    {
#if MAR25_ADOPTIONS
        {  16,   16,   16,   16,   16,    16,   16,   16,   16,    8,    8,    8,  8 },
        {  16,   16,   16,   16,   16,    16,   16,   16,   16,    8,    8,    8,  8 },
        {  16,   16,   16,   16,   16,    16,   16,   16,   16,    8,    8,    8,  8 },
        {  16,   16,   16,   16,   16,    16,   16,   16,   16,    8,    8,    8,  8 }
    } , {
        {  16,   16,   16,   16,   16,    16,   16,   16,   16,    8,    8,    8,  8 },
        {  16,   16,   16,   16,   16,    16,   16,   16,   16,    8,    8,    8,  8 },
        {  16,   16,   16,   16,   16,    16,   16,   16,   16,    8,    8,    8,  8 },
        {  16,   16,   16,   16,   16,    16,   16,   16,   16,    8,    8,    8,  8 }
#else
        {   8,    8,    8,    8,    8,    4,    4,    4,    4,    4,    4,     4,    4 },
        {   8,    8,    8,    8,    8,    4,    4,    4,    4,    4,    4,     4,    4 },
        {   8,    8,    8,    8,    8,    4,    4,    4,    4,    4,    4,     4,    4 },
        {   8,    8,    8,    8,    8,    4,    4,    4,    4,    4,    4,     4,    4 }
    } , {
        {   8,    8,    8,    8,    8,    4,    4,    4,    4,    4,    4,     4,    4 },
        {   8,    8,    8,    8,    8,    4,    4,    4,    4,    4,    4,     4,    4 },
        {   8,    8,    8,    8,    8,    4,    4,    4,    4,    4,    4,     4,    4 },
        {   8,    8,    8,    8,    8,    4,    4,    4,    4,    4,    4,     4,    4 }
#endif
    }
};
#endif
#if !MAR17_ADOPTIONS
static const uint16_t tf_search_area_width[SC_MAX_LEVEL][INPUT_SIZE_COUNT][MAX_SUPPORTED_MODES] = {
    {
        {  64,   64,   64,   64,   64,   64,   64,   64,   48,   16,   16,    16,   16 },
        { 112,  112,   64,   64,   64,   64,   64,   64,   48,   16,   16,    16,   16 },
        { 128,  128,   64,   64,   64,   64,   64,   64,   48,   16,   16,    16,   16 },
        { 128,  128,   64,   64,   64,   64,   64,   64,   48,   16,   16,    16,   16 }
    } , {
        {  64,   64,   64,   64,   64,   64,   64,   64,   48,   16,   16,    16,   16 },
        { 112,  112,   64,   64,   64,   64,   64,   64,   48,   16,   16,    16,   16 },
        { 128,  128,   64,   64,   64,   64,   64,   64,   48,   16,   16,    16,   16 },
        { 128,  128,   64,   64,   64,   64,   64,   64,   48,   16,   16,    16,   16 }
    }
};
static const uint16_t tf_search_area_height[SC_MAX_LEVEL][INPUT_SIZE_COUNT][MAX_SUPPORTED_MODES] = {
    {
        {  64,   64,   64,   64,   32,   32,   32,   32,   16,    9,    9,     9,    9 },
        { 112,  112,   64,   64,   32,   32,   32,   32,   16,    9,    9,     9,    9 },
        { 128,  128,   64,   64,   32,   32,   32,   32,   16,    9,    9,     9,    9 },
        { 128,  128,   64,   64,   32,   32,   32,   32,   16,    9,    9,     9,    9 }
    } , {
        {  64,   64,   64,   64,   32,   32,   32,   32,   16,    9,    9,     9,    9 },
        { 112,  112,   64,   64,   32,   32,   32,   32,   16,    9,    9,     9,    9 },
        { 128,  128,   64,   64,   32,   32,   32,   32,   16,    9,    9,     9,    9 },
        { 128,  128,   64,   64,   32,   32,   32,   32,   16,    9,    9,     9,    9 }
    }

    //     M0    M1    M2    M3    M4    M5    M6    M7    M8    M9    M10    M11    M12
};
#endif
static const uint16_t ep_to_pa_block_index[BLOCK_MAX_COUNT_SB_64] = {
    0 ,0 ,0 ,0 ,0 ,0 ,0 ,0 ,0 ,0 ,0 ,0 ,0 ,0 ,0 ,0 ,0 ,0 ,0 ,0 ,0 ,0 ,0 ,0 ,0 ,
    1 ,0 ,0 ,0 ,0 ,0 ,0 ,0 ,0 ,0 ,0 ,0 ,0 ,0 ,0 ,0 ,0 ,0 ,0 ,0 ,0 ,0 ,0 ,0 ,0 ,
    2 ,0 ,0 ,0 ,0 ,0 ,0 ,0 ,0 ,0 ,0 ,0 ,0 ,0 ,0 ,0 ,0 ,0 ,0 ,0 ,0 ,0 ,0 ,0 ,0 ,
    3 ,0 ,0 ,0 ,0 ,0 ,0 ,0 ,0 ,
    4 ,0 ,0 ,0 ,0 ,0 ,0 ,0 ,0 ,
    5 ,0 ,0 ,0 ,0 ,0 ,0 ,0 ,0 ,
    6 ,0 ,0 ,0 ,0 ,0 ,0 ,0 ,0 ,
    7 ,0 ,0 ,0 ,0 ,0 ,0 ,0 ,0 ,0 ,0 ,0 ,0 ,0 ,0 ,0 ,0 ,0 ,0 ,0 ,0 ,0 ,0 ,0 ,0 ,
    8 ,0 ,0 ,0 ,0 ,0 ,0 ,0 ,0 ,
    9 ,0 ,0 ,0 ,0 ,0 ,0 ,0 ,0 ,
    10,0 ,0 ,0 ,0 ,0 ,0 ,0 ,0 ,
    11,0 ,0 ,0 ,0 ,0 ,0 ,0 ,0 ,
    12,0 ,0 ,0 ,0 ,0 ,0 ,0 ,0 ,0 ,0 ,0 ,0 ,0 ,0 ,0 ,0 ,0 ,0 ,0 ,0 ,0 ,0 ,0 ,0 ,
    13,0 ,0 ,0 ,0 ,0 ,0 ,0 ,0 ,
    14,0 ,0 ,0 ,0 ,0 ,0 ,0 ,0 ,
    15,0 ,0 ,0 ,0 ,0 ,0 ,0 ,0 ,
    16,0 ,0 ,0 ,0 ,0 ,0 ,0 ,0 ,
    17,0 ,0 ,0 ,0 ,0 ,0 ,0 ,0 ,0 ,0 ,0 ,0 ,0 ,0 ,0 ,0 ,0 ,0 ,0 ,0 ,0 ,0 ,0 ,0 ,
    18,0 ,0 ,0 ,0 ,0 ,0 ,0 ,0 ,
    19,0 ,0 ,0 ,0 ,0 ,0 ,0 ,0 ,
    20,0 ,0 ,0 ,0 ,0 ,0 ,0 ,0 ,
    21,0 ,0 ,0 ,0 ,0 ,0 ,0 ,0 ,
    22,0 ,0 ,0 ,0 ,0 ,0 ,0 ,0 ,0 ,0 ,0 ,0 ,0 ,0 ,0 ,0 ,0 ,0 ,0 ,0 ,0 ,0 ,0 ,0 ,
    23,0 ,0 ,0 ,0 ,0 ,0 ,0 ,0 ,0 ,0 ,0 ,0 ,0 ,0 ,0 ,0 ,0 ,0 ,0 ,0 ,0 ,0 ,0 ,0 ,
    24,0 ,0 ,0 ,0 ,0 ,0 ,0 ,0 ,
    25,0 ,0 ,0 ,0 ,0 ,0 ,0 ,0 ,
    26,0 ,0 ,0 ,0 ,0 ,0 ,0 ,0 ,
    27,0 ,0 ,0 ,0 ,0 ,0 ,0 ,0 ,
    28,0 ,0 ,0 ,0 ,0 ,0 ,0 ,0 ,0 ,0 ,0 ,0 ,0 ,0 ,0 ,0 ,0 ,0 ,0 ,0 ,0 ,0 ,0 ,0 ,
    29,0 ,0 ,0 ,0 ,0 ,0 ,0 ,0 ,
    30,0 ,0 ,0 ,0 ,0 ,0 ,0 ,0 ,
    31,0 ,0 ,0 ,0 ,0 ,0 ,0 ,0 ,
    32,0 ,0 ,0 ,0 ,0 ,0 ,0 ,0 ,
    33,0 ,0 ,0 ,0 ,0 ,0 ,0 ,0 ,0 ,0 ,0 ,0 ,0 ,0 ,0 ,0 ,0 ,0 ,0 ,0 ,0 ,0 ,0 ,0 ,
    34,0 ,0 ,0 ,0 ,0 ,0 ,0 ,0 ,
    35,0 ,0 ,0 ,0 ,0 ,0 ,0 ,0 ,
    36,0 ,0 ,0 ,0 ,0 ,0 ,0 ,0 ,
    37,0 ,0 ,0 ,0 ,0 ,0 ,0 ,0 ,
    38,0 ,0 ,0 ,0 ,0 ,0 ,0 ,0 ,0 ,0 ,0 ,0 ,0 ,0 ,0 ,0 ,0 ,0 ,0 ,0 ,0 ,0 ,0 ,0 ,
    39,0 ,0 ,0 ,0 ,0 ,0 ,0 ,0 ,
    40,0 ,0 ,0 ,0 ,0 ,0 ,0 ,0 ,
    41,0 ,0 ,0 ,0 ,0 ,0 ,0 ,0 ,
    42,0 ,0 ,0 ,0 ,0 ,0 ,0 ,0 ,
    43,0 ,0 ,0 ,0 ,0 ,0 ,0 ,0 ,0 ,0 ,0 ,0 ,0 ,0 ,0 ,0 ,0 ,0 ,0 ,0 ,0 ,0 ,0 ,0 ,
    44,0 ,0 ,0 ,0 ,0 ,0 ,0 ,0 ,0 ,0 ,0 ,0 ,0 ,0 ,0 ,0 ,0 ,0 ,0 ,0 ,0 ,0 ,0 ,0 ,
    45,0 ,0 ,0 ,0 ,0 ,0 ,0 ,0 ,
    46,0 ,0 ,0 ,0 ,0 ,0 ,0 ,0 ,
    47,0 ,0 ,0 ,0 ,0 ,0 ,0 ,0 ,
    48,0 ,0 ,0 ,0 ,0 ,0 ,0 ,0 ,
    49,0 ,0 ,0 ,0 ,0 ,0 ,0 ,0 ,0 ,0 ,0 ,0 ,0 ,0 ,0 ,0 ,0 ,0 ,0 ,0 ,0 ,0 ,0 ,0 ,
    50,0 ,0 ,0 ,0 ,0 ,0 ,0 ,0 ,
    51,0 ,0 ,0 ,0 ,0 ,0 ,0 ,0 ,
    52,0 ,0 ,0 ,0 ,0 ,0 ,0 ,0 ,
    53,0 ,0 ,0 ,0 ,0 ,0 ,0 ,0 ,
    54,0 ,0 ,0 ,0 ,0 ,0 ,0 ,0 ,0 ,0 ,0 ,0 ,0 ,0 ,0 ,0 ,0 ,0 ,0 ,0 ,0 ,0 ,0 ,0 ,
    55,0 ,0 ,0 ,0 ,0 ,0 ,0 ,0 ,
    56,0 ,0 ,0 ,0 ,0 ,0 ,0 ,0 ,
    57,0 ,0 ,0 ,0 ,0 ,0 ,0 ,0 ,
    58,0 ,0 ,0 ,0 ,0 ,0 ,0 ,0 ,
    59,0 ,0 ,0 ,0 ,0 ,0 ,0 ,0 ,0 ,0 ,0 ,0 ,0 ,0 ,0 ,0 ,0 ,0 ,0 ,0 ,0 ,0 ,0 ,0 ,
    60,0 ,0 ,0 ,0 ,0 ,0 ,0 ,0 ,
    61,0 ,0 ,0 ,0 ,0 ,0 ,0 ,0 ,
    62,0 ,0 ,0 ,0 ,0 ,0 ,0 ,0 ,
    63,0 ,0 ,0 ,0 ,0 ,0 ,0 ,0 ,
    64,0 ,0 ,0 ,0 ,0 ,0 ,0 ,0 ,0 ,0 ,0 ,0 ,0 ,0 ,0 ,0 ,0 ,0 ,0 ,0 ,0 ,0 ,0 ,0 ,
    65,0 ,0 ,0 ,0 ,0 ,0 ,0 ,0 ,0 ,0 ,0 ,0 ,0 ,0 ,0 ,0 ,0 ,0 ,0 ,0 ,0 ,0 ,0 ,0 ,
    66,0 ,0 ,0 ,0 ,0 ,0 ,0 ,0 ,
    67,0 ,0 ,0 ,0 ,0 ,0 ,0 ,0 ,
    68,0 ,0 ,0 ,0 ,0 ,0 ,0 ,0 ,
    69,0 ,0 ,0 ,0 ,0 ,0 ,0 ,0 ,
    70,0 ,0 ,0 ,0 ,0 ,0 ,0 ,0 ,0 ,0 ,0 ,0 ,0 ,0 ,0 ,0 ,0 ,0 ,0 ,0 ,0 ,0 ,0 ,0 ,
    71,0 ,0 ,0 ,0 ,0 ,0 ,0 ,0 ,
    72,0 ,0 ,0 ,0 ,0 ,0 ,0 ,0 ,
    73,0 ,0 ,0 ,0 ,0 ,0 ,0 ,0 ,
    74,0 ,0 ,0 ,0 ,0 ,0 ,0 ,0 ,
    75,0 ,0 ,0 ,0 ,0 ,0 ,0 ,0 , 0 ,0 ,0 ,0 ,0 ,0 ,0 ,0 ,0 ,0 ,0 ,0 ,0 ,0 ,0 ,0 ,
    76,0 ,0 ,0 ,0 ,0 ,0 ,0 ,0 ,
    77,0 ,0 ,0 ,0 ,0 ,0 ,0 ,0 ,
    78,0 ,0 ,0 ,0 ,0 ,0 ,0 ,0 ,
    79,0 ,0 ,0 ,0 ,0 ,0 ,0 ,0 ,
    80,0 ,0 ,0 ,0 ,0 ,0 ,0 ,0 ,0 ,0 ,0 ,0 ,0 ,0 ,0 ,0 ,0 ,0 ,0 ,0 ,0 ,0 ,0 ,0 ,
    81,0 ,0 ,0 ,0 ,0 ,0 ,0 ,0 ,
    82,0 ,0 ,0 ,0 ,0 ,0 ,0 ,0 ,
    83,0 ,0 ,0 ,0 ,0 ,0 ,0 ,0 ,
    84,0 ,0 ,0 ,0 ,0 ,0 ,0 ,0
};
#if SB_CLASSIFIER
#if MULTI_BAND_ACTIONS
typedef enum ATTRIBUTE_PACKED {
    NONE_CLASS, // Do nothing class
    SB_CLASS_1,
    SB_CLASS_2,
    SB_CLASS_3,
    SB_CLASS_4,
    SB_CLASS_5,
    SB_CLASS_6,
    SB_CLASS_7,
    SB_CLASS_8,
    SB_CLASS_9,
    SB_CLASS_10,
    SB_CLASS_11,
    SB_CLASS_12,
    SB_CLASS_13,
    SB_CLASS_14,
    SB_CLASS_15,
    SB_CLASS_16,
    SB_CLASS_17,
    SB_CLASS_18,
#if !NON_UNIFORM_NSQ_BANDING
    SB_CLASS_19,
    SB_CLASS_20,
#endif
    NUMBER_OF_SB_CLASS, // Total number of SB classes
} SB_CLASS;
#else
typedef enum ATTRIBUTE_PACKED {
    NONE_CLASS, // Do nothing class
#if NEW_CYCLE_ALLOCATION
    VERY_LOW_COMPLEX_CLASS,// Very Low complex SB Class
#endif
    LOW_COMPLEX_CLASS, // Low complex SB Class
    MEDIUM_COMPLEX_CLASS, // Meduim complex SB Class
    HIGH_COMPLEX_CLASS, // High complex SB Class
    NUMBER_OF_SB_CLASS, // Total number of SB classes
} SB_CLASS;
#endif
#endif
typedef struct _EbEncHandle EbEncHandle;
typedef struct _EbThreadContext EbThreadContext;
#ifdef __cplusplus
}
#endif
#endif // EbDefinitions_h
/* File EOF */<|MERGE_RESOLUTION|>--- conflicted
+++ resolved
@@ -458,6 +458,7 @@
 #define FIX_WARNINGS                    1     // fix build warnings
 #define FIX_WARNINGS_WIN                1     // fix build warnings
 
+
 #define NSQ_CYCLES_REDUCTION 1
 #define DEPTH_CYCLES_REDUCTION 1
 #define CLEANUP_CYCLE_ALLOCATION 1
@@ -467,17 +468,67 @@
 #define COEFF_BASED_TXT_BYPASS 1 // Use TXT statistics to bypass certain tx types
 #define COEFF_BASED_TXS_BYPASS 1 // Use TXS statistics to bypass certain tx search sizes
 
-<<<<<<< HEAD
-=======
 #define REMOVE_UNUSED_CODE              1 // Remove unused code
 #define PRESET_SHIFITNG                 1 // Shift presets (new encoderMode  <- old encoderMode)
                                           // M: (0 <- 0);(1 <- 1);(2 <- 3);(3 <- 5);(4 <- 6);(5 <- 7);(6 <- 8);(7 <- 8);(8 <- 8);
 #define REDUCE_MR_COMP_CANDS    1 // Bug fix: Adopt the M0 level of inter_inter_distortion_based_reference_pruning to reduce compound candidates in MR
 
->>>>>>> e6f336ee
 // START SV01-JUNE PRESETS
 #define IMPROVED_DEPTH_CYCLES_REDUCTION 1
 #define IMPROVED_NSQ_CYCLES_REDUCTION 1
+#define DISALLOW_NSQ_CYCLES_REDUCTION_IN_ISLICE 0
+#define NSQ_CYCLES_REDUCTION_REDUCE_OVERHEAD 0
+
+#define PROB_PER_PRESET 0
+#if PROB_PER_PRESET
+#define M1_PROB 1
+#define M3_PROB 1
+#define M5_PROB 1
+#define M6_PROB 1
+#define M7_PROB 1
+#define M8_PROB 1
+#endif
+#define PEROM_SATS 0
+#if  PEROM_SATS
+#define NSQ_STAT 1
+#if NSQ_STAT
+#define ENABLE_NSQ 1
+#endif
+#define DEPTH_STAT 1
+#if DEPTH_STAT
+#define ENABLE_4X4 1
+#define ENABLE_M1P1 1
+#endif
+// TXT STATS
+#define SHUT_TXT_IMPACT_FEATURES 1 // Shut features that impact TXT for statistics
+
+#define TXT_STATS 1 // Add code for generating TXS statistics
+#if TXT_STATS
+#define STATS_DEPTHS    2
+#define STATS_TX_SIZES  3 //TX_SIZES_ALL // # of partition depths
+#define STATS_BANDS     2
+#define STATS_TX_TYPES  TX_TYPES // 16 TXT levels (# of tx types)
+#define STATS_CLASSES   2 // INTRA/INTER
+#define STATS_DELTAS    3 // negative, pred, positive
+#endif
+
+// TXS STATS
+#define TXS_FULL 1
+
+#define TXS_STATS 1 // Add code for generating TXS statistics
+#if TXS_STATS
+#define STATS_DEPTHS_TXS  6 // # of partition depths
+#define STATS_SHAPES  2 // SQ/NSQ // SQ, H, V, HA, HB, VA, VB, H4, V4 (not necessarily in order) - split to be ignored
+#define STATS_BANDS   2 // [0,10[, [10,100]
+#define STATS_LEVELS  3 // 3 TXS levels (i.e. TXS depths): 0, 1, 2
+#define STATS_CLASSES 2 // INTRA/INTER
+#define STATS_DELTAS  3 // -1, 0 , +1
+#endif
+
+
+#define SEPERATE_INTRA_INTER_PIC_STAT 1
+#endif
+
 
 #define T25M_TXS_STATS 1
 #define T25M_TXT_STATS 1
