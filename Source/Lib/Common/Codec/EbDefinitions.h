--- conflicted
+++ resolved
@@ -32,15 +32,12 @@
 #ifdef __cplusplus
 extern "C" {
 #endif
-<<<<<<< HEAD
-#define NIC_SCALING             0
-=======
+
+#define NIC_SCALING             1
 #define EARLY_EXIT_ABS_TH       0
 #if EARLY_EXIT_ABS_TH
 #define  EXIT_BRANCH_TH         5
 #endif
-
->>>>>>> 93742ef4
 #define INTRA_INTER_BALANCE     0
 #define M0_FEB21_ADOPTIONS      1
 #define COMB_SQ_WEIGHT_NSQ_REF  0
