--- conflicted
+++ resolved
@@ -330,17 +330,13 @@
 #define     INTER_PRED_NFL  10
 #endif
 #endif
-<<<<<<< HEAD
-#define APPLY_TX_SEARCH_SHORTCUTS_TO_ATB                1
-#define ENABLE_SKIP_REDUNDANT_BLOCK                     0
+#endif
+
+
 
 #define OPT_IFS                                         0 // DISABLE INTERPOLATION SEARCH WHEN ALL MVs (x and y) ARE INTEGER.
 #define IFS_EARLY_EXIT                                  0 // EARLY EXIT FROM INTERPOLATION SEARCH BASED ON THE DISTORTION OF THE REGULAR-FILTER (x and y) ARE INTEGER.
 #define ALT_REF_Y_UV_SEPERATE_FILTER_STRENGTH           0 // TUNED FILTER STRENGTH FOR LUMA AND CHROMA
-=======
-#endif
-
->>>>>>> 7f5620fd
 
 #if IMPROVED_SUBPEL_SEARCH
 typedef enum ME_HP_MODE { 
