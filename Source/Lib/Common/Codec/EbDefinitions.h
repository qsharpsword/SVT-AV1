/*
* Copyright(c) 2019 Intel Corporation
* SPDX - License - Identifier: BSD - 2 - Clause - Patent
*/

/*
* Copyright (c) 2016, Alliance for Open Media. All rights reserved
*
* This source code is subject to the terms of the BSD 2 Clause License and
* the Alliance for Open Media Patent License 1.0. If the BSD 2 Clause License
* was not distributed with this source code in the LICENSE file, you can
* obtain it at www.aomedia.org/license/software. If the Alliance for Open
* Media Patent License 1.0 was not distributed with this source code in the
* PATENTS file, you can obtain it at www.aomedia.org/license/patent.
*/

#ifndef EbDefinitions_h
#define EbDefinitions_h
#include <stdint.h>
#include <stdlib.h>
#include <string.h>
#include <stddef.h>
#include "EbSvtAv1.h"
#ifdef _WIN32
#define inline __inline
#elif __GNUC__
#define inline __inline__
#define fseeko64 fseek
#define ftello64 ftell
#else
#error OS not supported
#endif

#ifdef __cplusplus
extern "C" {
#endif
<<<<<<< HEAD
#define MPMD_SB                            0
#define MPMD_SB_REF                        0
#define DEBUG_MPMD_MD                      0
#if DEBUG_MPMD_MD
#define DISABLE_CABAC_UP                   0
#define DISABLE_RED_CU                     1 //P
#define DISABLE_CFL                        1 //P
#define DISABLE_INTRA_IF                   0
#define ONE_ECDEC_PROCESS                  0
#define ONE_SEG_PROCESS                    0
#endif
#define FIX_MDC_BUG_INCOMPLETE_SB          1
=======
#define WARP_UPDATE                   1 // WARP on for MR, M0 ref frame.
>>>>>>> 77e70c99
#define DEBUG_2PASS_MDC                    0
#if DEBUG_2PASS_MDC
#define DISABLE_RED_CU                     1 // P
#define DISABLE_FILTERED_INTRA             0
#define DISABLE_INTRA                      0
#define DISABLE_TRELLIS                    0
#define SHUT_ATB                           0
#define DISABLE_RESTORATION                0
#define DISABLE_CFL                        1 // P
#define DISABLE_INTRA_4xN_NX4_IN_INTER_PIC 0
#define TWO_PASSES_MATCH                   1 // matches 1 pass and 2 pass for the same mode
#define USE_PRED_ONLY_IN_2ND_PASS          1
#endif
#define TWO_PASSES_TEST              0
#define PRED_CHANGE                  1 // Change the MRP in 4L
#define PRED_CHANGE_5L               1 // Change the MRP in 5L Pictures 3, 5 , 7 and 9 use 1 as the reference, 11, 13, 15 and 17 use 9 as the reference
#define PRED_CHANGE_MOD              1 // Turn the feature off for M2 and M3

#define W_611                        0 // Distortion weighting + Chroma QP Offset
#if W_611
#define DISTORTION_WEIGHTING         1  // Distortion weighting
#define QP_OFF_6                     1  // Chroma QP Offset
#endif

#define M0_3_CANDIDATE               1
#define M1_0_CANDIDATE               1
#define M3_0_CANDIDATE               1
#define M0_SC_CANDIDATE              0
#define M1_SC_CANDIDATE              0
#define M2_SC_CANDIDATE              0
#define M3_SC_CANDIDATE              0
#define M4_SC_CANDIDATE              0
#define M4_SC_CANDIDATE_1            0
#define m2_ibc_graph                 0
#define m3_ibc_graph                 0
#define m3_nsq_l1                    0

// Better BDR-Speed trade-off M0
#define SKIP_ATB_OFF                 1
#define NEW_NEAREST_NEW_M1_NREF      1
#define M1_ESTIMATE_INTRA_BASE       1
#define NSQ_TABLES_NREF              1

// Better BDR-Speed trade-off M0-M1
#define FI_INTRA_BASE                1

// Better BDR-Speed trade-off M2
#define M2_FI_INTRA_BASE             1
#define M2_BAD_SLOPE_COMB            1 // Use M1 Pred ME, use M1 MD Staging, use M1 TX reduced_set, use M1 MD Stage count
#define M3_INTRA_PRED_NBASE          1
#define M2_FAST_CAND_COUNT_NRF       0
#define M2_COMP_NREF                 0
#define M1_NSQ_LEVEL_NRF             0
#define M3_SP_NREF                   0


// Better BDR-Speed trade-off for M1
#define M2_PIC_DEPTH_MODE_NRF_M1     0
#define M2_NSQ_LEVEL_NRF             0
#define M2_ATB_NRF                   0

#if DISABLE_INTRA_IF
#define FI_INTRA  0
#else
#define FI_INTRA  1
#endif

#if FI_INTRA
#define FI_MD     1
#define FI_AVX    1
#define FI_ED     1
#define FI_EC     1
#define FI_RE     1
#define FI_CLASS  1
#define FI_FORCE  0
#endif
#define TEMPORAL_MVP                    1// Temporal mvp support. aka. MFMV
#define FIXED_TMVP_HP                   1
#define DISABLE_NSQ_FROM_MDC            0
#define TWO_PASS                        1
#define TWO_PASS_128x128                0 // Forces the first pass to used 128x128 active except for 360P or SC.
#define TWO_PASS_USE_2NDP_ME_IN_1STP    1 // Add a config parameter to the first pass to use the ME settings of the second pass
#define DISABLE_1PASS_QPS               0
#define TWO_PASS_PART                   0 // To enable MDC 2 pass
#if TWO_PASS_PART
#define TWO_PASS_PART_OPT               1
#define TWO_PASS_PART_128SUPPORT        1
#define FIX_MDC_BUG_INCOMPLETE_SB       1
#endif

#define INCOMPLETE_SB_ASSERT            0 //add an assert to link incomplete SBs to usage of root-CBF skip decision in MD

#define NO_MEMSET                       1
#define NO_LOG2_DOUBLE                  1


//*************************************************//
#define QPS_QPM_OFF              0
#define RDOQ_CHROMA              1

#define COST_WEIGHTHING_0        0
#define COST_WEIGHTHING_1        0
#define COST_CLEAN_UP            0

#if COST_WEIGHTHING_0 || COST_WEIGHTHING_1
#define   LUMA_DIST_WEIGHT     9/8 // 12/8
#define   CHROMA_DIST_WEIGHT   6/8 //  8/8

#define   LUMA_COEF_WEIGHT     18/8 // 12/8
#define   CHROMA_COEF_WEIGHT   12/8 //  8/8

#endif

// Lossless
#define TX_TYPE_SEARCH_OPT       1
#define INTERPOLATION_SEARCH_OPT 0
// Lossy
#define GREEN_BACKUP_0           0
#define GREEN_BACKUP_1           0
#define GREEN_BACKUP_2           1

#if GREEN_BACKUP_0 || GREEN_BACKUP_1 || GREEN_BACKUP_2
#define GREEN_SET                1
#else
#define GREEN_SET                0 // <--- set this to 1 to test GREEN_SET
#endif
#define BLUE_SET                 0 // <--- set this to 1 to test BLUE_SET
#define ORANGE_SET               0 // <--- set this to 1 to test ORANGE_SET

#if GREEN_SET || BLUE_SET || ORANGE_SET
#define INTER_INTER_WEDGE_OPT     1
#define INTER_DEPTH_SKIP_OPT      1
#if !GREEN_BACKUP_0 && !GREEN_BACKUP_1 && !GREEN_BACKUP_2
#define SHUT_NEW_NEAR             1
#endif
#define DIST_BASED_COUNT_1_PRONE  1
#define NON_ATB_PATH_BUG_FIX      1
#endif

#define COMPOUND_OPT              0
#define DIST_BASED_COUNT_2_PRONE  0
#define DIST_BASED_COUNT_3_PRONE  0
#define INTER_INTRA_WEDGE_OPT     0
#define PRONE_COMP_BIPRED         0
#define PRONE_COMP_NEW            0
#define PRONE_COMP_PRED_ME        0
#define PRONE_COMP_NEAREST_NEAR   0
#define PRONE_COMP_GLOBAL         0
#define PRONE_COMP_COMB           0
#define SHUT_COMPOUND             0
//*************************************************//

#define TFK_ALTREF_DYNAMIC_WINDOW       1 // Applying Dynamic window to key frame temporal filtering
#define TFK_QPS_TUNING                  1
#define MD_EXIT                         1
#define MD_NSQ_EXIT                     1
//MD_EXIT_THSL -->0 is lossless 100 is maximum. Increase with a step of 10-20.
#if !INTER_DEPTH_SKIP_OPT
#define MD_EXIT_THSL                    0
#endif
#define M0_SC                           1
#define INC_SB                          0
#define COMBINE_C1_C2                   0
#define AUTO_C1C2                       1 //combine Class1 and Class2 via a run-time signal
#define S3_TEST                         1 // lower NIC count for M5-M8
#define IT_SEARCH_FIX                   1 // bug fix to allow shutting interpolation in MD Staging

#define M0_HME_ME_TUNING                1
#define PREDICTIVE_ME                   1 // Perform ME search around MVP
#define QPM                             1 // Use SB QP Mod
#define RE_FACTURE_PRED_KERNEL          1
#define FULL_LOOP_SPLIT                 1
#if FULL_LOOP_SPLIT
#define FIRST_FULL_LOOP_CHROMA_BLIND           1
#define FIRST_FULL_LOOP_ATB_OFF                1
#define STRENGHTHEN_MD_STAGE_3                 1

#define PRE_BILINEAR_CLEAN_UP                  1
#define BILINEAR_FAST_LOOP                     1
#define BILINEAR_PREDICTIVE_ME                 0
#define BILINEAR_INJECTION                     0


#define SHUT_RATE_MD_STAGE                     0 // Move fast rate estimation from md_stage_0 to md_stage_1
#define CHROMA_MD_STAGE_0_TO_MD_STAGE_1        1 // Move fast chroma compensation from md_stage_0 to md_stage_1

#define MD_STAGE_MODE_3_TEST_0                  0 // Shut chroma @ md_stage_1 for md_staging_mode_2
#define MD_STAGE_MODE_3_TEST_1                  0 // Bypass md_stage_1, and perform regular @ md_stage_0

#define ENHANCE_ATB                             1
#if ENHANCE_ATB
#define ATB_INTER_SUPPORT                       1 // ATB INTER support
#define ATB_INTER_1_DEPTH                       1 // ATB INTER Depth 1
#define ATB_INTER_2_DEPTH                       0 // ATB INTER Depth 2
#define ATB_RATE_UPGRADE_0                      1
#define ATB_RATE_UPGRADE_1                      1
#define ATB_SB_8x8_PATH                         1
#define ATB_SB_SKIP_PATH                        1
#define ATB_FIX_DEPTH_2_PATH                    1
#define SHUT_ATB_NREF                           1
#endif
#define FIRST_FULL_LOOP_INTERPOLATION_SEARCH   1

#endif
#define STDLIB_SORT                     1 //Use sort from std::lib Possible different output linux/windows for array with the same elements
#define BUG_FIXES                       1
#if BUG_FIXES
#define SHUT_TX_SIZE_RATE               1 // To fix a bug @ tx size rate estimation
#define VALGRIND_FIX                    1 // Fixed a valgrind error
#define ABILITY_TO_SKIP_TX_SEARCH_ATB   1
#define BYPASSED_RED_CU_IF_SQ_ONLY      1 // As red cu info not initialized if 85 sq only
#endif
#define ENABLE_CDF_UPDATE               1 // Added the support for end of frame CDF update.

#define COMPOUND_FLAG                      1// main flag for compound modes
#if COMPOUND_FLAG
#define COMP_MODE                       1 // Add compound modes
#define    COMP_EC                         1 // EC support for compound
#define    COMP_DIFF                       1 // Diff compound
#define    COMP_AVG_DIST                   1 // inject only best (avg,dist)
#define    COMP_FULL                       1 // test compound in full loop
#define    COMP_AVX                        1 // test compound in full loop
#endif
#define II_COMP_FLAG 1 //*****************************************************************************************************************************************************************

#if II_COMP_FLAG
#define  II_COMP            1   // Inter-intra compound
#define  II_SEARCH          1   // Inject inter Intra
#define  II_EC              1   // ii EC
#define  II_ED              1   // ii ED
#define  II_CLASS           1   // ADD its own class
#define  II_RATEE           1   // Rate estimation
#define  II_AVX             1   // AVX
#define  FIX_RATE_E_WEDGE   0   // Fix bug in wedge search
#define  II_WARP_FIX        1
#define  II_PRED_FIX        1

#define  II_NIC            1
#define  II_IFS            1

#define  II_SO            1 // ii search optimization
#endif

#define DISABLE_QPM_SC              1
#define DISABLE_ENH_SUBPEL_SC       1
#define DISABLE_COMP_SC             1

#define  NEW_NEAR_FIX                   1  //to add compound  here -- DONE

#define SC_DETECTION                            1 // Change SC detection to blk based VAR.
#define NEW_M0_SC                               1 // Change M0 settings for SC .

#define BEST_Q_M0                         1 // disable all shortcuts into M0
#define ALT_REF_SUPPORT                   1// ALT_REF main flag

#if ALT_REF_SUPPORT
#define ALTREF_FILTERING_SUPPORT          1 //Temporal filter
#define ALT_REF_OVERLAY                   1 // support for ALT_REF overlay frames.
#endif

#define PCS_ME_FIX                        1 // pcs flags shall not be set in seg based process
#define ADAPTIVE_QP_SCALING               1 // Adaptive QP scaling. Change the QP based on the content.

#define MRP_SUPPORT                       1// MRP Main Flag



#define RDOQ_INTRA                        1 // Enable RDOQ INTRA (RDOQ INTER already active)
#define DC_SIGN_CONTEXT_EP                1 // Fixed DC level derivation & update @ encode pass
#define SPATIAL_SSE_TX_SEARCH             1 // Spatial SSE @ the full loop Tx search
#define ENHANCED_Nx4_4xN_NEW_MV           1 // Nx4 and 4xN MVs to be inherited from the parent block rather than from the 64x64
#define NEW_NEAREST_NEW_INJECTION         1 // Missing inter candidates NEARETSEST/NEW, NEW/NEARETSEST, NEAR/NEW, NEW/NEAR.

#define RDOQ_FP_QUANTIZATION              1 // Use FP quantization method if RDOQ ON and INTRA block and 8BIT (x86 WIP)
#define FIXED_128x128_CONTEXT_UPDATE      1 // Fix txb_skip_context and dc_sign_context update for 128x128, and move txb_skip_context and dc_sign_context from CU to MD context
#define LOOP_FILTER_FIX                   1 // Use the existing loop filter multi-mode signal to control loop filter and removed the NRF checks @ Encode Pass and Loop Filter Processes

#define ALTREF_DYNAMIC_WINDOW             1 // Add the ability to use dynamic/asymmetric window for AltRef temporal filtering, add the ability to derive the activity within past and future frames @ picture decision, and add a logic to derive window size from activity.
#define WEIGHT_GENERATION_NOISE           0 // Add noise information @ weight generation
#define ALTREF_EIGHTH_PEL_SEARCH          1 // Add 1/8 search for temporal filtering
#define ALTREF_AV1_SUBPEL                 0
#define DECOUPLE_ALTREF_ME                1 // De-couple completely the HME/ME/Subpel used for ME Inter prediction and the one used for ALTREF temporal filtering

#define ALTREF_SHUT_EX_REFINEMENT         0
#define ALTREF_TEMPORAL_FILTERING         0
#define ALTREF_ENABLE_EX_REFINEMENT       0
#define M0_SETTINGS                       0

#define ATB                               1 // ATB Main Flag
#if ATB
#define ATB_SUPPORT                       1 // Tranform block geometry, data structure(s), ..
#define ATB_SUPPORT_1_DEPTH               1 // Undo trasnform depth 2 as ATB for INTER not yet active
#define ATB_EP                            1 // Tranform partitioning @ encode passs
#define ATB_EC                            1 // Tranform partitioning @ entropy coding
#define ATB_MD                            1 // Tranform partitioning @ mode decision
#define ATB_RATE                          1 // Tranform partitioning tranform depth rate estimation
#define ATB_TX_TYPE_SUPPORT_PER_TU        1 // Added the ability to signal Tx type per tranform block
#define ATB_DC_CONTEXT_SUPPORT_1          1 // Added the ability to signal DC level per tranform block
#define ATB_DC_CONTEXT_SUPPORT_2          1 // Added the ability to update DC context @ tranform block basis for only INTRA partitioning (128x128 not yet addressed)
#if ATB_DC_CONTEXT_SUPPORT_1 && ATB_DC_CONTEXT_SUPPORT_2
#define DC_SIGN_CONTEXT_FIX               1 // Fixed DC level derivation and update @ mode decision
#endif
#endif

#define CHROMA_SEARCH_FIX                 1 // Fix a few bugs related to Chroma search
#define INTRA64_FIX                       1 // Fix a bug where 64x64 are disabled for sub 720P
#define CHROMA_SEARCH_MR                  1 // Enable chroma search for all layers in MR mode
#define INCOMPLETE_SB_FIX                 1 // Handle the incomplete SBs properly based on the standard and consider all allowed blocks
#define QPS_TUNING                        1 // Tune the QPS algorithm to consider ALR_REF filtering and movement of the pictures. Update to a more accurate QPS complexity metric
/**********************************************************************************/

// New  presets
#define NEW_BUFF_CFG                      1
/************************* Omar to remove disable_ang_uv *************************/
#define MEMORY_FOOTPRINT_OPT_ME_MV        1
#if MEMORY_FOOTPRINT_OPT_ME_MV
#define MEMORY_FOOTPRINT_OPT              1
#define FROM_7_TO_4_MV                    1
#define REDUCE_BLOCK_COUNT_ME             1
#define REDUCE_ME_SEARCH_AREA             1
#define BUG_FIX_LOOKAHEAD                 1
#define BUG_FIX_PCS_LIVE_COUNT            1
#define BUG_FIX_INPUT_LIVE_COUNT          0
#define MEM_MAP_OPT                       1
#endif

#define SHUT_LOOKAHEAD                    0
#define MINI_GOP_PCS                      0

#define CHECK_MEM_REDUCTION               0

#define CDEF_AVX_OPT                      1
#define MOD_M0                            0 // Sub-SAD for @ HME and ME, 12 NFL, frequency see
#define HARD_CODE_SC_SETTING              0
#define MR_MODE                           0
#define SHUT_FILTERING                    0 // CDEF RESTORATION DLF

#define M8_SKIP_BLK                       1
#define M8_OIS                            1
#define QUICK_ME_CLEANUP                  1
#define SCREEN_CONTENT_SETTINGS           1

// M9 settings toward 4K 60 fps
#define M9_SETTINGS                       1

#if M9_SETTINGS
// Adopted
#define M9_FULL_LOOP_ESCAPE               1 // Enhanced full loop escape
#define M9_HME                            1 // VP9 4K HME, HME (L0 only 48x32)
#define M9_ME                             1 // VP9 4K ME, ME (16x9)
#define M9_SUBPEL_SELECTION               1
#define M9_CU_8x8                         1
#define M9_ADP                            1
#define M9_INTRA                          1
#define M10_INTRA                         0
#define DISABLE_OIS_USE                   1
#if !MRP_SUPPORT
#define M9_INTER_SRC_SRC_FAST_LOOP        1
#endif

#define OPT_LOSSLESS_0                    1

#define OPT_LOSSLESS_1                    1
#if OPT_LOSSLESS_1
#define UNPACK_REF_POST_EP                1
#define REMOVE_UNPACK_REF                 1
#endif
#define CFL_FIX                           1 // Fixes to CFL and enabling CFL for 4x*
#define SPLIT_RATE_FIX                    1 // Split partition rate calculation fix
#define NSQ_FIX                           1 // Inject NSQ blocks for incomplete CUs
#define SPATIAL_SSE                       1 // Spatial SSE. Active for M0 only
#define IMPROVE_1D_INTER_DEPTH_DECISION   1
#define ENABLE_WARPED_MV                  1
#define CABAC_UP                          1 // Update cabac probabilities. txb CDFs.
#define RC                                1 // VBR Rate control integrated from SVT-VP9
#if RC
#define RC_FEEDBACK                       1 // Feedback from previous base layer is received before starting the next base layer frame
#endif
#define RED_CU                            1 // Bypass redundant CU
#define NSQ_ME_OPT                        1 // NSQ ME Restructuring
#define BYPASS_USELESS_TX_SEARCH          0
// Testing MACROS
#define M9_NEAR_INJECTION                 0
// Under testing
#define M9_FRAC_ME_SEARCH_METHOD          0 // VP9 4K fractional search method; SUB_SAD_SEARCH vs. FULL_SAD_SEARCH
#define M9_FRAC_ME_SEARCH_64x64           0 // VP9 4K 64x64 search; OFF vs. ON
#define M9_SUBPEL                         0 // VP9 4K subpel settings; subpel ON base
#define M9_NFL                            0 // VP9 4K NFL settings; NFL = 3
#define M9_CDEF                           0 // CDEF off
#define M9_TX_SEARCH                      0 // Tx search off
#define VP9_ADP                           0 // VP9 4K ADP budget;  (121,110,100 but different injection) (budget = f (layer index))
#define DIS_EDGE_FIL                      0
#define NFL_PER_SQ_SIZE                   0
#define SC_HME_ME                         0 // Use sc detector for hme/me setting
#define RED_CU_DEBUG                      0 // Turn off some features known to not work with redudant CUs
//FOR DEBUGGING - Do not remove
#define NO_ENCDEC                         0 // bypass encDec to test cmpliance of MD. complained achieved when skip_flag is OFF. Port sample code from VCI-SW_AV1_Candidate1 branch
#endif

#define BLK_SKIP_DECISION                 1 // For now enabled for all mode. to be evaluated. Lossless optimization can be performed.
#if OPT_LOSSLESS_0
#define CDEF_OFF_NON_REF                  1
#if BLK_SKIP_DECISION
#define REMOVE_SKIP_COEFF_NEIGHBOR_ARRAY  0
#else
#define REMOVE_SKIP_COEFF_NEIGHBOR_ARRAY  1
#endif
#define PF_N2_SUPPORT                     1
#endif


#define TRELLIS_SKIP                                    0 // Kept as still under testing


#define CHROMA_DC_ONLY                                  0
#define SEARCH_UV_MODE                                  1
#if SEARCH_UV_MODE
#define SEARCH_UV_BASE                                  1
#define SEARCH_UV_OPT_0                                 0
#define SEARCH_UV_OPT_1                                 0
#define SEARCH_UV_OPT_2                                 0
#define SEARCH_SMOOTH_OFF                               0
#define SEARCH_UV_CLEAN_UP                              1
#endif
#define FIX_INTRA_UV                                    1   //mismatch in intra prediction

#if !M9_SETTINGS || M9_ADP
#define FRAC_64x64_BUG_FIX                              1
#endif
#define USE_SAD_ME                                      1
#define USE_SAD_HME                                     1
#if USE_SAD_HME
#define USE_SAD_HMEL0                                   1
#define USE_SAD_HMEL1                                   1
#define USE_SAD_HMEL2                                   1
#endif

#if !MRP_SUPPORT
#define BASE_LAYER_REF                                  1 // Base layer pictures use the previous I slice as the second reference
#endif

//NEDED FLAGS  ON
#if MRP_SUPPORT
#define M0_SSD_HALF_QUARTER_PEL_BIPRED_SEARCH       1
#define DISABLE_NSQ_FOR_NON_REF                     1
#define DISABLE_NSQ                                 1
#define M0_ME_QUARTER_PEL_SEARCH                    1
#define NSQ_OPTIMASATION                            1
//#define M8_SKIP_BLK                               1
#define DISABLE_IN_LOOP_ME                          1
#define TILES                                       1
#define REMOVED_DUPLICATE_INTER                     1
#define REMOVED_DUPLICATE_INTER_L1                  1
#define REMOVED_DUPLICATE_INTER_BIPRED              1
#define ICOPY                                       1
#define INTRA_INTER_FAST_LOOP                       1
#define M0_ME_SEARCH_BASE                           1
#define SHUT_GLOBAL_MV                              1
#define IMPROVED_BIPRED_INJECTION                   1
#define IMPROVED_UNIPRED_INJECTION                  1

//NEEDED FLAGS  OFF
//M0_HIGH_PRECISION_INTERPOLATION
//TEST5_DISABLE_NSQ_ME
//ALIGN_MEM
//TWO_FAST_LOOP
//ADD_DELTA_QP_SUPPORT
#endif

#if MRP_SUPPORT
#define MRP_PRED_STRUCTURE        1
#define EC_UPDATE                 1
#define MRP_ME                    1
#define MRP_CONNECTION            1
#define MD_INJECTION              1
#define MRP_MD                    1
#define MRP_MD_UNI_DIR_BIPRED     1
#define NEW_RPS                   1  //RPS supporting MRP
#define MRP_5L_STRUCT             1  //New 5L prediction structure supporting MRP
#define MRP_LIST_REF_IDX_TYPE_LT  1
#define MRP_MVP                   1 //MVP upgrade to support MRP
#define MCP_4XN_FIX               1 //Fix for MCP chroma for 4xN modes
#define CHECK_CAND                1 //increased and added a safety check for number of fast candidates
#define MRP_COST_EST              1
#define MRP_BASE                  1 //enable MRP for Base
#define MRP_REF_MODE              1
#define MRP_DUPLICATION_FIX       1
#define MRP_ENABLE_BI_FOR_BASE    1
#define SETUP_SKIP                1
#define INJ_MVP                   1   //new injection of MVP supporting MRP case.
#define FIX_INIT                  1   //fix ref_poc_array init
#define NORMAL_ORDER              1   //  order(ALT/ALT2)
#define REF_ORDER                 1  //correctly construct decoder based ref order hint array
//#define FIX_INTRA_UV              1   //mismatch in intra prediction
#define RPS_4L                    1 //RPS for 4L case
#define FIX_ORDER_HINT            1 //fix order hint usage.
#define M8_CDEF_DEBUG             0 //Keep OFF Debug flag ofr M8
#define MRP_M0_ONLY               0 // Enable MRP for Base only for M1-M9
#define NO_CFG_FILE               1 //allocate ME results for 209 PUs
#define NO_UNI                    1
#define MRP_MEM_OPT               1
#define MRP_FLAG                  1
#define MRP_FIX_CLOSE_GOP         1

#define MRP_M1                    1 // replaces MRP_M0_ONLY
#define FIXED_MRP_10BIT           1
#define FIX_WARP_TILE             1 //fix Warped motion in presnece of Tiles
#define MRP_FIX_RC_WARNINGS       1
#endif

#define ADP_STATS_PER_LAYER                             0
#define NFL_TX_TH                                       12 // To be tuned
#define NFL_IT_TH                                       2 // To be tuned
#if BASE_LAYER_REF
#define MAX_FRAMES_TO_REF_I                             64
#endif
#define AOM_INTERP_EXTEND 4
#define MRP_DISABLE_ADDED_CAND_M1                        0

#define EIGTH_PEL_MV                                    1
#define EIGHT_PEL_PREDICTIVE_ME                         1 // Add eight pel as part of the predictive me.
#define DISABLE_NSQ_TABLE                               1 // On wil disable the nsq_table ordering algrithm for sc content. This is a temporarily adoption that will be disable once we comeup with a better ordreing mecanisme when MRP i ON.
#define IMPROVED_SUBPEL_SEARCH                          1


#define  MD_CLASS                     1  //added the concept of class for each MD candidate. NFL is now per class.

#if MD_CLASS
typedef enum CAND_CLASS {
    CAND_CLASS_0,
    CAND_CLASS_1,
    CAND_CLASS_2,
#if COMP_FULL && (!COMBINE_C1_C2 || AUTO_C1C2)
    CAND_CLASS_3,
#endif
#if II_CLASS
    CAND_CLASS_4,
#endif
#if FI_CLASS
    CAND_CLASS_5,
#endif
    CAND_CLASS_TOTAL
} CAND_CLASS;
#else

#define DECOUPLED_FAST_LOOP                            1

#endif

#define  MDLEVELS                     1 // FastLoop-0 -->  FasLoop-1 --> FullLoop
#define  REFACTOR_FAST_LOOP           1 // Lossless
#define  FAST_LOOP_OPT                1 // Use fast loop stages to speed up encoder
#define  COMP_OPT                     1 // cut some compound injection/modes
#define  FULL_COMPOUND_BDRATE         1 // enable to run compound in full mode for best bd rate
#define  N0_COMP                      0 //N0 test for compound  N0: no comp for 3x3, GG, PredMe

#define    TF_KEY                     1 //Temporal Filtering  for Key frame. OFF for Screen Content.
#define ESTIMATE_INTRA                1 //use edge detection to bypass some angular modes

typedef enum MD_STAGE {
    MD_STAGE_0,
    MD_STAGE_1,
    MD_STAGE_2,
#if FULL_LOOP_SPLIT
    MD_STAGE_3,
#endif
    MD_STAGE_TOTAL
} MD_STAGE;
#define FIX_ATB_SUPPORT                                 1 // ENABLE_SKIP_REDUNDANT_BLOCK
#define FIX_TX_SEARCH_FOR_MR_MODE                       1
#define TURN_OFF_DUAL_MODE                              1 // Turn OFF IF search dual mode
#if BEST_Q_M0
#define DOWN_SAMPLING_FILTERING                         1 // Use down-sampling filtering (instead of down-sampling decimation) for 1/16th and 1/4th reference frame(s) generation @ ME and temporal filtering search, added the multi-mode signal down_sampling_method_me_search; filtering if M0, and decimation for M1 & higher
#define DECIMATION_BUG_FIX                              1 // Removed HME Level0 check @ 1/16th decimation to guarantee valid ZZ SAD and SCD data when HME Level0 is OFF
#define ENABLE_QUANT_FP                                 1
#if DECOUPLED_FAST_LOOP || MD_CLASS
#define IMPROVED_NFL_SETTINGS                           1 // Used NRF 8,8,8 and Ref 16,16,16 NFL settings
#endif
#define APPLY_3X3_FOR_BEST_ME                           1 // Might need to be restricted to M0
#if APPLY_3X3_FOR_BEST_ME
#define BEST_CANDIDATE_COUNT                            4
#endif
#define USE_MR_SP                                       0
#define USE_MR_CHROMA                                   0
#define USE_MR_ATB                                      0
#define ALT_REF_Y_UV_SEPERATE_FILTER_STRENGTH           1 // TUNED FILTER STRENGTH FOR LUMA AND CHROMA
#define DISABLE_ALT_REF_STRENGTH_TUNING                 1
#else
#define CAPPED_ME_CANDIDATES_NUM                        1 // Capped the ME-output adaptively based on the block size
#if CAPPED_ME_CANDIDATES_NUM
#define START_ME_CANDIDATE_COUNT                        7           // for 64x64, -1 for 32x32, -2 for 16x16, -3 for 8x8
#endif
#define APPLY_TX_SEARCH_SHORTCUTS_TO_ATB                1
#define OPT_NFL_SETTINGS                                1 // Used NRF 3,3,4 and Ref 8,8,8 NFL settings
#define DOWN_SAMPLING_FILTERING                         1 // Use down-sampling filtering (instead of down-sampling decimation) for 1/16th and 1/4th reference frame(s) generation @ ME and temporal filtering search, added the multi-mode signal down_sampling_method_me_search; filtering if M0, and decimation for M1 & higher
#define DECIMATION_BUG_FIX                              1 // Removed HME Level0 check @ 1/16th decimation to guarantee valid ZZ SAD and SCD data when HME Level0 is OFF
#endif

#if DECOUPLED_FAST_LOOP || MD_CLASS
#if OPT_NFL_SETTINGS
#define     INTRA_NFL       8
#define     INTER_NEW_NFL   8
#define     INTER_PRED_NFL  8
#else
#if IMPROVED_NFL_SETTINGS
#define     INTRA_NFL       16
#define     INTER_NEW_NFL   16
#define     INTER_PRED_NFL  16
#else
#define     INTRA_NFL       10
#define     INTER_NEW_NFL   10
#define     INTER_PRED_NFL  10
#endif
#endif
#endif

#define OPT_IFS                                         0 // DISABLE INTERPOLATION SEARCH WHEN ALL MVs (x and y) ARE INTEGER.
#define IFS_EARLY_EXIT                                  0 // EARLY EXIT FROM INTERPOLATION SEARCH BASED ON THE DISTORTION OF THE REGULAR-FILTER (x and y) ARE INTEGER.

#define OPTIMISED_EX_SUBPEL                             1

#define PREDICT_NSQ_SHAPE                               1
#if PREDICT_NSQ_SHAPE
#define NSQ_MDC_L01                                     0
#define EXTEND_NSQ_MDC_TO_M3                            0
#define M3_MDC_LEVEL                                    2
#define NEW_M3_NSQ_SETTING                              0
#define ADD_MDC_INTRA                                   0
#define DEPTH_RANKING                                   1
#define NUMBER_OF_DEPTH                                 6
#define NUMBER_OF_SHAPES                                10
#define ADP_BQ                                          0 // Added the ability to perform ADP for best quality mode
#define P_NSQ_NEW                                       0
#define MDC_ONLY                                        0
#define ADD_SAD_FOR_128X128                             1
#define ADJUST_NSQ_RANK_BASED_ON_NEIGH                  1
#define COMBINE_MDC_NSQ_TABLE                           1
#define NSQ_SUB_LEVEL                                   1
#define FIX_CRASH                                       1
#define ADD_SUPPORT_TO_SKIP_PART_N                      1
#define ADD_MDC_REFINEMENT_LOOP                         1
#define ADD_MDC_FULL_COST                               1
#define ADD_NEIGHBOR                                    0
#define NSQ_EARLY_EXIT                                  0
#define RED_CU_BUG_FIX                                  1
#endif
#define FIX_FRW_NUMBER_BLOCKS                           1
#if COMBINE_MDC_NSQ_TABLE
#define NSQ_TAB_SIZE                                    8
#else
#define NSQ_TAB_SIZE                                    6
#endif
#define MAX_MDC_LEVEL                                   8
#define LAMBDA_TUNING                                   1

#if IMPROVED_SUBPEL_SEARCH
typedef enum ME_HP_MODE {
    EX_HP_MODE = 0,
    REFINEMENT_HP_MODE = 1
} ME_HP_MODE;
typedef enum ME_QP_MODE {
    EX_QP_MODE = 0,
    REFINEMENT_QP_MODE = 1
} ME_QP_MODE;
#endif

#define TBX_SPLIT_CAP                         1 // SKIP TXB SPLIT WHEN PARENT BLOCK EOB IS 0
#define ADAPTIVE_TXB_SEARCH_LEVEL             0 // adaptive_txb_search_level
#define PRUNE_REF_FRAME_FRO_REC_PARTITION     1 // prune_ref_frame_for_rec_partitions
#define PRUNE_REF_FRAME_AT_ME                 1 // Reduce the nunmber of bipred based on the unipred data.

#if PRUNE_REF_FRAME_FRO_REC_PARTITION
#define MAX_REF_TYPE_CAND                     30
#define PRUNE_REF_FRAME_FRO_REC_PARTITION_MVP  0 // Reduce the nunmber of bipred based on the unipred data.
#define PRUNE_REC_TH                           5 //
#endif
#if PRUNE_REF_FRAME_AT_ME
#define PRUNE_REF_ME_TH                        2
#endif

#define  PRUNE_ME_FIX   1//fix for PRUNE_REF_FRAME_AT_ME


struct Buf2D
{
    uint8_t *buf;
    uint8_t *buf0;
    int width;
    int height;
    int stride;
};
typedef struct MvLimits
{
    int col_min;
    int col_max;
    int row_min;
    int row_max;
} MvLimits;
typedef struct {
    uint8_t by;
    uint8_t bx;
    uint8_t skip;
} cdef_list;

/*!\brief force enum to be unsigned 1 byte*/
#define UENUM1BYTE(enumvar) \
  ;                         \
  typedef uint8_t enumvar

enum {
    DIAMOND = 0,
    NSTEP = 1,
    HEX = 2,
    BIGDIA = 3,
    SQUARE = 4,
    FAST_HEX = 5,
    FAST_DIAMOND = 6
} UENUM1BYTE(SEARCH_METHODS);

/********************************************************/
/****************** Pre-defined Values ******************/
/********************************************************/
#define PAD_VALUE                                (128+32)

//  Delta QP support
#if QPM
#define ADD_DELTA_QP_SUPPORT                      1  // Add delta QP support - Please enable this flag and iproveSharpness (config) to test the QPM
#endif
#define BLOCK_MAX_COUNT_SB_128                    4421  // TODO: reduce alloction for 64x64
#define BLOCK_MAX_COUNT_SB_64                     1101  // TODO: reduce alloction for 64x64
#if ATB_INTER_SUPPORT
#define MAX_TXB_COUNT                             16 // Maximum number of transform blocks per depth
#else
#define MAX_TXB_COUNT                             4 // Maximum number of transform blocks.
#endif
#if DECOUPLED_FAST_LOOP /*|| MD_CLASS*/  //CHKn this is temp, and needed to get same behaviour for the I framewith the simulation code
#define MAX_NFL                                   488 //MODE_DECISION_CANDIDATE_MAX_COUNT
#else

#if MD_CLASS
#if II_COMP
#if FI_CLASS
#define MAX_NFL                            85
#else
#define MAX_NFL                            80
#endif
#else
#define MAX_NFL                            65 //full loop all candidates in I slice  300//   MDLEVELS//
#endif
#else
#define MAX_NFL                                   40
#endif
#endif

#if MD_CLASS
#define MAX_NFL_BUFF                   (MAX_NFL + CAND_CLASS_TOTAL)  //need one extra temp buffer for each fast loop call.
#endif


#define MAX_LAD                                   120 // max lookahead-distance 2x60fps
#define ROUND_UV(x) (((x)>>3)<<3)
#define AV1_PROB_COST_SHIFT 9
#define AOMINNERBORDERINPIXELS 160
#define SWITCHABLE_FILTER_CONTEXTS ((SWITCHABLE_FILTERS + 1) * 4)
#define MAX_MB_PLANE   3
#define CFL_MAX_BlockSize (BLOCK_32X32)
#define CFL_BUF_LINE (32)
#define CFL_BUF_LINE_I128 (CFL_BUF_LINE >> 3)
#define CFL_BUF_LINE_I256 (CFL_BUF_LINE >> 4)
#define CFL_BUF_SQUARE (CFL_BUF_LINE * CFL_BUF_LINE)
/***********************************    AV1_OBU     ********************************/
#define INVALID_NEIGHBOR_DATA 0xFFu
#define CONFIG_BITSTREAM_DEBUG 0
#define CONFIG_BUFFER_MODEL 1
#define CONFIG_COEFFICIENT_RANGE_CHECKING 0
#define CONFIG_ENTROPY_STATS 0
#define CONFIG_FP_MB_STATS 0
#define CONFIG_INTERNAL_STATS 0
#define CONFIG_RD_DEBUG 0

// Max superblock size
#define MAX_SB_SIZE_LOG2 7
#define MAX_SB_SIZE (1 << MAX_SB_SIZE_LOG2)
#define MAX_SB_SQUARE (MAX_SB_SIZE * MAX_SB_SIZE)
#define SB_STRIDE_Y    MAX_SB_SIZE
#define SB_STRIDE_UV  (MAX_SB_SIZE>>1)

// Min superblock size
#define MIN_SB_SIZE_LOG2 6

// Pixels per Mode Info (MI) unit
#define MI_SIZE_LOG2 2
#define MI_SIZE (1 << MI_SIZE_LOG2)

// MI-units per max superblock (MI Block - MIB)
#define MAX_MIB_SIZE_LOG2 (MAX_SB_SIZE_LOG2 - MI_SIZE_LOG2)
#define MAX_MIB_SIZE (1 << MAX_MIB_SIZE_LOG2)

// MI-units per min superblock
#define SB64_MIB_SIZE 16

// MI-units per min superblock
#define MIN_MIB_SIZE_LOG2 (MIN_SB_SIZE_LOG2 - MI_SIZE_LOG2)

// Mask to extract MI offset within max MIB
#define MAX_MIB_MASK (MAX_MIB_SIZE - 1)

// Maximum size of a loop restoration tile
#define RESTORATION_TILESIZE_MAX 256
// Maximum number of tile rows and tile columns
#define MAX_TILE_ROWS 1024
#define MAX_TILE_COLS 1024
#if ATB_INTER_SUPPORT
#define MAX_VARTX_DEPTH 2
#else
#define MAX_VARTX_DEPTH 1
#endif
#define MI_SIZE_64X64 (64 >> MI_SIZE_LOG2)
#define MI_SIZE_128X128 (128 >> MI_SIZE_LOG2)
#define MAX_PALETTE_SQUARE (64 * 64)
// Maximum number of colors in a palette.
#define PALETTE_MAX_SIZE 8
// Minimum number of colors in a palette.
#define PALETTE_MIN_SIZE 2
#define FRAME_OFFSET_BITS 5
#define MAX_FRAME_DISTANCE ((1 << FRAME_OFFSET_BITS) - 1)

// 4 frame filter levels: y plane vertical, y plane horizontal,
// u plane, and v plane
#define FRAME_LF_COUNT 4
#define DEFAULT_DELTA_LF_MULTI 0
#define MAX_MODE_LF_DELTAS 2
#define LEVEL_MAJOR_BITS 3
#define LEVEL_MINOR_BITS 2
#define LEVEL_BITS (LEVEL_MAJOR_BITS + LEVEL_MINOR_BITS)

#define LEVEL_MAJOR_MIN 2
#define LEVEL_MAJOR_MAX ((1 << LEVEL_MAJOR_BITS) - 1 + LEVEL_MAJOR_MIN)
#define LEVEL_MINOR_MIN 0
#define LEVEL_MINOR_MAX ((1 << LEVEL_MINOR_BITS) - 1)

#define OP_POINTS_CNT_MINUS_1_BITS 5
#define OP_POINTS_IDC_BITS 12
#define TX_SIZE_LUMA_MIN (TX_4X4)
/* We don't need to code a transform size unless the allowed size is at least
one more than the minimum. */
#define TX_SIZE_CTX_MIN (TX_SIZE_LUMA_MIN + 1)

// Maximum tx_size categories
#define MAX_TX_CATS (TX_SIZES - TX_SIZE_CTX_MIN)
#define MAX_TX_DEPTH 2

#define MAX_TX_SIZE_LOG2 (6)
#define MAX_TX_SIZE (1 << MAX_TX_SIZE_LOG2)
#define MIN_TX_SIZE_LOG2 2
#define MIN_TX_SIZE (1 << MIN_TX_SIZE_LOG2)
#define MAX_TX_SQUARE (MAX_TX_SIZE * MAX_TX_SIZE)

// Pad 4 extra columns to remove horizontal availability check.
#define TX_PAD_HOR_LOG2 2
#define TX_PAD_HOR 4
// Pad 6 extra rows (2 on top and 4 on bottom) to remove vertical availability
// check.
#define TX_PAD_TOP 2
#define TX_PAD_BOTTOM 4
#define TX_PAD_VER (TX_PAD_TOP + TX_PAD_BOTTOM)
// Pad 16 extra bytes to avoid reading overflow in SIMD optimization.
#define TX_PAD_END 16
#define TX_PAD_2D \
((MAX_TX_SIZE + TX_PAD_HOR) * (MAX_TX_SIZE + TX_PAD_VER) + TX_PAD_END)
#define COMPOUND_WEIGHT_MODE DIST
#define DIST_PRECISION_BITS 4
#define DIST_PRECISION (1 << DIST_PRECISION_BITS)  // 16

// TODO(chengchen): Temporal flag serve as experimental flag for WIP
// bitmask construction.
// Shall be removed when bitmask code is completely checkedin
#define LOOP_FILTER_BITMASK 0
#define PROFILE_BITS 3

// AV1 Loop Filter
#define AV1_LF                                    1  // AV1 Loop Filter
#if AV1_LF
#define LF_SHARPNESS 0
#endif

#define FILTER_BITS 7
#define SUBPEL_BITS 4
#define SUBPEL_MASK ((1 << SUBPEL_BITS) - 1)
#define SUBPEL_SHIFTS (1 << SUBPEL_BITS)
#define SUBPEL_TAPS 8
typedef int16_t InterpKernel[SUBPEL_TAPS];

/***************************************************/
/****************** Helper Macros ******************/
/***************************************************/
void aom_reset_mmx_state(void);
extern void RunEmms();
#define aom_clear_system_state() RunEmms() //aom_reset_mmx_state()

/* Shift down with rounding for use when n >= 0, value >= 0 */
#define ROUND_POWER_OF_TWO(value, n) (((value)+(((1 << (n)) >> 1))) >> (n))

/* Shift down with rounding for signed integers, for use when n >= 0 */
#define ROUND_POWER_OF_TWO_SIGNED(value, n)           \
    (((value) < 0) ? -ROUND_POWER_OF_TWO(-(value), (n)) \
                 : ROUND_POWER_OF_TWO((value), (n)))

/* Shift down with rounding for use when n >= 0, value >= 0 for (64 bit) */
#define ROUND_POWER_OF_TWO_64(value, n) \
    (((value) + ((((int64_t)1 << (n)) >> 1))) >> (n))

/* Shift down with rounding for signed integers, for use when n >= 0 (64 bit) */
#define ROUND_POWER_OF_TWO_SIGNED_64(value, n)           \
    (((value) < 0) ? -ROUND_POWER_OF_TWO_64(-(value), (n)) \
                 : ROUND_POWER_OF_TWO_64((value), (n)))

#ifdef __cplusplus
#define EB_EXTERN extern "C"
#else
#define EB_EXTERN
#endif // __cplusplus

#define INLINE __inline
#define RESTRICT
#ifdef _MSC_VER
#define FOPEN(f,s,m) fopen_s(&f,s,m)
#else
#define FOPEN(f,s,m) f=fopen(s,m)
#endif

#define IMPLIES(a, b) (!(a) || (b))  //  Logical 'a implies b' (or 'a -> b')
#if (defined(__GNUC__) && __GNUC__) || defined(__SUNPRO_C)
#define DECLARE_ALIGNED(n, typ, val) typ val __attribute__((aligned(n)))
#elif defined(_MSC_VER)
#define DECLARE_ALIGNED(n, typ, val) __declspec(align(n)) typ val
#else
#warning No alignment directives known for this compiler.
#define DECLARE_ALIGNED(n, typ, val) typ val
#endif

#if defined(_MSC_VER)
#define EB_ALIGN(n) __declspec(align(n))
#elif defined(__GNUC__)
#define EB_ALIGN(n) __attribute__((__aligned__(n)))
#else
#define EB_ALIGN(n)
#endif

#if defined(_MSC_VER)
#define AOM_FORCE_INLINE __forceinline
#define AOM_INLINE __inline
#else
#define AOM_FORCE_INLINE __inline__ __attribute__((always_inline))
    // TODO(jbb): Allow a way to force inline off for older compilers.
#define AOM_INLINE inline
#endif
    //*********************************************************************************************************************//
    // mem.h
    /* shift right or left depending on sign of n */
#define RIGHT_SIGNED_SHIFT(value, n) \
((n) < 0 ? ((value) << (-(n))) : ((value) >> (n)))
    //*********************************************************************************************************************//
    // cpmmom.h
    // Only need this for fixed-size arrays, for structs just assign.
#define av1_copy(dest, src)              \
{                                      \
    assert(sizeof(dest) == sizeof(src)); \
    memcpy(dest, src, sizeof(src));      \
}

    // mem_ops.h
#ifndef MAU_T
    /* Minimum Access Unit for this target */
#define MAU_T uint8_t
#endif

#ifndef MEM_VALUE_T
#define MEM_VALUE_T int32_t
#endif

#undef MEM_VALUE_T_SZ_BITS
#define MEM_VALUE_T_SZ_BITS (sizeof(MEM_VALUE_T) << 3)

static __inline void mem_put_le16(void *vmem, MEM_VALUE_T val) {
    MAU_T *mem = (MAU_T *)vmem;

    mem[0] = (MAU_T)((val >> 0) & 0xff);
    mem[1] = (MAU_T)((val >> 8) & 0xff);
}

static __inline void mem_put_le32(void *vmem, MEM_VALUE_T val) {
    MAU_T *mem = (MAU_T *)vmem;

    mem[0] = (MAU_T)((val >> 0) & 0xff);
    mem[1] = (MAU_T)((val >> 8) & 0xff);
    mem[2] = (MAU_T)((val >> 16) & 0xff);
    mem[3] = (MAU_T)((val >> 24) & 0xff);
}
/* clang-format on */
//#endif  // AOM_PORTS_MEM_OPS_H_

typedef uint16_t ConvBufType;

typedef struct ConvolveParams
{
    int32_t ref;
    int32_t do_average;
    ConvBufType *dst;
    int32_t dst_stride;
    int32_t round_0;
    int32_t round_1;
    int32_t plane;
    int32_t is_compound;
    int32_t use_jnt_comp_avg;
    int32_t fwd_offset;
    int32_t bck_offset;
#if COMP_MODE
    int use_dist_wtd_comp_avg;
#endif
} ConvolveParams;

// texture component type
typedef enum ATTRIBUTE_PACKED
{
    COMPONENT_LUMA = 0,            // luma
    COMPONENT_CHROMA = 1,            // chroma (Cb+Cr)
    COMPONENT_CHROMA_CB = 2,            // chroma Cb
    COMPONENT_CHROMA_CR = 3,            // chroma Cr
    COMPONENT_ALL = 4,            // Y+Cb+Cr
    COMPONENT_NONE = 15
}COMPONENT_TYPE;

static int32_t clamp(int32_t value, int32_t low, int32_t high) {
    return value < low ? low : (value > high ? high : value);
}

static INLINE int64_t clamp64(int64_t value, int64_t low, int64_t high) {
    return value < low ? low : (value > high ? high : value);
}

static INLINE uint8_t clip_pixel(int32_t val) {
    return (uint8_t)((val > 255) ? 255 : (val < 0) ? 0 : val);
}

static INLINE uint16_t clip_pixel_highbd(int32_t val, int32_t bd) {
    switch (bd) {
    case 8:
    default: return (uint16_t)clamp(val, 0, 255);
    case 10: return (uint16_t)clamp(val, 0, 1023);
    case 12: return (uint16_t)clamp(val, 0, 4095);
    }
}
//*********************************************************************************************************************//
// enums.h
/*!\brief Decorator indicating that given struct/union/enum is packed */
#ifndef ATTRIBUTE_PACKED
#if defined(__GNUC__) && __GNUC__
#define ATTRIBUTE_PACKED __attribute__((packed))
#elif defined(_MSC_VER)
#define ATTRIBUTE_PACKED
#else
#define ATTRIBUTE_PACKED
#endif
#endif /* ATTRIBUTE_PACKED */

typedef enum ATTRIBUTE_PACKED
{
    EIGHTTAP_REGULAR,
    EIGHTTAP_SMOOTH,
    MULTITAP_SHARP,
    BILINEAR,
    INTERP_FILTERS_ALL,
    SWITCHABLE_FILTERS = BILINEAR,
    SWITCHABLE = SWITCHABLE_FILTERS + 1, /* the last switchable one */
    EXTRA_FILTERS = INTERP_FILTERS_ALL - SWITCHABLE_FILTERS,
}InterpFilter;

typedef struct InterpFilterParams
{
    const int16_t *filter_ptr;
    uint16_t taps;
    uint16_t subpel_shifts;
    InterpFilter interp_filter;
} InterpFilterParams;

typedef enum TxSearchLevel
{
    TX_SEARCH_OFF,
    TX_SEARCH_ENC_DEC,
    TX_SEARCH_INTER_DEPTH,
    TX_SEARCH_FULL_LOOP
} TxSearchLevel;

typedef enum InterpolationSearchLevel
{
    IT_SEARCH_OFF,
    IT_SEARCH_INTER_DEPTH,
    IT_SEARCH_FULL_LOOP,
    IT_SEARCH_FAST_LOOP_UV_BLIND,
    IT_SEARCH_FAST_LOOP,
} InterpolationSearchLevel;

typedef enum NsqSearchLevel
{
    NSQ_SEARCH_OFF,
    NSQ_SEARCH_LEVEL1,
    NSQ_SEARCH_LEVEL2,
    NSQ_SEARCH_LEVEL3,
    NSQ_SEARCH_LEVEL4,
    NSQ_SEARCH_LEVEL5,
    NSQ_SEARCH_LEVEL6,
    NSQ_SEARCH_LEVEL7,
    NSQ_SEARCH_FULL
} NsqSearchLevel;

#if NSQ_SUB_LEVEL
typedef enum NsqSearchSubLevel
{
    NO_SUB_LEVEL,
    NSQ_SEARCH_SUB_LEVEL1,
    NSQ_SEARCH_SUB_LEVEL2
} NsqSearchSubLevel;
#endif

#define MAX_PARENT_SQ     6
typedef enum CompoundDistWeightMode {
    DIST,
} CompoundDistWeightMode;

// Profile 0.  8-bit and 10-bit 4:2:0 and 4:0:0 only.
// Profile 1.  8-bit and 10-bit 4:4:4
// Profile 2.  8-bit and 10-bit 4:2:2
//            12 bit  4:0:0, 4:2:2 and 4:4:4
typedef enum BitstreamProfile {
    PROFILE_0,
    PROFILE_1,
    PROFILE_2,
    MAX_PROFILES
} BitstreamProfile;
// Note: Some enums use the attribute 'packed' to use smallest possible integer
// type, so that we can save memory when they are used in structs/arrays.

typedef enum ATTRIBUTE_PACKED {
    BLOCK_4X4,
    BLOCK_4X8,
    BLOCK_8X4,
    BLOCK_8X8,
    BLOCK_8X16,
    BLOCK_16X8,
    BLOCK_16X16,
    BLOCK_16X32,
    BLOCK_32X16,
    BLOCK_32X32,
    BLOCK_32X64,
    BLOCK_64X32,
    BLOCK_64X64,
    BLOCK_64X128,
    BLOCK_128X64,
    BLOCK_128X128,
    BLOCK_4X16,
    BLOCK_16X4,
    BLOCK_8X32,
    BLOCK_32X8,
    BLOCK_16X64,
    BLOCK_64X16,
    BlockSizeS_ALL,
    BlockSizeS = BLOCK_4X16,
    BLOCK_INVALID = 255,
    BLOCK_LARGEST = (BlockSizeS - 1)
} BlockSize;

typedef enum ATTRIBUTE_PACKED {
    PARTITION_NONE,
    PARTITION_HORZ,
    PARTITION_VERT,
    PARTITION_SPLIT,
    PARTITION_HORZ_A,  // HORZ split and the top partition is split again
    PARTITION_HORZ_B,  // HORZ split and the bottom partition is split again
    PARTITION_VERT_A,  // VERT split and the left partition is split again
    PARTITION_VERT_B,  // VERT split and the right partition is split again
    PARTITION_HORZ_4,  // 4:1 horizontal partition
    PARTITION_VERT_4,  // 4:1 vertical partition
    EXT_PARTITION_TYPES,
    PARTITION_TYPES = PARTITION_SPLIT + 1,
    PARTITION_INVALID = 255
} PartitionType;

#define MAX_NUM_BLOCKS_ALLOC  7493  //max number of blocks assuming 128x128-4x4 all partitions.

typedef enum ATTRIBUTE_PACKED {
    PART_N,
    PART_H,
    PART_V,
    PART_HA,
    PART_HB,
    PART_VA,
    PART_VB,
    PART_H4,
    PART_V4,
    PART_S
} PART;

static const uint8_t mi_size_wide[BlockSizeS_ALL] = {
    1, 1, 2, 2, 2, 4, 4, 4, 8, 8, 8, 16, 16, 16, 32, 32, 1, 4, 2, 8, 4, 16
};
static const uint8_t mi_size_high[BlockSizeS_ALL] = {
    1, 2, 1, 2, 4, 2, 4, 8, 4, 8, 16, 8, 16, 32, 16, 32, 4, 1, 8, 2, 16, 4
};

typedef char PartitionContextType;
#define PARTITION_PLOFFSET 4  // number of probability models per block size
#define PARTITION_BlockSizeS 5
#define PARTITION_CONTEXTS (PARTITION_BlockSizeS * PARTITION_PLOFFSET)

// block transform size
#if defined(_MSC_VER)
typedef uint8_t TxSize;
enum ATTRIBUTE_PACKED {
#else
typedef enum ATTRIBUTE_PACKED {
#endif
    TX_4X4,             // 4x4 transform
    TX_8X8,             // 8x8 transform
    TX_16X16,           // 16x16 transform
    TX_32X32,           // 32x32 transform
    TX_64X64,           // 64x64 transform
    TX_4X8,             // 4x8 transform
    TX_8X4,             // 8x4 transform
    TX_8X16,            // 8x16 transform
    TX_16X8,            // 16x8 transform
    TX_16X32,           // 16x32 transform
    TX_32X16,           // 32x16 transform
    TX_32X64,           // 32x64 transform
    TX_64X32,           // 64x32 transform
    TX_4X16,            // 4x16 transform
    TX_16X4,            // 16x4 transform
    TX_8X32,            // 8x32 transform
    TX_32X8,            // 32x8 transform
    TX_16X64,           // 16x64 transform
    TX_64X16,           // 64x16 transform
    TX_SIZES_ALL,       // Includes rectangular transforms
    TX_SIZES = TX_4X8,  // Does NOT include rectangular transforms
    TX_SIZES_LARGEST = TX_64X64,
    TX_INVALID = 255  // Invalid transform size

#if defined(_MSC_VER)
};
#else
} TxSize;
#endif
#if ATB_SUPPORT
static const TxSize tx_depth_to_tx_size[3][BlockSizeS_ALL] = {
    // tx_depth 0
    {
        TX_4X4,
        TX_4X8,
        TX_8X4,
        TX_8X8,
        TX_8X16,
        TX_16X8,
        TX_16X16,
        TX_16X32,
        TX_32X16,
        TX_32X32,
        TX_32X64,
        TX_64X32,
        TX_64X64,
        TX_64X64,//TX_64X128,
        TX_64X64,//TX_128X64,
        TX_64X64,//TX_128X128,
        TX_4X16,
        TX_16X4,
        TX_8X32,
        TX_32X8,
        TX_16X64,
        TX_64X16
    },
    // tx_depth 1:
    {
        TX_4X4,
        TX_4X8,
        TX_8X4,
        TX_4X4,
        TX_8X8,
        TX_8X8,
        TX_8X8,
        TX_16X16,
        TX_16X16,
        TX_16X16,
        TX_32X32,
        TX_32X32,
        TX_32X32,
        TX_64X64,//TX_64X128,
        TX_64X64,//TX_128X64,
        TX_64X64,//TX_128X128,
        TX_4X4,
        TX_4X4,
        TX_8X8,
        TX_8X8,
        TX_16X16,
        TX_16X16
    },
    // tx_depth 2
    {
        TX_4X4,
        TX_4X8,
        TX_8X4,
        TX_8X8,
        TX_4X4,
        TX_4X4,
        TX_4X4,
        TX_8X8,
        TX_8X8,
        TX_8X8,
        TX_16X16,
        TX_16X16,
        TX_16X16,
        TX_64X64,//TX_64X128,
        TX_64X64,//TX_128X64,
        TX_64X64,//TX_128X128,
        TX_4X16, // No depth 2
        TX_16X4, // No depth 2
        TX_4X4,
        TX_4X4,
        TX_8X8,
        TX_8X8
    }
};
#endif
static const int32_t tx_size_wide[TX_SIZES_ALL] = {
    4, 8, 16, 32, 64, 4, 8, 8, 16, 16, 32, 32, 64, 4, 16, 8, 32, 16, 64,
};
// Transform block height in pixels
static const int32_t tx_size_high[TX_SIZES_ALL] = {
    4, 8, 16, 32, 64, 8, 4, 16, 8, 32, 16, 64, 32, 16, 4, 32, 8, 64, 16,
};

 // TranLow  is the datatype used for final transform coefficients.
typedef int32_t TranLow;
typedef uint8_t QmVal;

typedef enum TxClass
{
    TX_CLASS_2D = 0,
    TX_CLASS_HORIZ = 1,
    TX_CLASS_VERT = 2,
    TX_CLASSES = 3,
} TxClass;

static INLINE TxSize av1_get_adjusted_tx_size(TxSize tx_size)
{
    switch (tx_size) {
    case TX_64X64:
    case TX_64X32:
    case TX_32X64: return TX_32X32;
    case TX_64X16: return TX_32X16;
    case TX_16X64: return TX_16X32;
    default: return tx_size;
    }
}

// Transform block width in log2
static const int32_t tx_size_wide_log2[TX_SIZES_ALL] = {
    2, 3, 4, 5, 6, 2, 3, 3, 4, 4, 5, 5, 6, 2, 4, 3, 5, 4, 6,
};

// Transform block height in log2
static const int32_t tx_size_high_log2[TX_SIZES_ALL] = {
    2, 3, 4, 5, 6, 3, 2, 4, 3, 5, 4, 6, 5, 4, 2, 5, 3, 6, 4,
};
#define ALIGN_POWER_OF_TWO(value, n) \
(((value) + ((1 << (n)) - 1)) & ~((1 << (n)) - 1))
#define AOM_PLANE_Y 0       /**< Y (Luminance) plane */
#define AOM_PLANE_U 1       /**< U (Chroma) plane */
#define AOM_PLANE_V 2       /**< V (Chroma) plane */

#define CONVERT_TO_SHORTPTR(x) ((uint16_t *)(((uintptr_t)(x)) << 1))
#define CONVERT_TO_BYTEPTR(x) ((uint8_t *)(((uintptr_t)(x)) >> 1))

#define AOMMIN(x, y) (((x) < (y)) ? (x) : (y))
#define AOMMAX(x, y) (((x) > (y)) ? (x) : (y))

// frame transform mode
typedef enum ATTRIBUTE_PACKED
{
    ONLY_4X4,         // use only 4x4 transform
    TX_MODE_LARGEST,  // transform size is the largest possible for pu size
    TX_MODE_SELECT,   // transform specified for each block
    TX_MODES,
} TxMode;

// 1D tx types
typedef enum ATTRIBUTE_PACKED
{
    DCT_1D,
    ADST_1D,
    FLIPADST_1D,
    IDTX_1D,
    // TODO(sarahparker) need to eventually put something here for the
    // mrc experiment to make this work with the ext-tx pruning functions
    TX_TYPES_1D,
} TxType1D;

typedef enum ATTRIBUTE_PACKED
{
    DCT_DCT,    // DCT  in both horizontal and vertical
    ADST_DCT,   // ADST in vertical, DCT in horizontal
    DCT_ADST,   // DCT  in vertical, ADST in horizontal
    ADST_ADST,  // ADST in both directions
    FLIPADST_DCT,
    DCT_FLIPADST,
    FLIPADST_FLIPADST,
    ADST_FLIPADST,
    FLIPADST_ADST,
    IDTX,
    V_DCT,
    H_DCT,
    V_ADST,
    H_ADST,
    V_FLIPADST,
    H_FLIPADST,
    TX_TYPES,
} TxType;

typedef enum ATTRIBUTE_PACKED
{
    // DCT only
    EXT_TX_SET_DCTONLY,
    // DCT + Identity only
    EXT_TX_SET_DCT_IDTX,
    // Discrete Trig transforms w/o flip (4) + Identity (1)
    EXT_TX_SET_DTT4_IDTX,
    // Discrete Trig transforms w/o flip (4) + Identity (1) + 1D Hor/vert DCT (2)
    EXT_TX_SET_DTT4_IDTX_1DDCT,
    // Discrete Trig transforms w/ flip (9) + Identity (1) + 1D Hor/Ver DCT (2)
    EXT_TX_SET_DTT9_IDTX_1DDCT,
    // Discrete Trig transforms w/ flip (9) + Identity (1) + 1D Hor/Ver (6)
    EXT_TX_SET_ALL16,
    EXT_TX_SET_TYPES
} TxSetType;

typedef struct TxfmParam
{
    // for both forward and inverse transforms
    TxType tx_type;
    TxSize tx_size;
    int32_t lossless;
    int32_t bd;
    // are the pixel buffers octets or shorts?  This should collapse to
    // bd==8 implies !is_hbd, but that's not certain right now.
    int32_t is_hbd;
    TxSetType tx_set_type;
    // for inverse transforms only
    int32_t eob;
} TxfmParam;

#define IS_2D_TRANSFORM(tx_type) (tx_type < IDTX)
#define EXT_TX_SIZES 4       // number of sizes that use extended transforms
#define EXT_TX_SETS_INTER 4  // Sets of transform selections for INTER
#define EXT_TX_SETS_INTRA 3  // Sets of transform selections for INTRA

typedef enum ATTRIBUTE_PACKED
{
    UNIDIR_COMP_REFERENCE,
    BIDIR_COMP_REFERENCE,
    COMP_REFERENCE_TYPES,
} CompReferenceType;

typedef enum ATTRIBUTE_PACKED
{
    PLANE_TYPE_Y,
    PLANE_TYPE_UV,
    PLANE_TYPES
} PlaneType;

#define CFL_ALPHABET_SIZE_LOG2 4
#define CFL_ALPHABET_SIZE (1 << CFL_ALPHABET_SIZE_LOG2)
#define CFL_MAGS_SIZE ((2 << CFL_ALPHABET_SIZE_LOG2) + 1)
#define CFL_IDX_U(idx) (idx >> CFL_ALPHABET_SIZE_LOG2)
#define CFL_IDX_V(idx) (idx & (CFL_ALPHABET_SIZE - 1))

typedef enum ATTRIBUTE_PACKED
{
    CFL_PRED_U,
    CFL_PRED_V,
    CFL_PRED_PLANES
} CflPredType;

typedef enum ATTRIBUTE_PACKED
{
    CFL_SIGN_ZERO,
    CFL_SIGN_NEG,
    CFL_SIGN_POS,
    CFL_SIGNS
} CflSignType;

typedef enum ATTRIBUTE_PACKED
{
    CFL_DISALLOWED,
    CFL_ALLOWED,
    CFL_ALLOWED_TYPES
} CflAllowedType;

// CFL_SIGN_ZERO,CFL_SIGN_ZERO is invalid
#define CFL_JOINT_SIGNS (CFL_SIGNS * CFL_SIGNS - 1)
// CFL_SIGN_U is equivalent to (js + 1) / 3 for js in 0 to 8
#define CFL_SIGN_U(js) (((js + 1) * 11) >> 5)
// CFL_SIGN_V is equivalent to (js + 1) % 3 for js in 0 to 8
#define CFL_SIGN_V(js) ((js + 1) - CFL_SIGNS * CFL_SIGN_U(js))

// There is no context when the alpha for a given plane is zero.
// So there are 2 fewer contexts than joint signs.
#define CFL_ALPHA_CONTEXTS (CFL_JOINT_SIGNS + 1 - CFL_SIGNS)
#define CFL_CONTEXT_U(js) (js + 1 - CFL_SIGNS)
// Also, the contexts are symmetric under swapping the planes.
#define CFL_CONTEXT_V(js) \
(CFL_SIGN_V(js) * CFL_SIGNS + CFL_SIGN_U(js) - CFL_SIGNS)

typedef enum ATTRIBUTE_PACKED {
    PALETTE_MAP,
    COLOR_MAP_TYPES,
} COLOR_MAP_TYPE;

typedef enum ATTRIBUTE_PACKED {
    TWO_COLORS,
    THREE_COLORS,
    FOUR_COLORS,
    FIVE_COLORS,
    SIX_COLORS,
    SEVEN_COLORS,
    EIGHT_COLORS,
    PALETTE_SIZES
} PaletteSize;

typedef enum ATTRIBUTE_PACKED
{
    PALETTE_COLOR_ONE,
    PALETTE_COLOR_TWO,
    PALETTE_COLOR_THREE,
    PALETTE_COLOR_FOUR,
    PALETTE_COLOR_FIVE,
    PALETTE_COLOR_SIX,
    PALETTE_COLOR_SEVEN,
    PALETTE_COLOR_EIGHT,
    PALETTE_COLORS
} PaletteColor;

// Note: All directional predictors must be between V_PRED and D67_PRED (both
// inclusive).
typedef enum ATTRIBUTE_PACKED
{
    DC_PRED,        // Average of above and left pixels
    V_PRED,         // Vertical
    H_PRED,         // Horizontal
    D45_PRED,       // Directional 45  degree
    D135_PRED,      // Directional 135 degree
    D113_PRED,      // Directional 113 degree
    D157_PRED,      // Directional 157 degree
    D203_PRED,      // Directional 203 degree
    D67_PRED,       // Directional 67  degree
    SMOOTH_PRED,    // Combination of horizontal and vertical interpolation
    SMOOTH_V_PRED,  // Vertical interpolation
    SMOOTH_H_PRED,  // Horizontal interpolation
    PAETH_PRED,     // Predict from the direction of smallest gradient
    NEARESTMV,
    NEARMV,
    GLOBALMV,
    NEWMV,
    // Compound ref compound modes
    NEAREST_NEARESTMV,
    NEAR_NEARMV,
    NEAREST_NEWMV,
    NEW_NEARESTMV,
    NEAR_NEWMV,
    NEW_NEARMV,
    GLOBAL_GLOBALMV,
    NEW_NEWMV,
    MB_MODE_COUNT,
    INTRA_MODE_START = DC_PRED,
    INTRA_MODE_END = NEARESTMV,
    INTRA_MODE_NUM = INTRA_MODE_END - INTRA_MODE_START,
    SINGLE_INTER_MODE_START = NEARESTMV,
    SINGLE_INTER_MODE_END = NEAREST_NEARESTMV,
    SINGLE_INTER_MODE_NUM = SINGLE_INTER_MODE_END - SINGLE_INTER_MODE_START,
    COMP_INTER_MODE_START = NEAREST_NEARESTMV,
    COMP_INTER_MODE_END = MB_MODE_COUNT,
    COMP_INTER_MODE_NUM = COMP_INTER_MODE_END - COMP_INTER_MODE_START,
    INTRA_MODES = PAETH_PRED + 1,  // PAETH_PRED has to be the last intra mode.
    INTRA_INVALID = MB_MODE_COUNT,  // For uv_mode in inter blocks
    INTRA_MODE_4x4
} PredictionMode;

// TODO(ltrudeau) Do we really want to pack this?
// TODO(ltrudeau) Do we match with PredictionMode?
typedef enum ATTRIBUTE_PACKED
{
    UV_DC_PRED,        // Average of above and left pixels
    UV_V_PRED,         // Vertical
    UV_H_PRED,         // Horizontal
    UV_D45_PRED,       // Directional 45  degree
    UV_D135_PRED,      // Directional 135 degree
    UV_D113_PRED,      // Directional 113 degree
    UV_D157_PRED,      // Directional 157 degree
    UV_D203_PRED,      // Directional 203 degree
    UV_D67_PRED,       // Directional 67  degree
    UV_SMOOTH_PRED,    // Combination of horizontal and vertical interpolation
    UV_SMOOTH_V_PRED,  // Vertical interpolation
    UV_SMOOTH_H_PRED,  // Horizontal interpolation
    UV_PAETH_PRED,     // Predict from the direction of smallest gradient
    UV_CFL_PRED,       // Chroma-from-Luma
    UV_INTRA_MODES,
    UV_MODE_INVALID,  // For uv_mode in inter blocks
} UvPredictionMode;

typedef enum ATTRIBUTE_PACKED
{
    SIMPLE_TRANSLATION,
    OBMC_CAUSAL,    // 2-sided OBMC
    WARPED_CAUSAL,  // 2-sided WARPED
    MOTION_MODES
} MotionMode;

typedef enum ATTRIBUTE_PACKED
{
    II_DC_PRED,
    II_V_PRED,
    II_H_PRED,
    II_SMOOTH_PRED,
    INTERINTRA_MODES
} InterIntraMode;

typedef enum
{
#if COMP_MODE
    COMPOUND_AVERAGE,
    COMPOUND_DISTWTD,
    COMPOUND_WEDGE,
    COMPOUND_DIFFWTD,
    COMPOUND_TYPES,
    MASKED_COMPOUND_TYPES = 2,
#else
    COMPOUND_AVERAGE,
    COMPOUND_DISTWTD,
    COMPOUND_WEDGE,
    COMPOUND_DIFFWTD,
    COMPOUND_INTRA,
    COMPOUND_TYPES = 3,
    MASKED_COMPOUND_TYPES = 2,
#endif
} CompoundType;

#if COMP_MODE
#define   COMPOUND_INTRA  4//just for the decoder
#define AOM_BLEND_A64_ROUND_BITS 6
#define AOM_BLEND_A64_MAX_ALPHA (1 << AOM_BLEND_A64_ROUND_BITS)  // 64
#define DIFF_FACTOR_LOG2 4
#define DIFF_FACTOR (1 << DIFF_FACTOR_LOG2)
#define AOM_BLEND_AVG(v0, v1) ROUND_POWER_OF_TWO((v0) + (v1), 1)
typedef uint16_t CONV_BUF_TYPE;
#define BLOCK_SIZE BlockSize
#define MB_MODE_INFO  MbModeInfo
#define MACROBLOCKD MacroBlockD
#define wedge_params_type WedgeParamsType
#define wedge_code_type WedgeCodeType
#define MAX_WEDGE_TYPES (1 << 4)
#define MAX_WEDGE_SIZE_LOG2 5  // 32x32
#define MAX_WEDGE_SIZE (1 << MAX_WEDGE_SIZE_LOG2)
#define MAX_WEDGE_SQUARE (MAX_WEDGE_SIZE * MAX_WEDGE_SIZE)
#define WEDGE_WEIGHT_BITS 6
#define WEDGE_NONE -1
#define MASK_MASTER_SIZE ((MAX_WEDGE_SIZE) << 1)
#define MASK_MASTER_STRIDE (MASK_MASTER_SIZE)
typedef struct {
    int enable_order_hint;           // 0 - disable order hint, and related tools
    int order_hint_bits_minus_1;     // dist_wtd_comp, ref_frame_mvs,
    int enable_dist_wtd_comp;        // 0 - disable dist-wtd compound modes
    int enable_ref_frame_mvs;        // 0 - disable ref frame mvs
} OrderHintInfoEnc;
enum {
    MD_COMP_AVG,
    MD_COMP_DIST,
    MD_COMP_DIFF0,
    //MD_COMP_DIFF1,
    MD_COMP_WEDGE,
    MD_COMP_TYPES,
} UENUM1BYTE(MD_COMP_TYPE);
#define COMPOUND_TYPE  CompoundType
#define MAX_DIFFWTD_MASK_BITS 1
enum {
    DIFFWTD_38 = 0,
    DIFFWTD_38_INV,
    DIFFWTD_MASK_TYPES,
} UENUM1BYTE(DIFFWTD_MASK_TYPE);
typedef struct {
    uint8_t *seg_mask;
    int wedge_index;
    int wedge_sign;
    DIFFWTD_MASK_TYPE mask_type;
    COMPOUND_TYPE type;
} INTERINTER_COMPOUND_DATA;
#endif

#if II_COMP
#define AOM_BLEND_A64(a, v0, v1)                                          \
  ROUND_POWER_OF_TWO((a) * (v0) + (AOM_BLEND_A64_MAX_ALPHA - (a)) * (v1), \
                     AOM_BLEND_A64_ROUND_BITS)
#define IS_POWER_OF_TWO(x) (((x) & ((x)-1)) == 0)
#define INTERINTRA_MODE  InterIntraMode
#endif

typedef enum ATTRIBUTE_PACKED
{
    FILTER_DC_PRED,
    FILTER_V_PRED,
    FILTER_H_PRED,
    FILTER_D157_PRED,
    FILTER_PAETH_PRED,
    FILTER_INTRA_MODES,
} FilterIntraMode;

#define DIRECTIONAL_MODES 8
#define MAX_ANGLE_DELTA 3
#define ANGLE_STEP 3

#define INTER_MODES (1 + NEWMV - NEARESTMV)

#define INTER_COMPOUND_MODES (1 + NEW_NEWMV - NEAREST_NEARESTMV)

#define SKIP_CONTEXTS 3
#define SKIP_MODE_CONTEXTS 3

#define COMP_INDEX_CONTEXTS 6
#define COMP_GROUP_IDX_CONTEXTS 6

#define NMV_CONTEXTS 3

#define NEWMV_MODE_CONTEXTS 6
#define GLOBALMV_MODE_CONTEXTS 2
#define REFMV_MODE_CONTEXTS 6
#define DRL_MODE_CONTEXTS 3

#define GLOBALMV_OFFSET 3
#define REFMV_OFFSET 4

#define NEWMV_CTX_MASK ((1 << GLOBALMV_OFFSET) - 1)
#define GLOBALMV_CTX_MASK ((1 << (REFMV_OFFSET - GLOBALMV_OFFSET)) - 1)
#define REFMV_CTX_MASK ((1 << (8 - REFMV_OFFSET)) - 1)

#define COMP_NEWMV_CTXS 5
#define INTER_MODE_CONTEXTS 8

#define DELTA_Q_SMALL 3
#define DELTA_Q_PROBS (DELTA_Q_SMALL)
#define DEFAULT_DELTA_Q_RES 1
#define DELTA_LF_SMALL 3
#define DELTA_LF_PROBS (DELTA_LF_SMALL)
#define DEFAULT_DELTA_LF_RES 2

/* Segment Feature Masks */
#define MAX_MV_REF_CANDIDATES 2

#define MAX_REF_MV_STACK_SIZE 8
#define REF_CAT_LEVEL 640

#define INTRA_INTER_CONTEXTS 4
#define COMP_INTER_CONTEXTS 5
#define REF_CONTEXTS 3

#define COMP_REF_TYPE_CONTEXTS 5
#define UNI_COMP_REF_CONTEXTS 3

#define TXFM_PARTITION_CONTEXTS ((TX_SIZES - TX_8X8) * 6 - 3)
typedef uint8_t TXFM_CONTEXT;

// frame types
#define NONE_FRAME -1
#define INTRA_FRAME 0
#define LAST_FRAME 1
#define LAST2_FRAME 2
#define LAST3_FRAME 3
#define GOLDEN_FRAME 4
#define BWDREF_FRAME 5
#define ALTREF2_FRAME 6
#define ALTREF_FRAME 7
#define LAST_REF_FRAMES (LAST3_FRAME - LAST_FRAME + 1)

#define REFS_PER_FRAME 7
#define INTER_REFS_PER_FRAME (ALTREF_FRAME - LAST_FRAME + 1)
#define TOTAL_REFS_PER_FRAME (ALTREF_FRAME - INTRA_FRAME + 1)

#define FWD_REFS (GOLDEN_FRAME - LAST_FRAME + 1)
#define FWD_RF_OFFSET(ref) (ref - LAST_FRAME)
#define BWD_REFS (ALTREF_FRAME - BWDREF_FRAME + 1)
#define BWD_RF_OFFSET(ref) (ref - BWDREF_FRAME)

#define SINGLE_REFS (FWD_REFS + BWD_REFS)

typedef enum ATTRIBUTE_PACKED
{
    LAST_LAST2_FRAMES,      // { LAST_FRAME, LAST2_FRAME }
    LAST_LAST3_FRAMES,      // { LAST_FRAME, LAST3_FRAME }
    LAST_GOLDEN_FRAMES,     // { LAST_FRAME, GOLDEN_FRAME }
    BWDREF_ALTREF_FRAMES,   // { BWDREF_FRAME, ALTREF_FRAME }
    LAST2_LAST3_FRAMES,     // { LAST2_FRAME, LAST3_FRAME }
    LAST2_GOLDEN_FRAMES,    // { LAST2_FRAME, GOLDEN_FRAME }
    LAST3_GOLDEN_FRAMES,    // { LAST3_FRAME, GOLDEN_FRAME }
    BWDREF_ALTREF2_FRAMES,  // { BWDREF_FRAME, ALTREF2_FRAME }
    ALTREF2_ALTREF_FRAMES,  // { ALTREF2_FRAME, ALTREF_FRAME }
    TOTAL_UNIDIR_COMP_REFS,
    // NOTE: UNIDIR_COMP_REFS is the number of uni-directional reference pairs
    //       that are explicitly signaled.
    UNIDIR_COMP_REFS = BWDREF_ALTREF_FRAMES + 1,
} UniDirCompRef;

#define TOTAL_COMP_REFS (FWD_REFS * BWD_REFS + TOTAL_UNIDIR_COMP_REFS)

#define COMP_REFS (FWD_REFS * BWD_REFS + UNIDIR_COMP_REFS)

// NOTE: A limited number of unidirectional reference pairs can be signalled for
//       compound prediction. The use of skip mode, on the other hand, makes it
//       possible to have a reference pair not listed for explicit signaling.
#define MODE_CTX_REF_FRAMES (TOTAL_REFS_PER_FRAME + TOTAL_COMP_REFS)

typedef enum ATTRIBUTE_PACKED
{
    RESTORE_NONE,
    RESTORE_WIENER,
    RESTORE_SGRPROJ,
    RESTORE_SWITCHABLE,
    RESTORE_SWITCHABLE_TYPES = RESTORE_SWITCHABLE,
    RESTORE_TYPES = 4,
} RestorationType;

#define SCALE_NUMERATOR 8
#define SUPERRES_SCALE_BITS 3
#define SUPERRES_SCALE_DENOMINATOR_MIN (SCALE_NUMERATOR + 1)

//*********************************************************************************************************************//
// assert.h
#undef assert

#ifdef NDEBUG

#define assert(expression) ((void)0)

#else
#define assert(expression) ((void)0)

#endif
//**********************************************************************************************************************//
// onyxc_int.h
#define CDEF_MAX_STRENGTHS 16

#define REF_FRAMES_LOG2 3
#define REF_FRAMES (1 << REF_FRAMES_LOG2)

// 4 scratch frames for the new frames to support a maximum of 4 cores decoding
// in parallel, 3 for scaled references on the encoder.
// TODO(hkuang): Add ondemand frame buffers instead of hardcoding the number
// of framebuffers.
// TODO(jkoleszar): These 3 extra references could probably come from the
// normal reference pool.
#define FRAME_BUFFERS (REF_FRAMES + 7)

/* Constant values while waiting for the sequence header */
#define FRAME_ID_LENGTH 15
#define DELTA_FRAME_ID_LENGTH 14

#define FRAME_CONTEXTS (FRAME_BUFFERS + 1)
// Extra frame context which is always kept at default values
#define FRAME_CONTEXT_DEFAULTS (FRAME_CONTEXTS - 1)
#define PRIMARY_REF_BITS 3
#define PRIMARY_REF_NONE 7

#define NUM_PING_PONG_BUFFERS 2

#define MAX_NUM_TEMPORAL_LAYERS 8
#define MAX_NUM_SPATIAL_LAYERS 4
/* clang-format off */
// clang-format seems to think this is a pointer dereference and not a
// multiplication.
#define MAX_NUM_OPERATING_POINTS \
MAX_NUM_TEMPORAL_LAYERS * MAX_NUM_SPATIAL_LAYERS

static INLINE int32_t is_valid_seq_level_idx(uint8_t seq_level_idx) {
    return seq_level_idx < 24 || seq_level_idx == 31;
}
// TODO(jingning): Turning this on to set up transform coefficient
// processing timer.
#define TXCOEFF_TIMER 0
#define TXCOEFF_COST_TIMER 0

typedef enum
{
    SINGLE_REFERENCE = 0,
    COMPOUND_REFERENCE = 1,
    REFERENCE_MODE_SELECT = 2,
    REFERENCE_MODES = 3,
} ReferenceMode;

typedef enum RefreshFrameContextMode
{
    /**
    * Frame context updates are disabled
    */
    REFRESH_FRAME_CONTEXT_DISABLED,
    /**
    * Update frame context to values resulting from backward probability
    * updates based on entropy/counts in the decoded frame
    */
    REFRESH_FRAME_CONTEXT_BACKWARD,
} RefreshFrameContextMode;

//**********************************************************************************************************************//
// aom_codec.h
/*!\brief Algorithm return codes */
typedef enum AomCodecErr
{
    /*!\brief Operation completed without error */
    AOM_CODEC_OK,
    /*!\brief Unspecified error */
    AOM_CODEC_ERROR,
    /*!\brief Memory operation failed */
    AOM_CODEC_MEM_ERROR,
    /*!\brief ABI version mismatch */
    AOM_CODEC_ABI_MISMATCH,
    /*!\brief Algorithm does not have required capability */
    AOM_CODEC_INCAPABLE,
    /*!\brief The given bitstream is not supported.
    *
    * The bitstream was unable to be parsed at the highest level. The decoder
    * is unable to proceed. This error \ref SHOULD be treated as fatal to the
    * stream. */
    AOM_CODEC_UNSUP_BITSTREAM,
    /*!\brief Encoded bitstream uses an unsupported feature
    *
    * The decoder does not implement a feature required by the encoder. This
    * return code should only be used for features that prevent future
    * pictures from being properly decoded. This error \ref MAY be treated as
    * fatal to the stream or \ref MAY be treated as fatal to the current GOP.
    */
    AOM_CODEC_UNSUP_FEATURE,
    /*!\brief The coded data for this stream is corrupt or incomplete
    *
    * There was a problem decoding the current frame.  This return code
    * should only be used for failures that prevent future pictures from
    * being properly decoded. This error \ref MAY be treated as fatal to the
    * stream or \ref MAY be treated as fatal to the current GOP. If decoding
    * is continued for the current GOP, artifacts may be present.
    */
    AOM_CODEC_CORRUPT_FRAME,
    /*!\brief An application-supplied parameter is not valid.
    *
    */
    AOM_CODEC_INVALID_PARAM,
    /*!\brief An iterator reached the end of list.
    *
    */
    AOM_CODEC_LIST_END
} AomCodecErr;

//**********************************************************************************************************************//
// Common_data.h
static const int32_t intra_mode_context[INTRA_MODES] = {
    0, 1, 2, 3, 4, 4, 4, 4, 3, 0, 1, 2, 0,
};

static const TxSize txsize_sqr_map[TX_SIZES_ALL] = {
    TX_4X4,    // TX_4X4
    TX_8X8,    // TX_8X8
    TX_16X16,  // TX_16X16
    TX_32X32,  // TX_32X32
    TX_64X64,  // TX_64X64
    TX_4X4,    // TX_4X8
    TX_4X4,    // TX_8X4
    TX_8X8,    // TX_8X16
    TX_8X8,    // TX_16X8
    TX_16X16,  // TX_16X32
    TX_16X16,  // TX_32X16
    TX_32X32,  // TX_32X64
    TX_32X32,  // TX_64X32
    TX_4X4,    // TX_4X16
    TX_4X4,    // TX_16X4
    TX_8X8,    // TX_8X32
    TX_8X8,    // TX_32X8
    TX_16X16,  // TX_16X64
    TX_16X16,  // TX_64X16
};
static const TxSize txsize_sqr_up_map[TX_SIZES_ALL] = {
    TX_4X4,    // TX_4X4
    TX_8X8,    // TX_8X8
    TX_16X16,  // TX_16X16
    TX_32X32,  // TX_32X32
    TX_64X64,  // TX_64X64
    TX_8X8,    // TX_4X8
    TX_8X8,    // TX_8X4
    TX_16X16,  // TX_8X16
    TX_16X16,  // TX_16X8
    TX_32X32,  // TX_16X32
    TX_32X32,  // TX_32X16
    TX_64X64,  // TX_32X64
    TX_64X64,  // TX_64X32
    TX_16X16,  // TX_4X16
    TX_16X16,  // TX_16X4
    TX_32X32,  // TX_8X32
    TX_32X32,  // TX_32X8
    TX_64X64,  // TX_16X64
    TX_64X64,  // TX_64X16
};

// above and left partition
typedef struct PartitionContext
{
    PartitionContextType above;
    PartitionContextType left;
}PartitionContext;
// Generates 5 bit field in which each bit set to 1 represents
// a BlockSize partition  11111 means we split 128x128, 64x64, 32x32, 16x16
// and 8x8.  10000 means we just split the 128x128 to 64x64
/* clang-format off */
static const struct
{
    PartitionContextType above;
    PartitionContextType left;
} partition_context_lookup[BlockSizeS_ALL] = {
{ 31, 31 },  // 4X4   - {0b11111, 0b11111}
{ 31, 30 },  // 4X8   - {0b11111, 0b11110}
{ 30, 31 },  // 8X4   - {0b11110, 0b11111}
{ 30, 30 },  // 8X8   - {0b11110, 0b11110}
{ 30, 28 },  // 8X16  - {0b11110, 0b11100}
{ 28, 30 },  // 16X8  - {0b11100, 0b11110}
{ 28, 28 },  // 16X16 - {0b11100, 0b11100}
{ 28, 24 },  // 16X32 - {0b11100, 0b11000}
{ 24, 28 },  // 32X16 - {0b11000, 0b11100}
{ 24, 24 },  // 32X32 - {0b11000, 0b11000}
{ 24, 16 },  // 32X64 - {0b11000, 0b10000}
{ 16, 24 },  // 64X32 - {0b10000, 0b11000}
{ 16, 16 },  // 64X64 - {0b10000, 0b10000}
{ 16, 0 },   // 64X128- {0b10000, 0b00000}
{ 0, 16 },   // 128X64- {0b00000, 0b10000}
{ 0, 0 },    // 128X128-{0b00000, 0b00000}
{ 31, 28 },  // 4X16  - {0b11111, 0b11100}
{ 28, 31 },  // 16X4  - {0b11100, 0b11111}
{ 30, 24 },  // 8X32  - {0b11110, 0b11000}
{ 24, 30 },  // 32X8  - {0b11000, 0b11110}
{ 28, 16 },  // 16X64 - {0b11100, 0b10000}
{ 16, 28 },  // 64X16 - {0b10000, 0b11100}
};
/* clang-format on */

// Width/height lookup tables in units of various block sizes
static const uint8_t block_size_wide[BlockSizeS_ALL] = {
    4, 4, 8, 8, 8, 16, 16, 16, 32, 32, 32,
    64, 64, 64, 128, 128, 4, 16, 8, 32, 16, 64
};

static const uint8_t block_size_high[BlockSizeS_ALL] = {
    4, 8, 4, 8, 16, 8, 16, 32, 16, 32, 64,
    32, 64, 128, 64, 128, 16, 4, 32, 8, 64, 16
};

// AOMMIN(3, AOMMIN(b_width_log2(bsize), b_height_log2(bsize)))
static const uint8_t size_group_lookup[BlockSizeS_ALL] = {
    0, 0, 0, 1, 1, 1, 2, 2, 2, 3, 3, 3, 3, 3, 3, 3, 0, 0, 1, 1, 2, 2
};

static const uint8_t num_pels_log2_lookup[BlockSizeS_ALL] = {
    4, 5, 5, 6, 7, 7, 8, 9, 9, 10, 11, 11, 12, 13, 13, 14, 6, 6, 8, 8, 10, 10
};
static const TxSize max_txsize_lookup[BlockSizeS_ALL] = {
    //                   4X4
    TX_4X4,
    // 4X8,    8X4,      8X8
    TX_4X4, TX_4X4, TX_8X8,
    // 8X16,   16X8,     16X16
    TX_8X8, TX_8X8, TX_16X16,
    // 16X32,  32X16,    32X32
    TX_16X16, TX_16X16, TX_32X32,
    // 32X64,  64X32,
    TX_32X32, TX_32X32,
    // 64X64
    TX_64X64,
    // 64x128, 128x64,   128x128
    TX_64X64, TX_64X64, TX_64X64,
    // 4x16,   16x4,     8x32
    TX_4X4, TX_4X4, TX_8X8,
    // 32x8,   16x64     64x16
    TX_8X8, TX_16X16, TX_16X16
};

static const TxSize max_txsize_rect_lookup[BlockSizeS_ALL] = {
    // 4X4
    TX_4X4,
    // 4X8,    8X4,      8X8
    TX_4X8, TX_8X4, TX_8X8,
    // 8X16,   16X8,     16X16
    TX_8X16, TX_16X8, TX_16X16,
    // 16X32,  32X16,    32X32
    TX_16X32, TX_32X16, TX_32X32,
    // 32X64,  64X32,
    TX_32X64, TX_64X32,
    // 64X64
    TX_64X64,
    // 64x128, 128x64,   128x128
    TX_64X64, TX_64X64, TX_64X64,
    // 4x16,   16x4,
    TX_4X16, TX_16X4,
    // 8x32,   32x8
    TX_8X32, TX_32X8,
    // 16x64,  64x16
    TX_16X64, TX_64X16
};

// Transform block width in unit
static const int32_t tx_size_wide_unit[TX_SIZES_ALL] = {
    1, 2, 4, 8, 16, 1, 2, 2, 4, 4, 8, 8, 16, 1, 4, 2, 8, 4, 16,
};
// Transform block height in unit
static const int32_t tx_size_high_unit[TX_SIZES_ALL] = {
    1, 2, 4, 8, 16, 2, 1, 4, 2, 8, 4, 16, 8, 4, 1, 8, 2, 16, 4,
};

static const TxSize sub_tx_size_map[TX_SIZES_ALL] = {
    TX_4X4,    // TX_4X4
    TX_4X4,    // TX_8X8
    TX_8X8,    // TX_16X16
    TX_16X16,  // TX_32X32
    TX_32X32,  // TX_64X64
    TX_4X4,    // TX_4X8
    TX_4X4,    // TX_8X4
    TX_8X8,    // TX_8X16
    TX_8X8,    // TX_16X8
    TX_16X16,  // TX_16X32
    TX_16X16,  // TX_32X16
    TX_32X32,  // TX_32X64
    TX_32X32,  // TX_64X32
    TX_4X8,    // TX_4X16
    TX_8X4,    // TX_16X4
    TX_8X16,   // TX_8X32
    TX_16X8,   // TX_32X8
    TX_16X32,  // TX_16X64
    TX_32X16,  // TX_64X16
};
static const TxSize txsize_horz_map[TX_SIZES_ALL] = {
    TX_4X4,    // TX_4X4
    TX_8X8,    // TX_8X8
    TX_16X16,  // TX_16X16
    TX_32X32,  // TX_32X32
    TX_64X64,  // TX_64X64
    TX_4X4,    // TX_4X8
    TX_8X8,    // TX_8X4
    TX_8X8,    // TX_8X16
    TX_16X16,  // TX_16X8
    TX_16X16,  // TX_16X32
    TX_32X32,  // TX_32X16
    TX_32X32,  // TX_32X64
    TX_64X64,  // TX_64X32
    TX_4X4,    // TX_4X16
    TX_16X16,  // TX_16X4
    TX_8X8,    // TX_8X32
    TX_32X32,  // TX_32X8
    TX_16X16,  // TX_16X64
    TX_64X64,  // TX_64X16
};

static const TxSize txsize_vert_map[TX_SIZES_ALL] = {
    TX_4X4,    // TX_4X4
    TX_8X8,    // TX_8X8
    TX_16X16,  // TX_16X16
    TX_32X32,  // TX_32X32
    TX_64X64,  // TX_64X64
    TX_8X8,    // TX_4X8
    TX_4X4,    // TX_8X4
    TX_16X16,  // TX_8X16
    TX_8X8,    // TX_16X8
    TX_32X32,  // TX_16X32
    TX_16X16,  // TX_32X16
    TX_64X64,  // TX_32X64
    TX_32X32,  // TX_64X32
    TX_16X16,  // TX_4X16
    TX_4X4,    // TX_16X4
    TX_32X32,  // TX_8X32
    TX_8X8,    // TX_32X8
    TX_64X64,  // TX_16X64
    TX_16X16,  // TX_64X16
};
static const uint8_t mi_size_wide_log2[BlockSizeS_ALL] = {
    0, 0, 1, 1, 1, 2, 2, 2, 3, 3, 3, 4, 4, 4, 5, 5, 0, 2, 1, 3, 2, 4
};
static const uint8_t mi_size_high_log2[BlockSizeS_ALL] = {
    0, 1, 0, 1, 2, 1, 2, 3, 2, 3, 4, 3, 4, 5, 4, 5, 2, 0, 3, 1, 4, 2
};

typedef struct SgrParamsType
{
    int32_t r[2];  // radii
    int32_t s[2];  // sgr parameters for r[0] and r[1], based on GenSgrprojVtable()
} SgrParamsType;

//**********************************************************************************************************************//
// blockd.h
typedef enum FrameType
{
    KEY_FRAME = 0,
    INTER_FRAME = 1,
    INTRA_ONLY_FRAME = 2,  // replaces intra-only
    S_FRAME = 3,
    FRAME_TYPES,
} FrameType;

typedef int8_t MvReferenceFrame;

// Number of transform types in each set type

static const int32_t av1_num_ext_tx_set[EXT_TX_SET_TYPES] = {
    1, 2, 5, 7, 12, 16,
};

static const int32_t av1_ext_tx_used[EXT_TX_SET_TYPES][TX_TYPES] = {
    { 1, 0, 0, 0, 0, 0, 0, 0, 0, 0, 0, 0, 0, 0, 0, 0 },
{ 1, 0, 0, 0, 0, 0, 0, 0, 0, 1, 0, 0, 0, 0, 0, 0 },
{ 1, 1, 1, 1, 0, 0, 0, 0, 0, 1, 0, 0, 0, 0, 0, 0 },
{ 1, 1, 1, 1, 0, 0, 0, 0, 0, 1, 1, 1, 0, 0, 0, 0 },
{ 1, 1, 1, 1, 1, 1, 1, 1, 1, 1, 1, 1, 0, 0, 0, 0 },
{ 1, 1, 1, 1, 1, 1, 1, 1, 1, 1, 1, 1, 1, 1, 1, 1 },
};

static INLINE TxSetType get_ext_tx_set_type(TxSize tx_size, int32_t is_inter,
    int32_t use_reduced_set) {
    const TxSize tx_size_sqr_up = txsize_sqr_up_map[tx_size];

    if (tx_size_sqr_up > TX_32X32) return EXT_TX_SET_DCTONLY;
    if (tx_size_sqr_up == TX_32X32)
        return is_inter ? EXT_TX_SET_DCT_IDTX : EXT_TX_SET_DCTONLY;
    if (use_reduced_set)
        return is_inter ? EXT_TX_SET_DCT_IDTX : EXT_TX_SET_DTT4_IDTX;
    const TxSize tx_size_sqr = txsize_sqr_map[tx_size];
    if (is_inter) {
        return (tx_size_sqr == TX_16X16 ? EXT_TX_SET_DTT9_IDTX_1DDCT
            : EXT_TX_SET_ALL16);
    }
    else {
        return (tx_size_sqr == TX_16X16 ? EXT_TX_SET_DTT4_IDTX
            : EXT_TX_SET_DTT4_IDTX_1DDCT);
    }
}
static INLINE int32_t get_ext_tx_types(TxSize tx_size, int32_t is_inter,
    int32_t use_reduced_set) {
    const int32_t set_type = get_ext_tx_set_type(tx_size, is_inter, use_reduced_set);
    return av1_num_ext_tx_set[set_type];
}
// Maps tx set types to the indices.
static const int32_t ext_tx_set_index[2][EXT_TX_SET_TYPES] = {
    { // Intra
        0, -1, 2, 1, -1, -1 },
        { // Inter
            0, 3, -1, -1, 2, 1 },
};

static INLINE int32_t get_ext_tx_set(TxSize tx_size, int32_t is_inter,
    int32_t use_reduced_set) {
    const TxSetType set_type =
        get_ext_tx_set_type(tx_size, is_inter, use_reduced_set);
    return ext_tx_set_index[is_inter][set_type];
}

static INLINE int32_t is_inter_compound_mode(PredictionMode mode) {
    return mode >= NEAREST_NEARESTMV && mode <= NEW_NEWMV;
}
#if EC_UPDATE
static INLINE int is_inter_singleref_mode(PredictionMode mode) {
    return mode >= SINGLE_INTER_MODE_START && mode < SINGLE_INTER_MODE_END;
}
#endif

//**********************************************************************************************************************//
// encoder.h
typedef enum FrameContextIndex
{
    // regular inter frame
    REGULAR_FRAME = 0,
    // alternate reference frame
    ARF_FRAME = 1,
    // overlay frame
    OVERLAY_FRAME = 2,
    // golden frame
    GLD_FRAME = 3,
    // backward reference frame
    BRF_FRAME = 4,
    // extra alternate reference frame
    EXT_ARF_FRAME = 5,
    FRAME_CONTEXT_INDEXES
} FrameContextIndex;

//**********************************************************************************************************************//
// common.h
#define av1_zero(dest) memset(&(dest), 0, sizeof(dest))
//**********************************************************************************************************************//
// alloccommon.h
#define INVALID_IDX -1  // Invalid buffer index.

//**********************************************************************************************************************//
// quant_common.h
#define MINQ 0
#define MAXQ 255
#define QINDEX_RANGE (MAXQ - MINQ + 1)
#define QINDEX_BITS 8
// Total number of QM sets stored
#define QM_LEVEL_BITS 4
#define NUM_QM_LEVELS (1 << QM_LEVEL_BITS)
/* Range of QMS is between first and last value, with offset applied to inter
* blocks*/
#define DEFAULT_QM_Y 10
#define DEFAULT_QM_U 11
#define DEFAULT_QM_V 12
#define DEFAULT_QM_FIRST 5
#define DEFAULT_QM_LAST 9

//**********************************************************************************************************************//
// blockd.h
#define NO_FILTER_FOR_IBC 1  // Disable in-loop filters for frame with intrabc
//**********************************************************************************************************************//
// av1_loopfilter.h
#define MAX_LOOP_FILTER 63
#define MAX_SHARPNESS 7
#define SIMD_WIDTH 16

struct LoopFilter {
    int32_t filter_level[2];
    int32_t filter_level_u;
    int32_t filter_level_v;

    int32_t sharpness_level;

    uint8_t mode_ref_delta_enabled;
    uint8_t mode_ref_delta_update;

    // 0 = Intra, Last, Last2+Last3,
    // GF, BRF, ARF2, ARF
    int8_t ref_deltas[REF_FRAMES];

    // 0 = ZERO_MV, MV
    int8_t mode_deltas[MAX_MODE_LF_DELTAS];
    int32_t combine_vert_horz_lf;
};

#define MAX_SEGMENTS 8
#define MAX_MB_PLANE 3

#define MAX_LOOP_FILTER 63
#define MAX_SHARPNESS 7

#define SIMD_WIDTH 16
// Need to align this structure so when it is declared and
// passed it can be loaded into vector registers.
typedef struct LoopFilterThresh
{
    DECLARE_ALIGNED(SIMD_WIDTH, uint8_t, mblim[SIMD_WIDTH]);
    DECLARE_ALIGNED(SIMD_WIDTH, uint8_t, lim[SIMD_WIDTH]);
    DECLARE_ALIGNED(SIMD_WIDTH, uint8_t, hev_thr[SIMD_WIDTH]);
} LoopFilterThresh;

typedef struct LoopFilterInfoN
{
    LoopFilterThresh lfthr[MAX_LOOP_FILTER + 1];
    uint8_t lvl[MAX_MB_PLANE][MAX_SEGMENTS][2][REF_FRAMES][MAX_MODE_LF_DELTAS];
} LoopFilterInfoN;

//**********************************************************************************************************************//
// cdef.h
#define CDEF_STRENGTH_BITS 6

#define CDEF_PRI_STRENGTHS 16
#define CDEF_SEC_STRENGTHS 4

// Bits of precision used for the model
#define WARPEDMODEL_PREC_BITS 16
// The following constants describe the various precisions
// of different parameters in the global motion experiment.
//
// Given the general homography:
//      [x'     (a  b  c   [x
//  z .  y'  =   d  e  f *  y
//       1]      g  h  i)    1]
//
// Constants using the name ALPHA here are related to parameters
// a, b, d, e. Constants using the name TRANS are related
// to parameters c and f.
//
// Anything ending in PREC_BITS is the number of bits of precision
// to maintain when converting from double to integer.
//
// The ABS parameters are used to create an upper and lower bound
// for each parameter. In other words, after a parameter is integerized
// it is clamped between -(1 << ABS_XXX_BITS) and (1 << ABS_XXX_BITS).
//
// XXX_PREC_DIFF and XXX_DECODE_FACTOR
// are computed once here to prevent repetitive
// computation on the decoder side. These are
// to allow the global motion parameters to be encoded in a lower
// precision than the warped model precision. This means that they
// need to be changed to warped precision when they are decoded.
//
// XX_MIN, XX_MAX are also computed to avoid repeated computation

#define SUBEXPFIN_K 3
#define GM_TRANS_PREC_BITS 6
#define GM_ABS_TRANS_BITS 12
#define GM_ABS_TRANS_ONLY_BITS (GM_ABS_TRANS_BITS - GM_TRANS_PREC_BITS + 3)
#define GM_TRANS_PREC_DIFF (WARPEDMODEL_PREC_BITS - GM_TRANS_PREC_BITS)
#define GM_TRANS_ONLY_PREC_DIFF (WARPEDMODEL_PREC_BITS - 3)
#define GM_TRANS_DECODE_FACTOR (1 << GM_TRANS_PREC_DIFF)
#define GM_TRANS_ONLY_DECODE_FACTOR (1 << GM_TRANS_ONLY_PREC_DIFF)
#define GM_TRANS_ONLY_PREC_BITS 3

#define GM_ALPHA_PREC_BITS 15
#define GM_ABS_ALPHA_BITS 12
#define GM_ALPHA_PREC_DIFF (WARPEDMODEL_PREC_BITS - GM_ALPHA_PREC_BITS)
#define GM_ALPHA_DECODE_FACTOR (1 << GM_ALPHA_PREC_DIFF)

#define GM_ROW3HOMO_PREC_BITS 16
#define GM_ABS_ROW3HOMO_BITS 11
#define GM_ROW3HOMO_PREC_DIFF \
(WARPEDMODEL_ROW3HOMO_PREC_BITS - GM_ROW3HOMO_PREC_BITS)
#define GM_ROW3HOMO_DECODE_FACTOR (1 << GM_ROW3HOMO_PREC_DIFF)

#define GM_TRANS_MAX (1 << GM_ABS_TRANS_BITS)
#define GM_ALPHA_MAX (1 << GM_ABS_ALPHA_BITS)
#define GM_ROW3HOMO_MAX (1 << GM_ABS_ROW3HOMO_BITS)

#define GM_TRANS_MIN -GM_TRANS_MAX
#define GM_ALPHA_MIN -GM_ALPHA_MAX
#define GM_ROW3HOMO_MIN -GM_ROW3HOMO_MAX
/* clang-format off */
typedef enum TransformationType
{
    IDENTITY = 0,      // identity transformation, 0-parameter
    TRANSLATION = 1,   // translational motion 2-parameter
    ROTZOOM = 2,       // simplified affine with rotation + zoom only, 4-parameter
    AFFINE = 3,        // affine, 6-parameter
    TRANS_TYPES,
} TransformationType;
// The order of values in the wmmat matrix below is best described
// by the homography:
//      [x'     (m2 m3 m0   [x
//  z .  y'  =   m4 m5 m1 *  y
//       1]      m6 m7 1)    1]
typedef struct EbWarpedMotionParams
{
    TransformationType wmtype;
    int32_t wmmat[8];
    int16_t alpha, beta, gamma, delta;
    int8_t invalid;
} EbWarpedMotionParams;

/* clang-format off */
static const EbWarpedMotionParams default_warp_params = {
    IDENTITY,
{ 0, 0, (1 << WARPEDMODEL_PREC_BITS), 0, 0, (1 << WARPEDMODEL_PREC_BITS), 0,
0 },
0, 0, 0, 0,
0,
};

/***********************************    AV1_OBU     ********************************/

//**********************************************************************************************************************//
//**********************************************************************************************************************//

#define YBITS_THSHLD                        50
#define YDC_THSHLD                          5
#define M6_YBITS_THSHLD                     80
#define M6_YDC_THSHLD                       10

#ifdef    _MSC_VER
#define NOINLINE                __declspec ( noinline )
#define FORCE_INLINE            __forceinline
#else
#define NOINLINE                __attribute__(( noinline ))
#define FORCE_INLINE            __attribute__((always_inline))
#endif

#define EB_STRINGIZE( L )       #L
#define EB_MAKESTRING( M, L )   M( L )
#define $Line                   EB_MAKESTRING( EB_STRINGIZE, __LINE__ )
#define EB_SRC_LINE             __FILE__ "(" $Line ") : message "

// ***************************** Definitions *****************************
#define PM_DC_TRSHLD1                       10 // The threshold for DC to disable masking for DC

#define MAX_BITS_PER_FRAME            8000000
#define VAR_BASED_STAT_AREA_THRSLHD         (32*32)

#define ANTI_TRAILING_VAR_THRSLD         1000
#define MAX_VAR_BIAS               100
#define MEAN_DIFF_THRSHOLD         10
#define VAR_DIFF_THRSHOLD          10

#define HME_BIAS_X_THRSHLD1       64
#define HME_BIAS_Y_THRSHLD1       64
#define HME_BIAS_X_THRSHLD2       32
#define HME_BIAS_Y_THRSHLD2       32

#define ASPECT_RATIO_4_3    13           // Limit Ration to detect VGA resolutiosn
#define ASPECT_RATIO_16_9   17           // Limit Ration to detect UHD,1080p,720p ... or similar resolutions

#define ASPECT_RATIO_CLASS_0  0           // 4:3 aspect ratios
#define ASPECT_RATIO_CLASS_1  1           // 16:9 aspect ratios
#define ASPECT_RATIO_CLASS_2  2           // Other aspect ratios

#define SC_FRAMES_TO_IGNORE     1000 // The speed control algorith starts after SC_FRAMES_TO_IGNORE number frames.
#define SC_FRAMES_INTERVAL_SPEED      60 // The speed control Interval To Check the speed
#define SC_FRAMES_INTERVAL_T1         60 // The speed control Interval Threshold1
#define SC_FRAMES_INTERVAL_T2        180 // The speed control Interval Threshold2
#define SC_FRAMES_INTERVAL_T3        120 // The speed control Interval Threshold3

#define SC_SPEED_T2             1250 // speed level thershold. If speed is higher than target speed x SC_SPEED_T2, a slower mode is selected (+25% x 1000 (for precision))
#define SC_SPEED_T1              750 // speed level thershold. If speed is less than target speed x SC_SPEED_T1, a fast mode is selected (-25% x 1000 (for precision))
#define EB_CMPLX_CLASS           uint8_t
#define CMPLX_LOW                0
#define CMPLX_MEDIUM             1
#define CMPLX_HIGH               2
#define CMPLX_VHIGH              3
#define CMPLX_NOISE              4
#define EB_NORMAL_LATENCY        0
#define EB_LOW_LATENCY           1

typedef enum EbBitFieldMasks
{
    BITMASK_0 = 1,
    BITMASK_1 = 2,
    BITMASK_2 = 4,
    BITMASK_3 = 8
} EbBitFieldMasks;

// CLEAN_BASIS_FUNCTIONS
#define CLEAN_BASIS_FUNCTIONS_VAR_TRSHLD 10
#define CLEAN_BASIS_FUNCTIONS_NZCOEF_TRSHLD0 10
#define CLEAN_BASIS_FUNCTIONS_NZCOEF_TRSHLD1 15
#define CLEAN_BASIS_FUNCTIONS_NZCOEF_TRSHLD2 20
// Anti-contouring
#define C3_TRSHLF_N                                    45
#define C3_TRSHLF_D                                    10
#define C4_TRSHLF_N                                    35
#define C4_TRSHLF_D                                    10

#define C1_TRSHLF_4K_N                                45
#define C1_TRSHLF_4K_D                                10
#define C2_TRSHLF_4K_N                                35
#define C2_TRSHLF_4K_D                                10

#define AC_ENERGY_BASED_4K_ANTI_CONTOURING_QP_DELTA     3
#define AC_ENERGY_BASED_4K_ANTI_CONTOURING_MIN_QP       22

#define C1_TRSHLF_N       1
#define C1_TRSHLF_D       1
#define C2_TRSHLF_N       16
#define C2_TRSHLF_D       10

#define CHANGE_LAMBDA_FOR_AURA   0x01
#define RESTRICT_CUS_AND_MODIFY_COST  0x02

#define ANTI_CONTOURING_TH_0     16 * 16
#define ANTI_CONTOURING_TH_1     32 * 32
#define ANTI_CONTOURING_TH_2 2 * 32 * 32

#define ANTI_CONTOURING_DELTA_QP_0  -3
#define ANTI_CONTOURING_DELTA_QP_1  -9
#define ANTI_CONTOURING_DELTA_QP_2  -11

#define AC_ENERGY_BASED_ANTI_CONTOURING_QP_DELTA 11
#define AC_ENERGY_BASED_ANTI_CONTOURING_MIN_QP 20
#define ANTI_CONTOURING_LUMA_T1                40
#define ANTI_CONTOURING_LUMA_T2                180

#define VAR_BASED_DETAIL_PRESERVATION_SELECTOR_THRSLHD         (64*64)

#define LAST_BWD_FRAME     8
#define LAST_ALT_FRAME    16

//----------------------
// Used to hide GCC warnings for unused function tables
#ifdef __GNUC__
#define FUNC_TABLE __attribute__ ((unused))
#else
#define FUNC_TABLE
#endif

#define MAX_NUM_TOKENS          200

#define LAD_DISABLE                       0
#define INIT_RC_OPT_G1                    1
#define INIT_RC_OPT_G2                    1
#define HIST_OPT                          2 // 1 is intrinsic, 2 is C
#define ENABLE_8x8                        0

#define    Log2f                              Log2f_SSE2

#define INPUT_SIZE_576p_TH                  0x90000        // 0.58 Million
#define INPUT_SIZE_1080i_TH                 0xB71B0        // 0.75 Million
#define INPUT_SIZE_1080p_TH                 0x1AB3F0    // 1.75 Million
#define INPUT_SIZE_4K_TH                    0x29F630    // 2.75 Million
#define INPUT_SIZE_8K_TH                    0xA7D8C0    // 11 Million

/** Redefine ASSERT() to avoid warnings
*/
#if defined _DEBUG || _DEBUG_
#include <assert.h>
#define ASSERT assert
#elif defined _DEBUG
#define ASSERT assert
#else
#define ASSERT(exp) ((void)sizeof(exp))
#endif

#define    INTERPOLATION_NEED  4
#define    BUFF_PITCH          (INTERPOLATION_NEED*2+64)
#define    ME_FILTER_TAP       4
#define    SUB_SAD_SEARCH      0
#define    FULL_SAD_SEARCH     1
#define    SSD_SEARCH          2
/************************ INPUT CLASS **************************/

#define EbInputResolution             uint8_t
#define INPUT_SIZE_576p_RANGE_OR_LOWER     0
#define INPUT_SIZE_1080i_RANGE             1
#define INPUT_SIZE_1080p_RANGE             2
#define INPUT_SIZE_4K_RANGE                3
#define INPUT_SIZE_COUNT                   INPUT_SIZE_4K_RANGE + 1

/** The EbPtr type is intended to be used to pass pointers to and from the eBrisk
API.  This is a 32 bit pointer and is aligned on a 32 bit word boundary.
*/
typedef void *EbPtr;

/** The EbString type is intended to be used to pass "C" type strings to and
from the eBrisk API.  The EbString type is a 32 bit pointer to a zero terminated
string.  The pointer is word aligned and the string is byte aligned.
*/
typedef char * EbString;

/** The EbByte type is intended to be used to pass arrays of bytes such as
buffers to and from the eBrisk API.  The EbByte type is a 32 bit pointer.
The pointer is word aligned and the buffer is byte aligned.
*/
typedef uint8_t * EbByte;

/** The EB_SAMPLE type is intended to be used to pass arrays of bytes such as
buffers to and from the eBrisk API.  The EbByte type is a 32 bit pointer.
The pointer is word aligned and the buffer is byte aligned.
*/

/** The EbBitDepthEnum type is used to describe the bitdepth of video data.
*/
typedef enum EbBitDepthEnum
{
    EB_8BIT = 8,
    EB_10BIT = 10,
    EB_12BIT = 12,
    EB_14BIT = 14,
    EB_16BIT = 16,
    EB_32BIT = 32
} EbBitDepthEnum;

/** The EB_GOP type is used to describe the hierarchical coding structure of
Groups of Pictures (GOP) units.
*/
#define EbPred                 uint8_t
#define EB_PRED_LOW_DELAY_P     0
#define EB_PRED_LOW_DELAY_B     1
#define EB_PRED_RANDOM_ACCESS   2
#define EB_PRED_TOTAL_COUNT     3
#define EB_PRED_INVALID         0xFF

/** The EB_SLICE type is used to describe the slice prediction type.
*/

#define EB_SLICE        uint8_t
#define B_SLICE         0
#define P_SLICE         1
#define I_SLICE         2
#define IDR_SLICE       3
#define INVALID_SLICE   0xFF

/** The EbPictStruct type is used to describe the picture structure.
*/
#define EbPictStruct           uint8_t
#define PROGRESSIVE_PICT_STRUCT  0
#define TOP_FIELD_PICT_STRUCT    1
#define BOTTOM_FIELD_PICT_STRUCT 2

/** The EbModeType type is used to describe the PU type.
*/
typedef uint8_t EbModeType;
#define INTER_MODE 1
#define INTRA_MODE 2

#define INVALID_MODE 0xFFu

/** INTRA_4x4 offsets
*/
static const uint8_t INTRA_4x4_OFFSET_X[4] = { 0, 4, 0, 4 };
static const uint8_t INTRA_4x4_OFFSET_Y[4] = { 0, 0, 4, 4 };

/** The EbPartMode type is used to describe the CU partition size.
*/
typedef uint8_t EbPartMode;
#define SIZE_2Nx2N 0
#define SIZE_2NxN  1
#define SIZE_Nx2N  2
#define SIZE_NxN   3
#define SIZE_2NxnU 4
#define SIZE_2NxnD 5
#define SIZE_nLx2N 6
#define SIZE_nRx2N 7
#define SIZE_PART_MODE 8

/** The EbIntraRefreshType is used to describe the intra refresh type.
*/
typedef enum EbIntraRefreshType
{
    NO_REFRESH = 0,
    CRA_REFRESH = 1,
    IDR_REFRESH = 2
}EbIntraRefreshType;

#define SIZE_2Nx2N_PARTITION_MASK   (1 << SIZE_2Nx2N)
#define SIZE_2NxN_PARTITION_MASK    (1 << SIZE_2NxN)
#define SIZE_Nx2N_PARTITION_MASK    (1 << SIZE_Nx2N)
#define SIZE_NxN_PARTITION_MASK     (1 << SIZE_NxN)
#define SIZE_2NxnU_PARTITION_MASK   (1 << SIZE_2NxnU)
#define SIZE_2NxnD_PARTITION_MASK   (1 << SIZE_2NxnD)
#define SIZE_nLx2N_PARTITION_MASK   (1 << SIZE_nLx2N)
#define SIZE_nRx2N_PARTITION_MASK   (1 << SIZE_nRx2N)

/** The EbEncMode type is used to describe the encoder mode .
*/

#define EbEncMode     uint8_t
#define ENC_M0          0
#define ENC_M1          1
#define ENC_M2          2
#define ENC_M3          3
#define ENC_M4          4
#define ENC_M5          5
#define ENC_M6          6
#define ENC_M7          7
#define ENC_M8          8
#define ENC_M9          9
#define ENC_M10         10
#define ENC_M11         11
#define ENC_M12         12

#define MAX_SUPPORTED_MODES 13

#define SPEED_CONTROL_INIT_MOD ENC_M4;
/** The EB_TUID type is used to identify a TU within a CU.
*/
typedef enum EbTuSize
{
    TU_2Nx2N       = 0,
    TU_NxN_0       = 1,
    TU_NxN_1       = 2,
    TU_NxN_2       = 3,
    TU_NxN_3       = 4,
    TU_N2xN2_0     = 5,
    TU_N2xN2_1     = 6,
    TU_N2xN2_2     = 7,
    TU_N2xN2_3     = 8,
    INVALID_TUSIZE = ~0
}EbTuSize;

#define TU_2Nx2N_PARTITION_MASK     (1 << TU_2Nx2N)
#define TU_NxN_0_PARTITION_MASK     (1 << TU_NxN_0)
#define TU_NxN_1_PARTITION_MASK     (1 << TU_NxN_1)
#define TU_NxN_2_PARTITION_MASK     (1 << TU_NxN_2)
#define TU_NxN_3_PARTITION_MASK     (1 << TU_NxN_3)
#define TU_N2xN2_0_PARTITION_MASK   (1 << TU_N2xN2_0)
#define TU_N2xN2_1_PARTITION_MASK   (1 << TU_N2xN2_1)
#define TU_N2xN2_2_PARTITION_MASK   (1 << TU_N2xN2_2)
#define TU_N2xN2_3_PARTITION_MASK   (1 << TU_N2xN2_3)

#define EbReflist            uint8_t
#define REF_LIST_0             0
#define REF_LIST_1             1
#define TOTAL_NUM_OF_REF_LISTS 2
#define INVALID_LIST           0xFF

#define EbPredDirection         uint8_t
#define UNI_PRED_LIST_0          0
#define UNI_PRED_LIST_1          1
#define BI_PRED                  2
#define EB_PREDDIRECTION_TOTAL   3
#define INVALID_PRED_DIRECTION   0xFF

#define UNI_PRED_LIST_0_MASK    (1 << UNI_PRED_LIST_0)
#define UNI_PRED_LIST_1_MASK    (1 << UNI_PRED_LIST_1)
#define BI_PRED_MASK            (1 << BI_PRED)

// The EB_QP_OFFSET_MODE type is used to describe the QP offset
#define EB_FRAME_CARACTERICTICS uint8_t
#define EB_FRAME_CARAC_0           0
#define EB_FRAME_CARAC_1           1
#define EB_FRAME_CARAC_2           2
#define EB_FRAME_CARAC_3           3
#define EB_FRAME_CARAC_4           4

static const uint8_t QP_OFFSET_WEIGHT[3][4] = { // [Slice Type][QP Offset Weight Level]
    { 9, 8, 7, 6 },
    { 9, 8, 7, 6 },
    { 10, 9, 8, 7 }
};
/** Assembly Types
*/
typedef enum EbAsm
{
    ASM_NON_AVX2,
    ASM_AVX2,
    ASM_TYPE_TOTAL,
    ASM_TYPE_INVALID = ~0
} EbAsm;

/** The EB_NULL type is used to define the C style NULL pointer.
*/
#define EB_NULL ((void*) 0)

/** The EbHandle type is used to define OS object handles for threads,
semaphores, mutexs, etc.
*/
typedef void * EbHandle;

/** The EbCtor type is used to define the eBrisk object constructors.
object_ptr is a EbPtr to the object being constructed.
object_init_data_ptr is a EbPtr to a data structure used to initialize the object.
*/
typedef EbErrorType(*EbCtor)(
    EbPtr *object_dbl_ptr,
    EbPtr object_init_data_ptr);

/** The EbDtor type is used to define the eBrisk object destructors.
object_ptr is a EbPtr to the object being constructed.
*/
typedef void(*EbDtor)(
    EbPtr object_ptr);
#if TEMPORAL_MVP
#define INVALID_MV           0x80008000
#else
#define INVALID_MV            0xFFFFFFFF    //ICOPY They changed this to 0x80008000
#endif
#define BLKSIZE 64

/***************************************
* Generic linked list data structure for passing data into/out from the library
***************************************/
// Reserved types for lib's internal use. Must be less than EB_EXT_TYPE_BASE
#define       EB_TYPE_PIC_TIMING_SEI         0
#define       EB_TYPE_BUFFERING_PERIOD_SEI   1
#define       EB_TYPE_RECOVERY_POINT_SEI     2
#define       EB_TYPE_UNREG_USER_DATA_SEI    3
#define       EB_TYPE_REG_USER_DATA_SEI      4
#define       EB_TYPE_PIC_STRUCT             5             // It is a requirement (for the application) that if pictureStruct is present for 1 picture it shall be present for every picture
#define       EB_TYPE_INPUT_PICTURE_DEF      6

#define       EB_TYPE_HIERARCHICAL_LEVELS  100
#define       EB_TYPE_PRED_STRUCTURE       101

typedef int32_t EbLinkedListType;

typedef struct EbLinkedListNode
{
    void*                     app;                       // points to an application object this node is associated
                                                            // with. this is an opaque pointer to the encoder lib, but
                                                            // release_cb_fnc_ptr may need to access it.
    EbLinkedListType       type;                      // type of data pointed by "data" member variable
    uint32_t                    size;                      // size of (data)
    EbBool                   passthrough;               // whether this is passthrough data from application
    void(*release_cb_fnc_ptr)(struct EbLinkedListNode*); // callback to be executed by encoder when picture reaches end of pipeline, or
                                                        // when aborting. However, at end of pipeline encoder shall
                                                        // NOT invoke this callback if passthrough is TRUE (but
                                                        // still needs to do so when aborting)
    void                     *data;                      // pointer to application's data
    struct EbLinkedListNode  *next;                      // pointer to next node (null when last)
} EbLinkedListNode;

typedef enum DistCalcType
{
    DIST_CALC_RESIDUAL = 0,    // SSE(Coefficients - ReconCoefficients)
    DIST_CALC_PREDICTION = 1,    // SSE(Coefficients) *Note - useful in modes that don't send residual coeff bits
    DIST_CALC_TOTAL = 2
} DistCalcType;

typedef enum EbPtrType
{
    EB_N_PTR        = 0,     // malloc'd pointer
    EB_A_PTR        = 1,     // malloc'd pointer aligned
    EB_MUTEX        = 2,     // mutex
    EB_SEMAPHORE    = 3,     // semaphore
    EB_THREAD       = 4      // thread handle
} EbPtrType;

typedef struct EbMemoryMapEntry
{
    EbPtr                    ptr;            // points to a memory pointer
    EbPtrType                ptr_type;       // pointer type
#if MEM_MAP_OPT
    EbPtr                    prev_entry;     // pointer to the prev entry
#endif
} EbMemoryMapEntry;

// Rate Control
#if RC
#define THRESHOLD1QPINCREASE     1
#define THRESHOLD2QPINCREASE     2
#else
#define THRESHOLD1QPINCREASE     0
#define THRESHOLD2QPINCREASE     1
#endif
#define EB_IOS_POINT            uint8_t
#define OIS_VERY_FAST_MODE       0
#define OIS_FAST_MODE            1
#define OIS_MEDUIM_MODE          2
#define OIS_COMPLEX_MODE         3
#define OIS_VERY_COMPLEX_MODE    4
#if !MEM_MAP_OPT
#define MAX_NUM_PTR                                 (0x1312D00 << 2) //0x4C4B4000            // Maximum number of pointers to be allocated for the library
#endif
// Display Total Memory at the end of the memory allocations
#define DISPLAY_MEMORY                              0

extern    EbMemoryMapEntry          *app_memory_map;            // App Memory table
extern    uint32_t                  *app_memory_map_index;       // App Memory index
extern    uint64_t                  *total_app_memory;          // App Memory malloc'd

extern    EbMemoryMapEntry          *memory_map;               // library Memory table
extern    uint32_t                  *memory_map_index;          // library memory index
extern    uint64_t                  *total_lib_memory;          // library Memory malloc'd

extern    uint32_t                   lib_malloc_count;
extern    uint32_t                   lib_thread_count;
extern    uint32_t                   lib_semaphore_count;
extern    uint32_t                   lib_mutex_count;

extern    uint32_t                   app_malloc_count;

#define ALVALUE 32
#define EB_APP_MALLOC(type, pointer, n_elements, pointer_class, return_type) \
pointer = (type)malloc(n_elements); \
if (pointer == (type)EB_NULL){ \
    return return_type; \
    } \
    else { \
    app_memory_map[*(app_memory_map_index)].ptr_type = pointer_class; \
    app_memory_map[(*(app_memory_map_index))++].ptr = pointer; \
    if (n_elements % 8 == 0) { \
        *total_app_memory += (n_elements); \
            } \
            else { \
        *total_app_memory += ((n_elements) + (8 - ((n_elements) % 8))); \
    } \
} \
if (*(app_memory_map_index) >= MAX_APP_NUM_PTR) { \
    return return_type; \
        } \
app_malloc_count++;

#define EB_APP_MALLOC_NR(type, pointer, n_elements, pointer_class,return_type) \
(void)return_type; \
pointer = (type)malloc(n_elements); \
if (pointer == (type)EB_NULL){ \
    return_type = EB_ErrorInsufficientResources; \
    printf("Malloc has failed due to insuffucient resources"); \
    return; \
    } \
else { \
    app_memory_map[*(app_memory_map_index)].ptr_type = pointer_class; \
    app_memory_map[(*(app_memory_map_index))++].ptr = pointer; \
    if (n_elements % 8 == 0) { \
        *total_app_memory += (n_elements); \
            } \
            else { \
        *total_app_memory += ((n_elements) + (8 - ((n_elements) % 8))); \
    } \
} \
if (*(app_memory_map_index) >= MAX_APP_NUM_PTR) { \
    return_type = EB_ErrorInsufficientResources; \
    printf("Malloc has failed due to insuffucient resources"); \
    return; \
        } \
app_malloc_count++;

#define ALVALUE 32
#if MEM_MAP_OPT
#ifdef _MSC_VER
#define EB_ALLIGN_MALLOC(type, pointer, n_elements, pointer_class) \
    pointer = (type) _aligned_malloc(n_elements,ALVALUE); \
    if (pointer == (type)EB_NULL) \
        return EB_ErrorInsufficientResources; \
    else { \
        EbMemoryMapEntry *node = malloc(sizeof(EbMemoryMapEntry)); \
        if (node == (EbMemoryMapEntry*)EB_NULL) return EB_ErrorInsufficientResources; \
        node->ptr_type         = pointer_class; \
        node->ptr              = (EbPtr)pointer;\
        node->prev_entry       = (EbPtr)memory_map;   \
        memory_map             = node;          \
        (*memory_map_index)++; \
        if (n_elements % 8 == 0) \
            *total_lib_memory += ((n_elements) + sizeof(EbMemoryMapEntry)); \
        else \
            *total_lib_memory += (((n_elements)+(8 - ((n_elements) % 8))) + sizeof(EbMemoryMapEntry)); \
        lib_malloc_count++; \
    }
#else
#define EB_ALLIGN_MALLOC(type, pointer, n_elements, pointer_class) \
    if (posix_memalign((void**)(&(pointer)), ALVALUE, n_elements) != 0) \
        return EB_ErrorInsufficientResources; \
    else { \
        pointer = (type) pointer;  \
        EbMemoryMapEntry *node = malloc(sizeof(EbMemoryMapEntry)); \
        if (node == (EbMemoryMapEntry*)EB_NULL) return EB_ErrorInsufficientResources; \
        node->ptr_type         = pointer_class; \
        node->ptr              = (EbPtr)pointer;\
        node->prev_entry       = (EbPtr)memory_map;   \
        memory_map             = node;          \
        (*memory_map_index)++; \
        if (n_elements % 8 == 0) \
            *total_lib_memory += ((n_elements) + sizeof(EbMemoryMapEntry)); \
        else \
            *total_lib_memory += (((n_elements)+(8 - ((n_elements) % 8))) + sizeof(EbMemoryMapEntry)); \
        lib_malloc_count++; \
    }
#endif
#define EB_MALLOC(type, pointer, n_elements, pointer_class) \
    pointer = (type) malloc(n_elements); \
    if (pointer == (type)EB_NULL) \
        return EB_ErrorInsufficientResources; \
    else { \
        EbMemoryMapEntry *node = malloc(sizeof(EbMemoryMapEntry)); \
        if (node == (EbMemoryMapEntry*)EB_NULL) return EB_ErrorInsufficientResources; \
        node->ptr_type         = pointer_class; \
        node->ptr              = (EbPtr)pointer;\
        node->prev_entry       = (EbPtr)memory_map;   \
        memory_map             = node;          \
        (*memory_map_index)++; \
        if (n_elements % 8 == 0) \
            *total_lib_memory += ((n_elements) + sizeof(EbMemoryMapEntry)); \
        else \
            *total_lib_memory += (((n_elements)+(8 - ((n_elements) % 8))) + sizeof(EbMemoryMapEntry)); \
        lib_malloc_count++; \
    }

#define EB_CALLOC(type, pointer, n_elements, size, pointer_class) \
    pointer = (type) calloc(n_elements, size); \
    if (pointer == (type)EB_NULL) \
        return EB_ErrorInsufficientResources; \
    else { \
        EbMemoryMapEntry *node = malloc(sizeof(EbMemoryMapEntry)); \
        if (node == (EbMemoryMapEntry*)EB_NULL) return EB_ErrorInsufficientResources; \
        node->ptr_type         = pointer_class; \
        node->ptr              = (EbPtr)pointer;\
        node->prev_entry       = (EbPtr)memory_map;   \
        memory_map             = node;          \
        (*memory_map_index)++; \
        if (n_elements % 8 == 0) \
            *total_lib_memory += ((n_elements) + sizeof(EbMemoryMapEntry)); \
        else \
            *total_lib_memory += (((n_elements)+(8 - ((n_elements) % 8))) + sizeof(EbMemoryMapEntry)); \
        lib_malloc_count++; \
    }

#define EB_CREATESEMAPHORE(type, pointer, n_elements, pointer_class, initial_count, max_count) \
    pointer = (type)eb_create_semaphore(initial_count, max_count); \
    if (pointer == (type)EB_NULL) \
        return EB_ErrorInsufficientResources; \
    else { \
        EbMemoryMapEntry *node = malloc(sizeof(EbMemoryMapEntry)); \
        if (node == (EbMemoryMapEntry*)EB_NULL) return EB_ErrorInsufficientResources; \
        node->ptr_type         = pointer_class; \
        node->ptr              = (EbPtr)pointer;\
        node->prev_entry       = (EbPtr)memory_map;   \
        memory_map             = node;          \
        (*memory_map_index)++;                  \
        if (n_elements % 8 == 0)                \
            *total_lib_memory += ((n_elements) + sizeof(EbMemoryMapEntry)); \
        else \
            *total_lib_memory += (((n_elements)+(8 - ((n_elements) % 8))) + sizeof(EbMemoryMapEntry)); \
        lib_semaphore_count++; \
    }
#define EB_CREATEMUTEX(type, pointer, n_elements, pointer_class) \
    pointer = eb_create_mutex(); \
    if (pointer == (type)EB_NULL) \
        return EB_ErrorInsufficientResources; \
    else { \
            EbMemoryMapEntry *node = malloc(sizeof(EbMemoryMapEntry)); \
            if (node == (EbMemoryMapEntry*)EB_NULL) return EB_ErrorInsufficientResources; \
            node->ptr_type         = pointer_class; \
            node->ptr              = (EbPtr)pointer;\
            node->prev_entry       = (EbPtr)memory_map;   \
            memory_map             = node;          \
            (*memory_map_index)++; \
        if (n_elements % 8 == 0) \
            *total_lib_memory += ((n_elements) + sizeof(EbMemoryMapEntry)); \
        else \
            *total_lib_memory += (((n_elements)+(8 - ((n_elements) % 8))) + sizeof(EbMemoryMapEntry)); \
        lib_mutex_count++;\
    }
#else
#ifdef _MSC_VER
#define EB_ALLIGN_MALLOC(type, pointer, n_elements, pointer_class) \
pointer = (type) _aligned_malloc(n_elements,ALVALUE); \
if (pointer == (type)EB_NULL) { \
    return EB_ErrorInsufficientResources; \
    } \
    else { \
    memory_map[*(memory_map_index)].ptr_type = pointer_class; \
    memory_map[(*(memory_map_index))++].ptr = pointer; \
    if (n_elements % 8 == 0) { \
        *total_lib_memory += (n_elements); \
    } \
    else { \
        *total_lib_memory += ((n_elements) + (8 - ((n_elements) % 8))); \
    } \
} \
if (*(memory_map_index) >= MAX_NUM_PTR) { \
    return EB_ErrorInsufficientResources; \
} \
lib_malloc_count++;

#else
#define EB_ALLIGN_MALLOC(type, pointer, n_elements, pointer_class) \
if (posix_memalign((void**)(&(pointer)), ALVALUE, n_elements) != 0) { \
    return EB_ErrorInsufficientResources; \
        } \
            else { \
    pointer = (type) pointer;  \
    memory_map[*(memory_map_index)].ptr_type = pointer_class; \
    memory_map[(*(memory_map_index))++].ptr = pointer; \
    if (n_elements % 8 == 0) { \
        *total_lib_memory += (n_elements); \
            } \
            else { \
        *total_lib_memory += ((n_elements) + (8 - ((n_elements) % 8))); \
    } \
} \
if (*(memory_map_index) >= MAX_NUM_PTR) { \
    return EB_ErrorInsufficientResources; \
    } \
lib_malloc_count++;
#endif

#define EB_MALLOC(type, pointer, n_elements, pointer_class) \
pointer = (type) malloc(n_elements); \
if (pointer == (type)EB_NULL) { \
    return EB_ErrorInsufficientResources; \
    } \
    else { \
    memory_map[*(memory_map_index)].ptr_type = pointer_class; \
    memory_map[(*(memory_map_index))++].ptr = pointer; \
    if (n_elements % 8 == 0) { \
        *total_lib_memory += (n_elements); \
    } \
    else { \
        *total_lib_memory += ((n_elements) + (8 - ((n_elements) % 8))); \
    } \
} \
if (*(memory_map_index) >= MAX_NUM_PTR) { \
    return EB_ErrorInsufficientResources; \
} \
lib_malloc_count++;

#define EB_CALLOC(type, pointer, count, size, pointer_class) \
pointer = (type) calloc(count, size); \
if (pointer == (type)EB_NULL) { \
    return EB_ErrorInsufficientResources; \
} \
else { \
    memory_map[*(memory_map_index)].ptr_type = pointer_class; \
    memory_map[(*(memory_map_index))++].ptr = pointer; \
    if (count % 8 == 0) { \
        *total_lib_memory += (count); \
    } \
    else { \
        *total_lib_memory += ((count) + (8 - ((count) % 8))); \
    } \
} \
if (*(memory_map_index) >= MAX_NUM_PTR) { \
    return EB_ErrorInsufficientResources; \
} \
lib_malloc_count++;

#define EB_CREATESEMAPHORE(type, pointer, n_elements, pointer_class, initial_count, max_count) \
pointer = eb_create_semaphore(initial_count, max_count); \
if (pointer == (type)EB_NULL) { \
    return EB_ErrorInsufficientResources; \
} \
else { \
    memory_map[*(memory_map_index)].ptr_type = pointer_class; \
    memory_map[(*(memory_map_index))++].ptr = pointer; \
    if (n_elements % 8 == 0) { \
        *total_lib_memory += (n_elements); \
    } \
    else { \
        *total_lib_memory += ((n_elements) + (8 - ((n_elements) % 8))); \
    } \
} \
if (*(memory_map_index) >= MAX_NUM_PTR) { \
    return EB_ErrorInsufficientResources; \
} \
lib_semaphore_count++;

#define EB_CREATEMUTEX(type, pointer, n_elements, pointer_class) \
pointer = eb_create_mutex(); \
if (pointer == (type)EB_NULL){ \
    return EB_ErrorInsufficientResources; \
} \
else { \
    memory_map[*(memory_map_index)].ptr_type = pointer_class; \
    memory_map[(*(memory_map_index))++].ptr = pointer; \
    if (n_elements % 8 == 0) { \
        *total_lib_memory += (n_elements); \
    } \
    else { \
        *total_lib_memory += ((n_elements) + (8 - ((n_elements) % 8))); \
    } \
} \
if (*(memory_map_index) >= MAX_NUM_PTR) { \
    return EB_ErrorInsufficientResources; \
} \
lib_mutex_count++;
#endif

#define EB_MEMORY() \
printf("Total Number of Mallocs in Library: %d\n", lib_malloc_count); \
printf("Total Number of Threads in Library: %d\n", lib_thread_count); \
printf("Total Number of Semaphore in Library: %d\n", lib_semaphore_count); \
printf("Total Number of Mutex in Library: %d\n", lib_mutex_count); \
printf("Total Library Memory: %.2lf KB\n\n",*total_lib_memory/(double)1024);

#define EB_APP_MEMORY() \
printf("Total Number of Mallocs in App: %d\n", app_malloc_count); \
printf("Total App Memory: %.2lf KB\n\n",*total_app_memory/(double)1024);

#define RSIZE_MAX_MEM      ( 256UL << 20 )     /* 256MB */

#define EXPORT_SYMBOL(sym)

#ifndef _ERRNO_T_DEFINED
#define _ERRNO_T_DEFINED
typedef int32_t errno_t;
#endif  /* _ERRNO_T_DEFINED */

extern void
    eb_memcpy(void  *dst_ptr, void  *src_ptr, size_t size);

#define EB_MEMCPY(dst, src, size) \
    eb_memcpy(dst, src, size)

#define EB_MEMSET(dst, val, count) \
memset(dst, val, count)

//#ifdef __cplusplus
//}
//#endif // __cplusplus

/**************************************
* Callback Functions
**************************************/
typedef struct EbCallback
{
EbPtr appPrivateData;
EbPtr handle;
void(*ErrorHandler)(
    EbPtr handle,
    uint32_t errorCode);
} EbCallback;

// DEBUG MACROS
#define LIB_PRINTF_ENABLE                1

#if LIB_PRINTF_ENABLE
#define SVT_LOG printf
#else
#if _MSC_VER
#define SVT_LOG(s, ...) printf("")
#else
#define SVT_LOG(s, ...) printf("",##__VA_ARGS__)
#endif
#endif

// Common Macros
#define UNUSED(x) (void)(x)
#define UNUSED_VARIABLE(x) (void)(x)

//***Profile, tier, level***
#define TOTAL_LEVEL_COUNT                           13

//***Encoding Parameters***
#define MAX_PICTURE_WIDTH_SIZE                      4672u
#define MAX_PICTURE_HEIGHT_SIZE                     2560u
#define MAX_PICTURE_WIDTH_SIZE_CH                   2336u
#define MAX_PICTURE_HEIGHT_SIZE_CH                  1280u
#define INTERNAL_BIT_DEPTH                          8 // to be modified
#define MAX_SAMPLE_VALUE                            ((1 << INTERNAL_BIT_DEPTH) - 1)
#define MAX_SAMPLE_VALUE_10BIT                      0x3FF
#define BLOCK_SIZE_64                                64u
#define LOG2F_MAX_LCU_SIZE                          6u
#define LOG2_64_SIZE                                6 // log2(BLOCK_SIZE_64)
#define MAX_LEVEL_COUNT                             5 // log2(BLOCK_SIZE_64) - log2(MIN_BLOCK_SIZE)
#if !ATB_INTER_SUPPORT
#define MAX_TU_DEPTH                                2
#endif
#define LOG_MIN_BLOCK_SIZE                             3
#define MIN_BLOCK_SIZE                                 (1 << LOG_MIN_BLOCK_SIZE)
#define LOG_MIN_PU_SIZE                             2
#define MIN_PU_SIZE                                 (1 << LOG_MIN_PU_SIZE)
#define MAX_NUM_OF_PU_PER_CU                        1
#define MAX_NUM_OF_REF_PIC_LIST                     2
#define MAX_NUM_OF_PART_SIZE                        8
#define EB_MAX_LCU_DEPTH                            (((BLOCK_SIZE_64 / MIN_BLOCK_SIZE) == 1) ? 1 : \
                                                    ((BLOCK_SIZE_64 / MIN_BLOCK_SIZE) == 2) ? 2 : \
                                                    ((BLOCK_SIZE_64 / MIN_BLOCK_SIZE) == 4) ? 3 : \
                                                    ((BLOCK_SIZE_64 / MIN_BLOCK_SIZE) == 8) ? 4 : \
                                                    ((BLOCK_SIZE_64 / MIN_BLOCK_SIZE) == 16) ? 5 : \
                                                    ((BLOCK_SIZE_64 / MIN_BLOCK_SIZE) == 32) ? 6 : 7)
#define MIN_CU_BLK_COUNT                            ((BLOCK_SIZE_64 / MIN_BLOCK_SIZE) * (BLOCK_SIZE_64 / MIN_BLOCK_SIZE))
#define MAX_NUM_OF_TU_PER_CU                        21
#define MIN_NUM_OF_TU_PER_CU                        5
#define MAX_LCU_ROWS                                ((MAX_PICTURE_HEIGHT_SIZE) / (BLOCK_SIZE_64))

#define MAX_NUMBER_OF_TREEBLOCKS_PER_PICTURE       ((MAX_PICTURE_WIDTH_SIZE + BLOCK_SIZE_64 - 1) / BLOCK_SIZE_64) * \
                                                ((MAX_PICTURE_HEIGHT_SIZE + BLOCK_SIZE_64 - 1) / BLOCK_SIZE_64)

//***Prediction Structure***
#if MRP_ME
#define REF_LIST_MAX_DEPTH                          4 // NM - To be specified
#endif
#define MAX_TEMPORAL_LAYERS                         6
#define MAX_HIERARCHICAL_LEVEL                      6
#if MRP_ME
#define MAX_REF_IDX                                 4
#else
#define MAX_REF_IDX                                 1        // Set MAX_REF_IDX as 1 to avoid sending extra refPicIdc for each PU in IPPP flat GOP structure.
#endif
#define INVALID_POC                                 (((uint32_t) (~0)) - (((uint32_t) (~0)) >> 1))
#define MAX_ELAPSED_IDR_COUNT                       1024

#if DOWN_SAMPLING_FILTERING
typedef enum DownSamplingMethod
{
    ME_FILTERED_DOWNSAMPLED = 0,
    ME_DECIMATED_DOWNSAMPLED = 1
} DownSamplingMethod;
#endif

//***Segments***
#define EB_SEGMENT_MIN_COUNT                        1
#define EB_SEGMENT_MAX_COUNT                        64

//***TMVP***
#define LOG_MV_COMPRESS_UNIT_SIZE                   4
#define MAX_TMVP_CAND_PER_LCU                       (BLOCK_SIZE_64 >> LOG_MV_COMPRESS_UNIT_SIZE)*(BLOCK_SIZE_64 >> LOG_MV_COMPRESS_UNIT_SIZE)

//***MV Merge***
#define MAX_NUM_OF_MV_MERGE_CANDIDATE               5

//***AMVP***
#define MAX_NUM_OF_AMVP_CANDIDATES                  2

//***Mode Decision Candidate List***
#define MAX_MODE_DECISION_CATEGORY_NUM              6
#define LOG_MAX_AMVP_MODE_DECISION_CANDIDATE_NUM    2
#define MAX_AMVP_MODE_DECISION_CANDIDATE_NUM        (1 << LOG_MAX_AMVP_MODE_DECISION_CANDIDATE_NUM)

#define CU_MAX_COUNT                                85

#define EB_EVENT_MAX_COUNT                          20

#define MAX_INTRA_REFERENCE_SAMPLES                 (BLOCK_SIZE_64 << 2) + 1

#define MAX_INTRA_MODES                             35

#define _MVXT(mv) ( (int16_t)((mv) &  0xFFFF) )
#define _MVYT(mv) ( (int16_t)((mv) >> 16    ) )

//***MCP***
#define MaxChromaFilterTag          4
#define MaxVerticalLumaFliterTag    8
#define MaxHorizontalLumaFliterTag  8

#define MCPXPaddingOffset           16                                    // to be modified
#define MCPYPaddingOffset           16                                    // to be modified

#define InternalBitDepth            8                                     // to be modified
#define MAX_Sample_Value            ((1 << InternalBitDepth) - 1)
#define IF_Shift                    6                                     // to be modified
#define IF_Prec                     14                                    // to be modified
#define IF_Negative_Offset          (IF_Prec - 1)                         // to be modified
#define InternalBitDepthIncrement   (InternalBitDepth - 8)

#define MIN_QP_VALUE                     0
#define MAX_QP_VALUE                    63
#define MAX_CHROMA_MAP_QP_VALUE         63

//***Transforms***
#define TRANSFORMS_LUMA_FLAG        0
#define TRANSFORMS_CHROMA_FLAG      1
#define TRANSFORMS_COLOR_LEN        2
#define TRANSFORMS_LUMA_MASK        (1 << TRANSFORMS_LUMA_FLAG)
#define TRANSFORMS_CHROMA_MASK      (1 << TRANSFORMS_CHROMA_FLAG)
#define TRANSFORMS_FULL_MASK        ((1 << TRANSFORMS_LUMA_FLAG) | (1 << TRANSFORMS_CHROMA_FLAG))

#define TRANSFORMS_SIZE_32_FLAG     0
#define TRANSFORMS_SIZE_16_FLAG     1
#define TRANSFORMS_SIZE_8_FLAG      2
#define TRANSFORMS_SIZE_4_FLAG      3
#define TRANSFORMS_SIZE_LEN         4
#define TRANSFORM_MAX_SIZE          64
#define TRANSFORM_MIN_SIZE          4

#define QP_BD_OFFSET           12 //2x(bit_depth-8) 12 for 10 bit case
#define BIT_INCREMENT_10BIT    2
#define BIT_INCREMENT_8BIT     0

#define TRANS_BIT_INCREMENT    0
#define QUANT_IQUANT_SHIFT     20 // Q(QP%6) * IQ(QP%6) = 2^20
#define QUANT_SHIFT            14 // Q(4) = 2^14
#define SCALE_BITS             15 // Inherited from TMuC, pressumably for fractional bit estimates in RDOQ
#define MAX_TR_DYNAMIC_RANGE   15 // Maximum transform dynamic range (excluding sign bit)
#define MAX_POS_16BIT_NUM      32767
#define MIN_NEG_16BIT_NUM      -32768
#define QUANT_OFFSET_I         171
#define QUANT_OFFSET_P         85
#define LOW_LCU_VARIANCE        10
#define MEDIUM_LCU_VARIANCE        50

/*********************************************************
* used for the first time, but not the last time interpolation filter
*********************************************************/
#define Shift1       InternalBitDepthIncrement
#define MinusOffset1 (1 << (IF_Negative_Offset + InternalBitDepthIncrement))
#if (InternalBitDepthIncrement == 0)
#define ChromaMinusOffset1 0
#else
#define ChromaMinusOffset1 MinusOffset1
#endif

/*********************************************************
* used for neither the first time nor the last time interpolation filter
*********************************************************/
#define Shift2       IF_Shift

/*********************************************************
* used for the first time, and also the last time interpolation filter
*********************************************************/
#define Shift3       IF_Shift
#define Offset3      (1<<(Shift3-1))

/*********************************************************
* used for not the first time, but the last time interpolation filter
*********************************************************/
#define Shift4       (IF_Shift + IF_Shift - InternalBitDepthIncrement)
#define Offset4      ((1 << (IF_Shift + IF_Negative_Offset)) + (1 << (Shift4 - 1)))
#if (InternalBitDepthIncrement == 0)
#define ChromaOffset4 (1 << (Shift4 - 1))
#else
#define ChromaOffset4 Offset4
#endif

/*********************************************************
* used for weighted sample prediction
*********************************************************/
#define Shift5       (IF_Shift - InternalBitDepthIncrement + 1)
#define Offset5      ((1 << (Shift5 - 1)) + (1 << (IF_Negative_Offset + 1)))
#if (InternalBitDepthIncrement == 0)
#define ChromaOffset5 (1 << (Shift5 - 1))
#else
#define ChromaOffset5 Offset5
#endif

/*********************************************************
* used for biPredCopy()
*********************************************************/
#define Shift6       (IF_Shift - InternalBitDepthIncrement)
#define MinusOffset6 (1 << IF_Negative_Offset)
#if (InternalBitDepthIncrement == 0)
#define ChromaMinusOffset6 0
#else
#define ChromaMinusOffset6 MinusOffset6
#endif

/*********************************************************
* 10bit case
*********************************************************/

#define  SHIFT1D_10BIT      6
#define  OFFSET1D_10BIT     32

#define  SHIFT2D1_10BIT     2
#define  OFFSET2D1_10BIT    (-32768)

#define  SHIFT2D2_10BIT     10
#define  OFFSET2D2_10BIT    524800

//BIPRED
#define  BI_SHIFT_10BIT         4
#define  BI_OFFSET_10BIT        8192//2^(14-1)

#define  BI_AVG_SHIFT_10BIT     5
#define  BI_AVG_OFFSET_10BIT    16400

#define  BI_SHIFT2D2_10BIT      6
#define  BI_OFFSET2D2_10BIT     0

// Noise detection
#define  NOISE_VARIANCE_TH                390

#define  EbPicnoiseClass    uint8_t
#define  PIC_NOISE_CLASS_INV  0 //not computed
#define  PIC_NOISE_CLASS_1    1 //No Noise
#define  PIC_NOISE_CLASS_2    2
#define  PIC_NOISE_CLASS_3    3
#define  PIC_NOISE_CLASS_3_1  4
#define  PIC_NOISE_CLASS_4    5
#define  PIC_NOISE_CLASS_5    6
#define  PIC_NOISE_CLASS_6    7
#define  PIC_NOISE_CLASS_7    8
#define  PIC_NOISE_CLASS_8    9
#define  PIC_NOISE_CLASS_9    10
#define  PIC_NOISE_CLASS_10   11 //Extreme Noise

// Intrinisc
#define INTRINSIC_SSE2                                1

// Enhance background macros for decimated 64x64
#define BEA_CLASS_0_0_DEC_TH 16 * 16    // 16x16 block size * 1
#define BEA_CLASS_0_DEC_TH     16 * 16 * 2    // 16x16 block size * 2
#define BEA_CLASS_1_DEC_TH     16 * 16 * 4    // 16x16 block size * 4
#define BEA_CLASS_2_DEC_TH     16 * 16 * 8    // 16x16 block size * 8

// Enhance background macros
#define BEA_CLASS_0_0_TH 8 * 8        // 8x8 block size * 1

#define BEA_CLASS_0_TH    8 * 8 * 2    // 8x8 block size * 2
#define BEA_CLASS_1_TH    8 * 8 * 4    // 8x8 block size * 4
#define BEA_CLASS_2_TH    8 * 8 * 8    // 8x8 block size * 8

#define UNCOVERED_AREA_ZZ_TH 4 * 4 * 14

#define BEA_CLASS_0_ZZ_COST     0
#define BEA_CLASS_0_1_ZZ_COST     3

#define BEA_CLASS_1_ZZ_COST    10
#define BEA_CLASS_2_ZZ_COST    20
#define BEA_CLASS_3_ZZ_COST    30
#define INVALID_ZZ_COST    (uint8_t) ~0

#define PM_NON_MOVING_INDEX_TH 23

#define QP_OFFSET_LCU_SCORE_0    0
#define QP_OFFSET_LCU_SCORE_1    50
#define QP_OFFSET_LCU_SCORE_2    100
#define UNCOVERED_AREA_ZZ_COST_TH 8
#define BEA_MIN_DELTA_QP_T00 1
#define BEA_MIN_DELTA_QP_T0  3
#define BEA_MIN_DELTA_QP_T1  5
#define BEA_MIN_DELTA_QP_T2  5
#define BEA_DISTANSE_RATIO_T0 900
#define BEA_DISTANSE_RATIO_T1 600
#define ACTIVE_PICTURE_ZZ_COST_TH 29

#define BEA_MAX_DELTA_QP 1

#define FAILING_MOTION_DELTA_QP            -5
#define FAILING_MOTION_VAR_THRSLHD        50
static const uint8_t intra_area_th_class_1[MAX_HIERARCHICAL_LEVEL][MAX_TEMPORAL_LAYERS] = { // [Highest Temporal Layer] [Temporal Layer Index]
    { 20 },
    { 30, 20 },
    { 40, 30, 20 },
    { 50, 40, 30, 20 },
    { 50, 40, 30, 20, 10 },
    { 50, 40, 30, 20, 10, 10 }
};

#define NON_MOVING_SCORE_0     0
#define NON_MOVING_SCORE_1    10
#define NON_MOVING_SCORE_2    20
#define NON_MOVING_SCORE_3    30
#define INVALID_NON_MOVING_SCORE (uint8_t) ~0

// Picture split into regions for analysis (SCD, Dynamic GOP)
#define CLASS_SUB_0_REGION_SPLIT_PER_WIDTH    1
#define CLASS_SUB_0_REGION_SPLIT_PER_HEIGHT    1

#define CLASS_1_REGION_SPLIT_PER_WIDTH        2
#define CLASS_1_REGION_SPLIT_PER_HEIGHT        2

#define HIGHER_THAN_CLASS_1_REGION_SPLIT_PER_WIDTH        4
#define HIGHER_THAN_CLASS_1_REGION_SPLIT_PER_HEIGHT        4

// Dynamic GOP activity TH - to tune

#define DYNAMIC_GOP_SUB_1080P_L6_VS_L5_COST_TH        11
#define DYNAMIC_GOP_SUB_1080P_L5_VS_L4_COST_TH        19
#define DYNAMIC_GOP_SUB_1080P_L4_VS_L3_COST_TH        30    // No L4_VS_L3 - 25 is the TH after 1st round of tuning

#define DYNAMIC_GOP_ABOVE_1080P_L6_VS_L5_COST_TH    15//25//5//
#define DYNAMIC_GOP_ABOVE_1080P_L5_VS_L4_COST_TH    25//28//9//
#define DYNAMIC_GOP_ABOVE_1080P_L4_VS_L3_COST_TH    30    // No L4_VS_L3 - 28 is the TH after 1st round of tuning
#define DYNAMIC_GOP_SUB_480P_L6_VS_L5_COST_TH        9

#define SB_COMPLEXITY_NON_MOVING_INDEX_TH_0 30
#define SB_COMPLEXITY_NON_MOVING_INDEX_TH_1 29
#define SB_COMPLEXITY_NON_MOVING_INDEX_TH_2 23

#define GRADUAL_LUMINOSITY_CHANGE_TH                        3
#define FADED_LCU_PERCENTAGE_TH                             10
#define FADED_PICTURES_TH                                   15
#define CLASS_SUB_0_PICTURE_ACTIVITY_REGIONS_TH             1
#define CLASS_1_SIZE_PICTURE_ACTIVITY_REGIONS_TH            2
#define HIGHER_THAN_CLASS_1_PICTURE_ACTIVITY_REGIONS_TH     8

#define IS_COMPLEX_LCU_VARIANCE_TH                          100
#define IS_COMPLEX_LCU_FLAT_VARIANCE_TH                     10
#define IS_COMPLEX_LCU_VARIANCE_DEVIATION_TH                13
#define IS_COMPLEX_LCU_ZZ_SAD_FACTOR_TH                     25

#define MAX_SUPPORTED_SEGMENTS                            7
#define NUM_QPS                                           52

// The EbAuraStatus type is used to describe the aura status
#define EbAuraStatus       uint8_t
#define AURA_STATUS_0        0
#define AURA_STATUS_1        1
#define AURA_STATUS_2        2
#define AURA_STATUS_3        3
#define INVALID_AURA_STATUS  128

// Aura detection definitions
#define    AURA_4K_DISTORTION_TH    25
#define    AURA_4K_DISTORTION_TH_6L 20

// The EB_4L_PRED_ERROR_CLASS type is used to inform about the prediction error compared to 4L
#define EB_4L_PRED_ERROR_CLASS    uint8_t
#define PRED_ERROR_CLASS_0          0
#define PRED_ERROR_CLASS_1          1
#define INVALID_PRED_ERROR_CLASS    128

#define EbScdMode uint8_t
#define SCD_MODE_0  0     // SCD OFF
#define SCD_MODE_1   1     // Light SCD (histograms generation on the 1/16 decimated input)
#define SCD_MODE_2   2     // Full SCD

#define EbBlockMeanPrec uint8_t
#define BLOCK_MEAN_PREC_FULL 0
#define BLOCK_MEAN_PREC_SUB  1

#define EbPmMode uint8_t
#define PM_MODE_0  0     // 1-stage PM
#define PM_MODE_1  1     // 2-stage PM 4K
#define PM_MODE_2  2     // 2-stage PM Sub 4K

#define EB_ZZ_SAD_MODE uint8_t
#define ZZ_SAD_MODE_0  0        // ZZ SAD on Decimated resolution
#define ZZ_SAD_MODE_1  1        // ZZ SAD on Full resolution

#define EbPfMode uint8_t
#define PF_OFF  0
#define PF_N2   1
#define PF_N4   2

#define STAGE uint8_t
#if !MDLEVELS
#define MD_STAGE  0      // MD stage
#endif
#define ED_STAGE  1      // ENCDEC stage

#define EB_TRANS_COEFF_SHAPE uint8_t
#define DEFAULT_SHAPE 0
#define N2_SHAPE      1
#define N4_SHAPE      2
#define ONLY_DC_SHAPE 3

#define EB_CHROMA_LEVEL uint8_t
#define CHROMA_MODE_0  0 // Chroma @ MD
#define CHROMA_MODE_1  1 // Chroma blind @ MD + CFL @ EP
#define CHROMA_MODE_2  2 // Chroma blind @ MD + no CFL @ EP
#define CHROMA_MODE_3  3 // Chroma blind @ MD + no CFL @ EP

typedef enum EbSbComplexityStatus
{
    SB_COMPLEXITY_STATUS_0 = 0,
    SB_COMPLEXITY_STATUS_1 = 1,
    SB_COMPLEXITY_STATUS_2 = 2,
    SB_COMPLEXITY_STATUS_INVALID = (uint8_t)~0
} EbSbComplexityStatus;

typedef enum EbCleanUpMode
{
    CLEAN_UP_MODE_0 = 0,
    CLEAN_UP_MODE_1 = 1
} EbCleanUpMode;

typedef enum EbSaoMode
{
    SAO_MODE_0 = 0,
    SAO_MODE_1 = 1
} EbSaoMode;

typedef enum EbCu8x8Mode
{
    CU_8x8_MODE_0 = 0,  // Perform OIS, Full_Search, Fractional_Search & Bipred for CU_8x8
    CU_8x8_MODE_1 = 1   // Perform OIS and only Full_Search for CU_8x8
} EbCu8x8Mode;

typedef enum EbPictureDepthMode
{
    PIC_ALL_DEPTH_MODE          = 0, // ALL sq and nsq:  SB size -> 4x4
    PIC_ALL_C_DEPTH_MODE        = 1, // ALL sq and nsq with control :  SB size -> 4x4
    PIC_SQ_DEPTH_MODE           = 2, // ALL sq:  SB size -> 4x4
    PIC_SQ_NON4_DEPTH_MODE      = 3, // SQ:  SB size -> 8x8
#if OPT_LOSSLESS_0
    PIC_OPEN_LOOP_DEPTH_MODE = 4, // Early Inter Depth Decision:  SB size -> 8x8
#if ADP_BQ
    PIC_SB_SWITCH_SQ_DEPTH_MODE  = 5, // Adaptive Depth Partitioning SQ
    PIC_SB_SWITCH_NSQ_DEPTH_MODE = 6  // Adaptive Depth Partitioning NSQ
#else
    PIC_SB_SWITCH_DEPTH_MODE    = 5  // Adaptive Depth Partitioning
#endif
#else
    PIC_BDP_DEPTH_MODE          = 4,
    PIC_LIGHT_BDP_DEPTH_MODE    = 5,
    PIC_SB_SWITCH_DEPTH_MODE    = 6,
    PIC_OPEN_LOOP_DEPTH_MODE    = 7
#endif
} EbPictureDepthMode;

#define EB_SB_DEPTH_MODE              uint8_t
#if ADP_BQ
// ADP for NSQ
#define SB_NSQ_LEVEL_6_DEPTH_MODE           1
#define SB_NSQ_LEVEL_5_DEPTH_MODE           2
#define SB_NSQ_LEVEL_4_DEPTH_MODE           3
#define SB_NSQ_LEVEL_3_DEPTH_MODE           4
#define SB_NSQ_LEVEL_2_DEPTH_MODE           5
#define SB_NSQ_LEVEL_1_DEPTH_MODE           6
#define SB_NSQ_LEVEL_0_DEPTH_MODE           7
// ADP for SQ
#define SB_SQ_BLOCKS_DEPTH_MODE             1
#define SB_SQ_NON4_BLOCKS_DEPTH_MODE        2
#define SB_OPEN_LOOP_DEPTH_MODE             3
#define SB_FAST_OPEN_LOOP_DEPTH_MODE        4
#define SB_PRED_OPEN_LOOP_DEPTH_MODE        5
#else
#define SB_SQ_BLOCKS_DEPTH_MODE             1
#define SB_SQ_NON4_BLOCKS_DEPTH_MODE        2
#define SB_OPEN_LOOP_DEPTH_MODE             3
#define SB_FAST_OPEN_LOOP_DEPTH_MODE        4
#define SB_PRED_OPEN_LOOP_DEPTH_MODE        5
#endif

typedef enum EbIntrA4x4SearchMethod
{
    INTRA4x4_OFF = 0,
    INTRA4x4_INLINE_SEARCH = 1,
    INTRA4x4_REFINEMENT_SEARCH = 2,
} EbIntrA4x4SearchMethod;

static const int32_t global_motion_threshold[MAX_HIERARCHICAL_LEVEL][MAX_TEMPORAL_LAYERS] = { // [Highest Temporal Layer] [Temporal Layer Index]
    { 2 },
    { 4, 2 },
    { 8, 4, 2 },
    { 16, 8, 4, 2 },
    { 32, 16, 8, 4, 2 },    // Derived by analogy from 4-layer settings
    { 64, 32, 16, 8, 4, 2 }
};

static const int32_t hme_level_0_search_area_multiplier_x[MAX_HIERARCHICAL_LEVEL][MAX_TEMPORAL_LAYERS] = { // [Highest Temporal Layer] [Temporal Layer Index]
    { 100 },
    { 100, 100 },
    { 100, 100, 100 },
    { 200, 140, 100,  70 },
    { 350, 200, 100, 100, 100 },
    { 525, 350, 200, 100, 100, 100 }
};

static const int32_t hme_level_0_search_area_multiplier_y[MAX_HIERARCHICAL_LEVEL][MAX_TEMPORAL_LAYERS] = { // [Highest Temporal Layer] [Temporal Layer Index]
    { 100 },
    { 100, 100 },
    { 100, 100, 100 },
    { 200, 140, 100, 70 },
    { 350, 200, 100, 100, 100 },
    { 525, 350, 200, 100, 100, 100 }
};

typedef enum RasterScanCuIndex
{
    // 2Nx2N [85 partitions]
    RASTER_SCAN_CU_INDEX_64x64 = 0,
    RASTER_SCAN_CU_INDEX_32x32_0 = 1,
    RASTER_SCAN_CU_INDEX_32x32_1 = 2,
    RASTER_SCAN_CU_INDEX_32x32_2 = 3,
    RASTER_SCAN_CU_INDEX_32x32_3 = 4,
    RASTER_SCAN_CU_INDEX_16x16_0 = 5,
    RASTER_SCAN_CU_INDEX_16x16_1 = 6,
    RASTER_SCAN_CU_INDEX_16x16_2 = 7,
    RASTER_SCAN_CU_INDEX_16x16_3 = 8,
    RASTER_SCAN_CU_INDEX_16x16_4 = 9,
    RASTER_SCAN_CU_INDEX_16x16_5 = 10,
    RASTER_SCAN_CU_INDEX_16x16_6 = 11,
    RASTER_SCAN_CU_INDEX_16x16_7 = 12,
    RASTER_SCAN_CU_INDEX_16x16_8 = 13,
    RASTER_SCAN_CU_INDEX_16x16_9 = 14,
    RASTER_SCAN_CU_INDEX_16x16_10 = 15,
    RASTER_SCAN_CU_INDEX_16x16_11 = 16,
    RASTER_SCAN_CU_INDEX_16x16_12 = 17,
    RASTER_SCAN_CU_INDEX_16x16_13 = 18,
    RASTER_SCAN_CU_INDEX_16x16_14 = 19,
    RASTER_SCAN_CU_INDEX_16x16_15 = 20,
    RASTER_SCAN_CU_INDEX_8x8_0 = 21,
    RASTER_SCAN_CU_INDEX_8x8_1 = 22,
    RASTER_SCAN_CU_INDEX_8x8_2 = 23,
    RASTER_SCAN_CU_INDEX_8x8_3 = 24,
    RASTER_SCAN_CU_INDEX_8x8_4 = 25,
    RASTER_SCAN_CU_INDEX_8x8_5 = 26,
    RASTER_SCAN_CU_INDEX_8x8_6 = 27,
    RASTER_SCAN_CU_INDEX_8x8_7 = 28,
    RASTER_SCAN_CU_INDEX_8x8_8 = 29,
    RASTER_SCAN_CU_INDEX_8x8_9 = 30,
    RASTER_SCAN_CU_INDEX_8x8_10 = 31,
    RASTER_SCAN_CU_INDEX_8x8_11 = 32,
    RASTER_SCAN_CU_INDEX_8x8_12 = 33,
    RASTER_SCAN_CU_INDEX_8x8_13 = 34,
    RASTER_SCAN_CU_INDEX_8x8_14 = 35,
    RASTER_SCAN_CU_INDEX_8x8_15 = 36,
    RASTER_SCAN_CU_INDEX_8x8_16 = 37,
    RASTER_SCAN_CU_INDEX_8x8_17 = 38,
    RASTER_SCAN_CU_INDEX_8x8_18 = 39,
    RASTER_SCAN_CU_INDEX_8x8_19 = 40,
    RASTER_SCAN_CU_INDEX_8x8_20 = 41,
    RASTER_SCAN_CU_INDEX_8x8_21 = 42,
    RASTER_SCAN_CU_INDEX_8x8_22 = 43,
    RASTER_SCAN_CU_INDEX_8x8_23 = 44,
    RASTER_SCAN_CU_INDEX_8x8_24 = 45,
    RASTER_SCAN_CU_INDEX_8x8_25 = 46,
    RASTER_SCAN_CU_INDEX_8x8_26 = 47,
    RASTER_SCAN_CU_INDEX_8x8_27 = 48,
    RASTER_SCAN_CU_INDEX_8x8_28 = 49,
    RASTER_SCAN_CU_INDEX_8x8_29 = 50,
    RASTER_SCAN_CU_INDEX_8x8_30 = 51,
    RASTER_SCAN_CU_INDEX_8x8_31 = 52,
    RASTER_SCAN_CU_INDEX_8x8_32 = 53,
    RASTER_SCAN_CU_INDEX_8x8_33 = 54,
    RASTER_SCAN_CU_INDEX_8x8_34 = 55,
    RASTER_SCAN_CU_INDEX_8x8_35 = 56,
    RASTER_SCAN_CU_INDEX_8x8_36 = 57,
    RASTER_SCAN_CU_INDEX_8x8_37 = 58,
    RASTER_SCAN_CU_INDEX_8x8_38 = 59,
    RASTER_SCAN_CU_INDEX_8x8_39 = 60,
    RASTER_SCAN_CU_INDEX_8x8_40 = 61,
    RASTER_SCAN_CU_INDEX_8x8_41 = 62,
    RASTER_SCAN_CU_INDEX_8x8_42 = 63,
    RASTER_SCAN_CU_INDEX_8x8_43 = 64,
    RASTER_SCAN_CU_INDEX_8x8_44 = 65,
    RASTER_SCAN_CU_INDEX_8x8_45 = 66,
    RASTER_SCAN_CU_INDEX_8x8_46 = 67,
    RASTER_SCAN_CU_INDEX_8x8_47 = 68,
    RASTER_SCAN_CU_INDEX_8x8_48 = 69,
    RASTER_SCAN_CU_INDEX_8x8_49 = 70,
    RASTER_SCAN_CU_INDEX_8x8_50 = 71,
    RASTER_SCAN_CU_INDEX_8x8_51 = 72,
    RASTER_SCAN_CU_INDEX_8x8_52 = 73,
    RASTER_SCAN_CU_INDEX_8x8_53 = 74,
    RASTER_SCAN_CU_INDEX_8x8_54 = 75,
    RASTER_SCAN_CU_INDEX_8x8_55 = 76,
    RASTER_SCAN_CU_INDEX_8x8_56 = 77,
    RASTER_SCAN_CU_INDEX_8x8_57 = 78,
    RASTER_SCAN_CU_INDEX_8x8_58 = 79,
    RASTER_SCAN_CU_INDEX_8x8_59 = 80,
    RASTER_SCAN_CU_INDEX_8x8_60 = 81,
    RASTER_SCAN_CU_INDEX_8x8_61 = 82,
    RASTER_SCAN_CU_INDEX_8x8_62 = 83,
    RASTER_SCAN_CU_INDEX_8x8_63 = 84
} RasterScanCuIndex;

static const uint32_t raster_scan_cu_x[CU_MAX_COUNT] =
{
    0,
    0, 32,
    0, 32,
    0, 16, 32, 48,
    0, 16, 32, 48,
    0, 16, 32, 48,
    0, 16, 32, 48,
    0, 8, 16, 24, 32, 40, 48, 56,
    0, 8, 16, 24, 32, 40, 48, 56,
    0, 8, 16, 24, 32, 40, 48, 56,
    0, 8, 16, 24, 32, 40, 48, 56,
    0, 8, 16, 24, 32, 40, 48, 56,
    0, 8, 16, 24, 32, 40, 48, 56,
    0, 8, 16, 24, 32, 40, 48, 56,
    0, 8, 16, 24, 32, 40, 48, 56
};

static const uint32_t raster_scan_cu_y[CU_MAX_COUNT] =
{
    0,
    0, 0,
    32, 32,
    0, 0, 0, 0,
    16, 16, 16, 16,
    32, 32, 32, 32,
    48, 48, 48, 48,
    0, 0, 0, 0, 0, 0, 0, 0,
    8, 8, 8, 8, 8, 8, 8, 8,
    16, 16, 16, 16, 16, 16, 16, 16,
    24, 24, 24, 24, 24, 24, 24, 24,
    32, 32, 32, 32, 32, 32, 32, 32,
    40, 40, 40, 40, 40, 40, 40, 40,
    48, 48, 48, 48, 48, 48, 48, 48,
    56, 56, 56, 56, 56, 56, 56, 56
};

static const uint32_t raster_scan_cu_size[CU_MAX_COUNT] =
{   64,
    32, 32,
    32, 32,
    16, 16, 16, 16,
    16, 16, 16, 16,
    16, 16, 16, 16,
    16, 16, 16, 16,
    8, 8, 8, 8, 8, 8, 8, 8,
    8, 8, 8, 8, 8, 8, 8, 8,
    8, 8, 8, 8, 8, 8, 8, 8,
    8, 8, 8, 8, 8, 8, 8, 8,
    8, 8, 8, 8, 8, 8, 8, 8,
    8, 8, 8, 8, 8, 8, 8, 8,
    8, 8, 8, 8, 8, 8, 8, 8,
    8, 8, 8, 8, 8, 8, 8, 8
};

static const uint32_t RASTER_SCAN_CU_DEPTH[CU_MAX_COUNT] =
{   0,
    1, 1,
    1, 1,
    2, 2, 2, 2,
    2, 2, 2, 2,
    2, 2, 2, 2,
    2, 2, 2, 2,
    3, 3, 3, 3, 3, 3, 3, 3,
    3, 3, 3, 3, 3, 3, 3, 3,
    3, 3, 3, 3, 3, 3, 3, 3,
    3, 3, 3, 3, 3, 3, 3, 3,
    3, 3, 3, 3, 3, 3, 3, 3,
    3, 3, 3, 3, 3, 3, 3, 3,
    3, 3, 3, 3, 3, 3, 3, 3,
    3, 3, 3, 3, 3, 3, 3, 3
};

static const uint32_t raster_scan_to_md_scan[CU_MAX_COUNT] =
{
    0,
    1, 22,
    43, 64,
    2, 7, 23, 28,
    12, 17, 33, 38,
    44, 49, 65, 70,
    54, 59, 75, 80,
    3, 4, 8, 9, 24, 25, 29, 30,
    5, 6, 10, 11, 26, 27, 31, 32,
    13, 14, 18, 19, 34, 35, 39, 40,
    15, 16, 20, 21, 36, 37, 41, 42,
    45, 46, 50, 51, 66, 67, 71, 72,
    47, 48, 52, 53, 68, 69, 73, 74,
    55, 56, 60, 61, 76, 77, 81, 82,
    57, 58, 62, 63, 78, 79, 83, 84
};

static const uint32_t ParentBlockIndex[85] = { 0, 0, 0, 2, 2, 2, 2, 0, 7, 7, 7, 7, 0, 12, 12, 12, 12, 0, 17, 17, 17, 17, 0, 0,
    23, 23, 23, 23, 0, 28, 28, 28, 28, 0, 33, 33, 33, 33, 0, 38, 38, 38, 38, 0, 0,
    44, 44, 44, 44, 0, 49, 49, 49, 49, 0, 54, 54, 54, 54, 0, 59, 59, 59, 59, 0, 0,
    65, 65, 65, 65, 0, 70, 70, 70, 70, 0, 75, 75, 75, 75, 0, 80, 80, 80, 80 };

static const uint32_t md_scan_to_raster_scan[CU_MAX_COUNT] =
{
    0,
    1,
    5, 21, 22, 29, 30,
    6, 23, 24, 31, 32,
    9, 37, 38, 45, 46,
    10, 39, 40, 47, 48,
    2,
    7, 25, 26, 33, 34,
    8, 27, 28, 35, 36,
    11, 41, 42, 49, 50,
    12, 43, 44, 51, 52,
    3,
    13, 53, 54, 61, 62,
    14, 55, 56, 63, 64,
    17, 69, 70, 77, 78,
    18, 71, 72, 79, 80,
    4,
    15, 57, 58, 65, 66,
    16, 59, 60, 67, 68,
    19, 73, 74, 81, 82,
    20, 75, 76, 83, 84
};

static const uint32_t raster_scan_cu_parent_index[CU_MAX_COUNT] =
{   0,
    0, 0,
    0, 0,
    1, 1, 2, 2,
    1, 1, 2, 2,
    3, 3, 4, 4,
    3, 3, 4, 4,
    5, 5, 6, 6, 7, 7, 8, 8,
    5, 5, 6, 6, 7, 7, 8, 8,
    9, 9, 10, 10, 11, 11, 12, 12,
    9, 9, 10, 10, 11, 11, 12, 12,
    13, 13, 14, 14, 15, 15, 16, 16,
    13, 13, 14, 14, 15, 15, 16, 16,
    17, 17, 18, 18, 19, 19, 20, 20,
    17, 17, 18, 18, 19, 19, 20, 20
};

#define UNCOMPRESS_SAD(x) ( ((x) & 0x1FFF)<<(((x)>>13) & 7) )

static const uint32_t MD_SCAN_TO_OIS_32x32_SCAN[CU_MAX_COUNT] =
{
    /*0  */0,
    /*1  */0,
    /*2  */0,
    /*3  */0,
    /*4  */0,
    /*5  */0,
    /*6  */0,
    /*7  */0,
    /*8  */0,
    /*9  */0,
    /*10 */0,
    /*11 */0,
    /*12 */0,
    /*13 */0,
    /*14 */0,
    /*15 */0,
    /*16 */0,
    /*17 */0,
    /*18 */0,
    /*19 */0,
    /*20 */0,
    /*21 */0,
    /*22 */1,
    /*23 */1,
    /*24 */1,
    /*25 */1,
    /*26 */1,
    /*27 */1,
    /*28 */1,
    /*29 */1,
    /*30 */1,
    /*31 */1,
    /*32 */1,
    /*33 */1,
    /*34 */1,
    /*35 */1,
    /*36 */1,
    /*37 */1,
    /*38 */1,
    /*39 */1,
    /*40 */1,
    /*41 */1,
    /*42 */1,
    /*43 */2,
    /*44 */2,
    /*45 */2,
    /*46 */2,
    /*47 */2,
    /*48 */2,
    /*49 */2,
    /*50 */2,
    /*51 */2,
    /*52 */2,
    /*53 */2,
    /*54 */2,
    /*55 */2,
    /*56 */2,
    /*57 */2,
    /*58 */2,
    /*59 */2,
    /*60 */2,
    /*61 */2,
    /*62 */2,
    /*63 */2,
    /*64 */3,
    /*65 */3,
    /*66 */3,
    /*67 */3,
    /*68 */3,
    /*69 */3,
    /*70 */3,
    /*71 */3,
    /*72 */3,
    /*73 */3,
    /*74 */3,
    /*75 */3,
    /*76 */3,
    /*77 */3,
    /*78 */3,
    /*79 */3,
    /*80 */3,
    /*81 */3,
    /*82 */3,
    /*83 */3,
    /*84 */3,
};
#if TWO_PASS
#if TWO_PASS_PART_OPT
#define NUMBER_OF_SPLIT_FLAG  (85 * 4) + 1
#define NUM_OF_1080P_SB   510
#endif
typedef struct stat_struct_t
{
    uint32_t                        referenced_area[MAX_NUMBER_OF_TREEBLOCKS_PER_PICTURE];
#if TWO_PASS_PART
#if TWO_PASS_PART_OPT
    int8_t                          first_pass_split_flag[NUM_OF_1080P_SB][NUMBER_OF_SPLIT_FLAG];
#else
    int8_t                          first_pass_split_flag[MAX_NUMBER_OF_TREEBLOCKS_PER_PICTURE/16][BLOCK_MAX_COUNT_SB_64];
#endif
    int64_t                         first_pass_pic_num;
    int32_t                         first_pass_sb_size;
#endif
} stat_struct_t;
#endif
#define SC_MAX_LEVEL 2 // 2 sets of HME/ME settings are used depending on the scene content mode

/******************************************************************************
                            ME/HME settings
*******************************************************************************/
#if M0_HME_ME_TUNING
static const uint8_t enable_hme_flag[SC_MAX_LEVEL][INPUT_SIZE_COUNT][MAX_SUPPORTED_MODES] = {
    {
        {   0,    0,    0,    0,    1,    1,    1,    1,    1,    1,    1,    1,    1 },      // INPUT_SIZE_576p_RANGE_OR_LOWER
        {   1,    1,    1,    1,    1,    1,    1,    1,    1,    1,    1,    1,    1 },      // INPUT_SIZE_720P_RANGE/INPUT_SIZE_1080i_RANGE
        {   1,    1,    1,    1,    1,    1,    1,    1,    1,    1,    1,    1,    1 },      // INPUT_SIZE_1080p_RANGE
        {   1,    1,    1,    1,    1,    1,    1,    1,    1,    1,    1,    1,    1 },      // INPUT_SIZE_4K_RANGE
    },{
        {   0,    0,    0,    0,    0,    1,    1,    1,    1,    1,    1,    1,    1 },      // INPUT_SIZE_576p_RANGE_OR_LOWER
        {   1,    1,    1,    1,    1,    1,    1,    1,    1,    1,    1,    1,    1 },      // INPUT_SIZE_720P_RANGE/INPUT_SIZE_1080i_RANGE
        {   1,    1,    1,    1,    1,    1,    1,    1,    1,    1,    1,    1,    1 },      // INPUT_SIZE_1080p_RANGE
        {   1,    1,    1,    1,    1,    1,    1,    1,    1,    1,    1,    1,    1 },      // INPUT_SIZE_4K_RANGE
    }
};
#endif
//         M0    M1    M2    M3    M4    M5    M6    M7    M8    M9    M10    M11    M12
static const uint8_t enable_hme_level0_flag[SC_MAX_LEVEL][INPUT_SIZE_COUNT][MAX_SUPPORTED_MODES] = {
    {
        {   1,    1,    1,    1,    1,    1,    1,    1,    1,    1,    1,    1,    1 },      // INPUT_SIZE_576p_RANGE_OR_LOWER
        {   1,    1,    1,    1,    1,    1,    1,    1,    1,    1,    1,    1,    1 },      // INPUT_SIZE_720P_RANGE/INPUT_SIZE_1080i_RANGE
        {   1,    1,    1,    1,    1,    1,    1,    1,    1,    1,    1,    1,    1 },      // INPUT_SIZE_1080p_RANGE
        {   1,    1,    1,    1,    1,    1,    1,    1,    1,    1,    1,    1,    1 },      // INPUT_SIZE_4K_RANGE
    },{
        {   1,    1,    1,    1,    1,    1,    1,    1,    1,    1,    1,    1,    1 },      // INPUT_SIZE_576p_RANGE_OR_LOWER
        {   1,    1,    1,    1,    1,    1,    1,    1,    1,    1,    1,    1,    1 },      // INPUT_SIZE_720P_RANGE/INPUT_SIZE_1080i_RANGE
        {   1,    1,    1,    1,    1,    1,    1,    1,    1,    1,    1,    1,    1 },      // INPUT_SIZE_1080p_RANGE
        {   1,    1,    1,    1,    1,    1,    1,    1,    1,    1,    1,    1,    1 },      // INPUT_SIZE_4K_RANGE
    }
};

static const uint16_t hme_level0_total_search_area_width[SC_MAX_LEVEL][INPUT_SIZE_COUNT][MAX_SUPPORTED_MODES] = {
    {
        {  48,   48,   48,   48,   48,   48,   48,   48,   48,   48,   48,   48,   48 },
#if M9_HME
#if M0_HME_ME_TUNING // --
        {  96,  96,    96,   96,  112,   48,   48,   48,   48,   48,   48,   48,   48 },
        { 112,  128,  128,  128,  128,   48,   48,   48,   48,   48,   48,   48,   48 },
#else
        { 112,  112,  112,  112,  112,   48,   48,   48,   48,   48,   48,   48,   48 },
        { 128,  128,  128,  128,  128,   48,   48,   48,   48,   48,   48,   48,   48 },
#endif
        { 128,  128,  128,  128,  128,   96,   96,   96,   96,   96,   96,   96,   96 },
#else
        { 112,  112,  112,  112,  112,  112,   64,   64,   64,   64,   64,   64,   64 },
        { 128,  128,  128,  128,  128,  128,   96,   96,   96,   96,   96,   96,   96 },
        { 128,  128,  128,  128,  128,  128,  128,  128,  128,  128,  128,  128,  128 }
#endif
     } , {
        { 128,  128,  128,  128,  128,  128,  128,  128,  128,  128,  128,  128,  128 },
        { 128,  128,  128,  128,  128,  128,  128,  128,  128,  128,  128,  128,  128 },
        { 128,  128,  128,  128,  128,  128,  128,  128,  128,  128,  128,  128,  128 },
        { 128,  128,  128,  128,  128,  128,  128,  128,  128,  128,  128,  128,  128 }
    }
};

static const uint16_t hme_level0_search_area_in_width_array_left[SC_MAX_LEVEL][INPUT_SIZE_COUNT][MAX_SUPPORTED_MODES] = {
    {
        {  24,   24,   24,   24,   24,   24,   24,   24,   24,   24,   24,   24,   24 },
#if M9_HME
#if M0_HME_ME_TUNING // --
        {  48,   48,   56,   56,   56,   24,   24,   24,   24,   24,   24,   24,   24 },
        {  64,   64,   64,   64,   64,   24,   24,   24,   24,   24,   24,   24,   24 },
#else
        {  56,   56,   56,   56,   56,   24,   24,   24,   24,   24,   24,   24,   24 },
        {  64,   64,   64,   64,   64,   24,   24,   24,   24,   24,   24,   24,   24 },
#endif
        {  64,   64,   64,   64,   64,   48,   48,   48,   48,   48,   48,   48,   48 }
#else
        {  56,   56,   56,   56,   56,   56,   32,   32,   32,   32,   32,   32,   32 },
        {  64,   64,   64,   64,   64,   64,   48,   48,   48,   48,   48,   48,   48 },
        {  64,   64,   64,   64,   64,   64,   64,   64,   64,   64,   64,   64,   64 }
#endif
    } , {
        {  64,   64,   64,   64,   64,   64,   64,   64,   64,   64,   64,   64,   64 },
        {  64,   64,   64,   64,   64,   64,   64,   64,   64,   64,   64,   64,   64 },
        {  64,   64,   64,   64,   64,   64,   64,   64,   64,   64,   64,   64,   64 },
        {  64,   64,   64,   64,   64,   64,   64,   64,   64,   64,   64,   64,   64 }
    }
};
static const uint16_t hme_level0_search_area_in_width_array_right[SC_MAX_LEVEL][INPUT_SIZE_COUNT][MAX_SUPPORTED_MODES] = {
    {
        {  24,   24,   24,   24,   24,   24,   24,   24,   24,   24,   24,   24,   24 },
#if M9_HME
        {  56,   56,   56,   56,   56,   24,   24,   24,   24,   24,   24,   24,   24 },
        {  64,   64,   64,   64,   64,   24,   24,   24,   24,   24,   24,   24,   24 },
        {  64,   64,   64,   64,   64,   48,   48,   48,   48,   48,   48,   48,   48 }
#else
        {  56,   56,   56,   56,   56,   56,   32,   32,   32,   32,   32,   32,   32 },
        {  64,   64,   64,   64,   64,   64,   48,   48,   48,   48,   48,   48,   48 },
        {  64,   64,   64,   64,   64,   64,   64,   64,   64,   64,   64,   64,   64 }
#endif
    } , {
        {  64,   64,   64,   64,   64,   64,   64,   64,   64,   64,   64,   64,   64 },
        {  64,   64,   64,   64,   64,   64,   64,   64,   64,   64,   64,   64,   64 },
        {  64,   64,   64,   64,   64,   64,   64,   64,   64,   64,   64,   64,   64 },
        {  64,   64,   64,   64,   64,   64,   64,   64,   64,   64,   64,   64,   64 }
    }
};
static const uint16_t hme_level0_total_search_area_height[SC_MAX_LEVEL][INPUT_SIZE_COUNT][MAX_SUPPORTED_MODES] = {
    {
#if M9_HME
        {  40,   40,   40,   40,   40,   24,   24,   24,   24,   24,   24,   24,   24 },
        {  64,   64,   64,   64,   64,   24,   24,   24,   24,   24,   24,   24,   24 },
        {  80,   80,   80,   80,   80,   24,   24,   24,   24,   24,   24,   24,   24 },
        {  80,   80,   80,   80,   80,   24,   24,   24,   24,   24,   24,   24,   24 }
#else
        {  40,   40,   40,   40,   40,   40,   40,   40,   40,   40,   40,   40,   40 },
        {  64,   64,   64,   64,   64,   64,   48,   48,   48,   48,   48,   48,   48 },
        {  80,   80,   80,   80,   80,   80,   48,   48,   48,   48,   48,   48,   48 },
        {  80,   80,   80,   80,   80,   80,   80,   80,   80,   80,   80,   80,   80 }
#endif
    } , {
        {  80,   80,   80,   80,   80,   80,   80,   80,   80,   80,   80,   80,   80 },
        {  80,   80,   80,   80,   80,   80,   80,   80,   80,   80,   80,   80,   80 },
        {  80,   80,   80,   80,   80,   80,   80,   80,   80,   80,   80,   80,   80 },
        {  80,   80,   80,   80,   80,   80,   80,   80,   80,   80,   80,   80,   80 }
    }
};
static const uint16_t hme_level0_search_area_in_height_array_top[SC_MAX_LEVEL][INPUT_SIZE_COUNT][MAX_SUPPORTED_MODES] = {
    {
#if M9_HME
        {  20,   20,   20,   20,   20,   12,   12,   12,   12,   12,   12,   12,   12 },
        {  32,   32,   32,   32,   32,   12,   12,   12,   12,   12,   12,   12,   12 },
        {  40,   40,   40,   40,   40,   12,   12,   12,   12,   12,   12,   12,   12 },
        {  40,   40,   40,   40,   40,   12,   12,   12,   12,   12,   12,   12,   12 }
#else
        {  20,   20,   20,   20,   20,   20,   20,   20,   20,   20,   20,   20,   20 },
        {  32,   32,   32,   32,   32,   32,   24,   24,   24,   24,   24,   24,   24 },
        {  40,   40,   40,   40,   40,   40,   24,   24,   24,   24,   24,   24,   24 },
        {  40,   40,   40,   40,   40,   40,   40,   40,   40,   40,   40,   40,   40 }
#endif
    } , {
        {  40,   40,   40,   40,   40,   40,   40,   40,   40,   40,   40,   40,   40 },
        {  40,   40,   40,   40,   40,   40,   40,   40,   40,   40,   40,   40,   40 },
        {  40,   40,   40,   40,   40,   40,   40,   40,   40,   40,   40,   40,   40 },
        {  40,   40,   40,   40,   40,   40,   40,   40,   40,   40,   40,   40,   40 }
    }
};
static const uint16_t hme_level0_search_area_in_height_array_bottom[SC_MAX_LEVEL][INPUT_SIZE_COUNT][MAX_SUPPORTED_MODES] = {
    {
#if M9_HME
        {  20,   20,   20,   20,   20,   12,   12,   12,   12,   12,   12,   12,   12 },
        {  32,   32,   32,   32,   32,   12,   12,   12,   12,   12,   12,   12,   12 },
        {  40,   40,   40,   40,   40,   12,   12,   12,   12,   12,   12,   12,   12 },
        {  40,   40,   40,   40,   40,   12,   12,   12,   12,   12,   12,   12,   12 }
#else
        {  20,   20,   20,   20,   20,   20,   20,   20,   20,   20,   20,   20,   20 },
        {  32,   32,   32,   32,   32,   32,   24,   24,   24,   24,   24,   24,   24 },
        {  40,   40,   40,   40,   40,   40,   24,   24,   24,   24,   24,   24,   24 },
        {  40,   40,   40,   40,   40,   40,   40,   40,   40,   40,   40,   40,   40 }
#endif
    }, {
        {  40,   40,   40,   40,   40,   40,   40,   40,   40,   40,   40,   40,   40 },
        {  40,   40,   40,   40,   40,   40,   40,   40,   40,   40,   40,   40,   40 },
        {  40,   40,   40,   40,   40,   40,   40,   40,   40,   40,   40,   40,   40 },
        {  40,   40,   40,   40,   40,   40,   40,   40,   40,   40,   40,   40,   40 }
    }
};

// HME LEVEL 1
   //      M0    M1    M2    M3    M4    M5    M6    M7    M8    M9    M10    M11    M12
static const uint8_t enable_hme_level1_flag[SC_MAX_LEVEL][INPUT_SIZE_COUNT][MAX_SUPPORTED_MODES] = {
#if M9_HME
    {
        {   1,    1,    1,    1,    1,    1,    1,    1,    1,    0,    0,     0,    0 },      // INPUT_SIZE_576p_RANGE_OR_LOWER
        {   1,    1,    1,    1,    1,    1,    1,    1,    1,    0,    0,     0,    0 },      // INPUT_SIZE_720P_RANGE/INPUT_SIZE_1080i_RANGE
        {   1,    1,    1,    1,    1,    1,    1,    1,    1,    0,    0,     0,    0 },      // INPUT_SIZE_1080p_RANGE
        {   1,    1,    1,    1,    1,    1,    1,    1,    1,    0,    0,     0,    0 }       // INPUT_SIZE_4K_RANGE
    }, {

        {   1,    1,    1,    0,    0,    0,    0,    0,    1,    0,    0,     0,    0 },      // INPUT_SIZE_576p_RANGE_OR_LOWER
        {   1,    1,    1,    0,    0,    0,    0,    0,    1,    0,    0,     0,    0 },      // INPUT_SIZE_720P_RANGE/INPUT_SIZE_1080i_RANGE
        {   1,    1,    1,    0,    0,    0,    0,    0,    1,    0,    0,     0,    0 },      // INPUT_SIZE_1080p_RANGE
        {   1,    1,    1,    0,    0,    0,    0,    0,    1,    0,    0,     0,    0 }       // INPUT_SIZE_4K_RANGE
    }
#else
    {   1,    1,    1,    1,    1,    1,    1,    1,    1,    1,    1,     1,    1 },      // INPUT_SIZE_576p_RANGE_OR_LOWER
    {   1,    1,    1,    1,    1,    1,    1,    1,    1,    1,    1,     1,    1 },      // INPUT_SIZE_720P_RANGE/INPUT_SIZE_1080i_RANGE
    {   1,    1,    1,    1,    1,    1,    1,    1,    1,    1,    1,     1,    1 },      // INPUT_SIZE_1080p_RANGE
    {   1,    1,    1,    1,    1,    1,    1,    1,    1,    1,    1,     1,    1 }       // INPUT_SIZE_4K_RANGE
#endif
};
static const uint16_t hme_level1_search_area_in_width_array_left[SC_MAX_LEVEL][INPUT_SIZE_COUNT][MAX_SUPPORTED_MODES] = {
    {
        {  16,   16,   16,   16,   16,    8,    8,    8,    8,    8,    8,    8,     8 },
        {  16,   16,   16,   16,   16,    8,    8,    8,    8,    8,    8,    8,     8 },
        {  16,   16,   16,   16,   16,    8,    8,    8,    8,    8,    8,    8,     8 },
        {  16,   16,   16,   16,   16,    8,    8,    8,    8,    8,    8,    8,     8 }
    } , {
        {  16,   16,   16,   16,   16,    8,    8,    8,   32,    8,    8,    8,     8 },
        {  16,   16,   16,   16,   16,    8,    8,    8,   32,    8,    8,    8,     8 },
        {  16,   16,   16,   16,   16,    8,    8,    8,   32,    8,    8,    8,     8 },
        {  16,   16,   16,   16,   16,    8,    8,    8,   32,    8,    8,    8,     8 }
    }
};
static const uint16_t hme_level1_search_area_in_width_array_right[SC_MAX_LEVEL][INPUT_SIZE_COUNT][MAX_SUPPORTED_MODES] = {
    {
        {  16,   16,   16,   16,   16,    8,    8,    8,    8,    8,    8,    8,     8 },
        {  16,   16,   16,   16,   16,    8,    8,    8,    8,    8,    8,    8,     8 },
        {  16,   16,   16,   16,   16,    8,    8,    8,    8,    8,    8,    8,     8 },
        {  16,   16,   16,   16,   16,    8,    8,    8,    8,    8,    8,    8,     8 }
    } , {
        {  16,   16,   16,   16,   16,    8,    8,    8,   32,    8,    8,    8,     8 },
        {  16,   16,   16,   16,   16,    8,    8,    8,   32,    8,    8,    8,     8 },
        {  16,   16,   16,   16,   16,    8,    8,    8,   32,    8,    8,    8,     8 },
        {  16,   16,   16,   16,   16,    8,    8,    8,   32,    8,    8,    8,     8 }
    }
};
static const uint16_t hme_level1_search_area_in_height_array_top[SC_MAX_LEVEL][INPUT_SIZE_COUNT][MAX_SUPPORTED_MODES] = {
    {
        {  16,   16,   16,   16,   16,    8,    8,    8,    8,    8,    8,    8,     8 },
        {  16,   16,   16,   16,   16,    8,    8,    8,    8,    8,    8,    8,     8 },
        {  16,   16,   16,   16,   16,    8,    8,    8,    8,    8,    8,    8,     8 },
        {  16,   16,   16,   16,   16,    8,    8,    8,    8,    8,    8,    8,     8 }
    } , {
        {  16,   16,   16,   16,   16,    8,    8,    8,   32,    8,    8,    8,     8 },
        {  16,   16,   16,   16,   16,    8,    8,    8,   32,    8,    8,    8,     8 },
        {  16,   16,   16,   16,   16,    8,    8,    8,   32,    8,    8,    8,     8 },
        {  16,   16,   16,   16,   16,    8,    8,    8,   32,    8,    8,    8,     8 }
    }
};
static const uint16_t hme_level1_search_area_in_height_array_bottom[SC_MAX_LEVEL][INPUT_SIZE_COUNT][MAX_SUPPORTED_MODES] = {
    {
        {  16,   16,   16,   16,   16,    8,    8,    8,    8,    8,    8,    8,     8 },
        {  16,   16,   16,   16,   16,    8,    8,    8,    8,    8,    8,    8,     8 },
        {  16,   16,   16,   16,   16,    8,    8,    8,    8,    8,    8,    8,     8 },
        {  16,   16,   16,   16,   16,    8,    8,    8,    8,    8,    8,    8,     8 }
    } , {
        {  16,   16,   16,   16,   16,    8,    8,    8,   32,    8,    8,    8,     8 },
        {  16,   16,   16,   16,   16,    8,    8,    8,   32,    8,    8,    8,     8 },
        {  16,   16,   16,   16,   16,    8,    8,    8,   32,    8,    8,    8,     8 },
        {  16,   16,   16,   16,   16,    8,    8,    8,   32,    8,    8,    8,     8 }
    }
};
// HME LEVEL 2
    //     M0    M1    M2    M3    M4    M5    M6    M7    M8    M9    M10    M11    M12
static const uint8_t enable_hme_level2_flag[SC_MAX_LEVEL][INPUT_SIZE_COUNT][MAX_SUPPORTED_MODES] = {
#if M9_HME
    {
        {   1,    1,    1,    1,    1,    1,    1,    1,    1,    0,    0,     0,    0 },      // INPUT_SIZE_576p_RANGE_OR_LOWER
        {   1,    1,    1,    1,    1,    1,    1,    1,    1,    0,    0,     0,    0 },      // INPUT_SIZE_720P_RANGE/INPUT_SIZE_1080i_RANGE
        {   1,    1,    1,    1,    1,    1,    1,    1,    1,    0,    0,     0,    0 },      // INPUT_SIZE_1080p_RANGE
        {   1,    1,    1,    1,    1,    1,    1,    1,    1,    0,    0,     0,    0 }       // INPUT_SIZE_4K_RANGE
    },{
        {   1,    1,    1,    0,    0,    0,    0,    0,    0,    0,    0,     0,    0 },      // INPUT_SIZE_576p_RANGE_OR_LOWER
        {   1,    1,    1,    0,    0,    0,    0,    0,    0,    0,    0,     0,    0 },      // INPUT_SIZE_720P_RANGE/INPUT_SIZE_1080i_RANGE
        {   1,    1,    1,    0,    0,    0,    0,    0,    0,    0,    0,     0,    0 },      // INPUT_SIZE_1080p_RANGE
        {   1,    1,    1,    0,    0,    0,    0,    0,    0,    0,    0,     0,    0 }       // INPUT_SIZE_4K_RANGE
    }
#else
        {   1,    1,    1,    1,    1,    1,    1,    1,    1,    1,    1,     1,    1 },      // INPUT_SIZE_576p_RANGE_OR_LOWER
        {   1,    1,    1,    1,    1,    1,    1,    1,    1,    1,    1,     1,    1 },      // INPUT_SIZE_720P_RANGE/INPUT_SIZE_1080i_RANGE
        {   1,    1,    1,    1,    1,    1,    1,    1,    1,    1,    1,     1,    1 },      // INPUT_SIZE_1080p_RANGE
        {   1,    1,    1,    1,    1,    1,    1,    1,    1,    1,    1,     1,    1 }       // INPUT_SIZE_4K_RANGE
#endif
};
static const uint16_t hme_level2_search_area_in_width_array_left[SC_MAX_LEVEL][INPUT_SIZE_COUNT][MAX_SUPPORTED_MODES] = {
    {
        {   8,    8,    8,    8,    8,    4,    4,    4,    4,    4,    4,     4,    4 },
        {   8,    8,    8,    8,    8,    4,    4,    4,    4,    4,    4,     4,    4 },
        {   8,    8,    8,    8,    8,    4,    4,    4,    4,    4,    4,     4,    4 },
        {   8,    8,    8,    8,    8,    4,    4,    4,    4,    4,    4,     4,    4 }
    } , {
        {   8,    8,    8,    8,    8,    4,    4,    4,    4,    4,    4,     4,    4 },
        {   8,    8,    8,    8,    8,    4,    4,    4,    4,    4,    4,     4,    4 },
        {   8,    8,    8,    8,    8,    4,    4,    4,    4,    4,    4,     4,    4 },
        {   8,    8,    8,    8,    8,    4,    4,    4,    4,    4,    4,     4,    4 }
    }
};
static const uint16_t hme_level2_search_area_in_width_array_right[SC_MAX_LEVEL][INPUT_SIZE_COUNT][MAX_SUPPORTED_MODES] = {
    {
        {   8,    8,    8,    8,    8,    4,    4,    4,    4,    4,    4,     4,    4 },
        {   8,    8,    8,    8,    8,    4,    4,    4,    4,    4,    4,     4,    4 },
        {   8,    8,    8,    8,    8,    4,    4,    4,    4,    4,    4,     4,    4 },
        {   8,    8,    8,    8,    8,    4,    4,    4,    4,    4,    4,     4,    4 }
    } , {
        {   8,    8,    8,    8,    8,    4,    4,    4,    4,    4,    4,     4,    4 },
        {   8,    8,    8,    8,    8,    4,    4,    4,    4,    4,    4,     4,    4 },
        {   8,    8,    8,    8,    8,    4,    4,    4,    4,    4,    4,     4,    4 },
        {   8,    8,    8,    8,    8,    4,    4,    4,    4,    4,    4,     4,    4 }
    }
};
static const uint16_t hme_level2_search_area_in_height_array_top[SC_MAX_LEVEL][INPUT_SIZE_COUNT][MAX_SUPPORTED_MODES] = {
    {
        {   8,    8,    8,    8,    8,    4,    4,    4,    4,    4,    4,     4,    4 },
        {   8,    8,    8,    8,    8,    4,    4,    4,    4,    4,    4,     4,    4 },
        {   8,    8,    8,    8,    8,    4,    4,    4,    4,    4,    4,     4,    4 },
        {   8,    8,    8,    8,    8,    4,    4,    4,    4,    4,    4,     4,    4 }
    } , {
        {   8,    8,    8,    8,    8,    4,    4,    4,    4,    4,    4,     4,    4 },
        {   8,    8,    8,    8,    8,    4,    4,    4,    4,    4,    4,     4,    4 },
        {   8,    8,    8,    8,    8,    4,    4,    4,    4,    4,    4,     4,    4 },
        {   8,    8,    8,    8,    8,    4,    4,    4,    4,    4,    4,     4,    4 }
    }
};
static const uint16_t hme_level2_search_area_in_height_array_bottom[SC_MAX_LEVEL][INPUT_SIZE_COUNT][MAX_SUPPORTED_MODES] = {
    {
        {   8,    8,    8,    8,    8,    4,    4,    4,    4,    4,    4,     4,    4 },
        {   8,    8,    8,    8,    8,    4,    4,    4,    4,    4,    4,     4,    4 },
        {   8,    8,    8,    8,    8,    4,    4,    4,    4,    4,    4,     4,    4 },
        {   8,    8,    8,    8,    8,    4,    4,    4,    4,    4,    4,     4,    4 }
    } , {
        {   8,    8,    8,    8,    8,    4,    4,    4,    4,    4,    4,     4,    4 },
        {   8,    8,    8,    8,    8,    4,    4,    4,    4,    4,    4,     4,    4 },
        {   8,    8,    8,    8,    8,    4,    4,    4,    4,    4,    4,     4,    4 },
        {   8,    8,    8,    8,    8,    4,    4,    4,    4,    4,    4,     4,    4 }
    }
};

static const uint16_t search_area_width[SC_MAX_LEVEL][INPUT_SIZE_COUNT][MAX_SUPPORTED_MODES] = {
    {
#if M9_ME
#if M0_HME_ME_TUNING // -->
        { 128,  128,  128,  128,   64,   64,   64,   64,   48,   16,   16,    16,   16 },
        { 160,  160,  160,  160,   64,   64,   64,   64,   48,   16,   16,    16,   16 },
        { 192,  192,  192,  192,   64,   64,   64,   64,   48,   16,   16,    16,   16 },
#else
        {  64,   64,   64,   64,   64,   64,   64,   64,   48,   16,   16,    16,   16 },
        { 112,  112,   64,   64,   64,   64,   64,   64,   48,   16,   16,    16,   16 },
        { 128,  128,   64,   64,   64,   64,   64,   64,   48,   16,   16,    16,   16 },
#endif
        { 192,  192,  192,  192,   64,   64,   64,   64,   48,   16,   16,    16,   16 }

#else
        {  64,   64,   64,   64,   64,   64,   48,   48,   48,   48,   48,    48,   48 },
        { 112,   64,   64,   64,   64,   64,   48,   48,   48,   48,   48,    48,   48 },
        { 128,   64,   64,   64,   64,   64,   48,   48,   48,   48,   48,    48,   48 },
        { 128,   64,   64,   64,   64,   64,   48,   48,   48,   48,   48,    48,   48 }
#endif
    } , {
#if NEW_M0_SC
        {480 ,  480,  480,  144,  144,   88,   48,   48,   48,   48,   48,    48,   48 },
        {480 ,  480,  480,  144,  144,   88,   48,   48,   48,   48,   48,    48,   48 },
        {960 ,  640,  640,  288,  288,  168,  128,  128,   64,   80,   80,    80,   80 },
        {960 ,  640,  640,  288,  288,  168,  128,  128,   64,   80,   80,    80,   80 }
#else
        {1280,  640,  640,  288,  208,  168,  128,  128,   64,   80,   80,    80,   80 },
        {1280,  640,  640,  288,  208,  168,  128,  128,   64,   80,   80,    80,   80 },
        {1280,  640,  640,  288,  208,  168,  128,  128,   64,   80,   80,    80,   80 },
        {1280,  640,  640,  288,  208,  168,  128,  128,   64,   80,   80,    80,   80 }
#endif
    }
};
static const uint16_t search_area_height[SC_MAX_LEVEL][INPUT_SIZE_COUNT][MAX_SUPPORTED_MODES] = {
    {
#if M9_ME
#if M0_HME_ME_TUNING  // -->
        { 128,  128,  128,  128,   32,   32,   32,   32,   16,    9,    9,     9,    9 },
        { 160,  160,  160,  160,   32,   32,   32,   32,   16,    9,    9,     9,    9 },
        { 192,  192,  192,  192,   32,   32,   32,   32,   16,    9,    9,     9,    9 },
#else
        {  64,   64,   64,   64,   32,   32,   32,   32,   16,    9,    9,     9,    9 },
        { 112,  112,   64,   64,   32,   32,   32,   32,   16,    9,    9,     9,    9 },
        { 128,  128,   64,   64,   32,   32,   32,   32,   16,    9,    9,     9,    9 },
#endif
        { 192,  192,  192,   192,  32,   32,   32,   32,   16,    9,    9,     9,    9 }
#else
        {  64,   64,   64,   32,   32,   32,   48,   48,   16,   16,   16,    16,   16 },
        { 112,   64,   64,   32,   32,   32,   48,   48,   16,   16,   16,    16,   16 },
        { 128,   64,   64,   32,   32,   32,   48,   48,   16,   16,   16,    16,   16 },
        { 128,   64,   64,   32,   32,   32,   48,   48,   16,   16,   16,    16,   16 }
#endif
    } , {
#if NEW_M0_SC
        {480 ,  480,  480,  144,  144,   88,   48,   48,   48,   48,   48,    48,   48 },
        {480 ,  480,  480,  144,  144,   88,   48,   48,   48,   48,   48,    48,   48 },
        {960 ,  640,  640,  288,  288,  168,   80,   80,   48,   80,   80,    80,   80 },
        {960 ,  640,  640,  288,  288,  168,   80,   80,   48,   80,   80,    80,   80 }
#else
        {1280,  640,  640,  248,  168,  128,   80,   80,   48,   80,   80,    80,   80 },
        {1280,  640,  640,  248,  168,  128,   80,   80,   48,   80,   80,    80,   80 },
        {1280,  640,  640,  248,  168,  128,   80,   80,   48,   80,   80,    80,   80 },
        {1280,  640,  640,  248,  168,  128,   80,   80,   48,   80,   80,    80,   80 }
#endif
    }

    //     M0    M1    M2    M3    M4    M5    M6    M7    M8    M9    M10    M11    M12
};

#if DECOUPLE_ALTREF_ME
#if M0_HME_ME_TUNING
static const uint8_t tf_enable_hme_flag[SC_MAX_LEVEL][INPUT_SIZE_COUNT][MAX_SUPPORTED_MODES] = {
    {
        {   1,    1,    1,    1,    1,    1,    1,    1,    1,    1,    1,    1,    1 },      // INPUT_SIZE_576p_RANGE_OR_LOWER
        {   1,    1,    1,    1,    1,    1,    1,    1,    1,    1,    1,    1,    1 },      // INPUT_SIZE_720P_RANGE/INPUT_SIZE_1080i_RANGE
        {   1,    1,    1,    1,    1,    1,    1,    1,    1,    1,    1,    1,    1 },      // INPUT_SIZE_1080p_RANGE
        {   1,    1,    1,    1,    1,    1,    1,    1,    1,    1,    1,    1,    1 },      // INPUT_SIZE_4K_RANGE
    },{
        {   1,    1,    1,    1,    1,    1,    1,    1,    1,    1,    1,    1,    1 },      // INPUT_SIZE_576p_RANGE_OR_LOWER
        {   1,    1,    1,    1,    1,    1,    1,    1,    1,    1,    1,    1,    1 },      // INPUT_SIZE_720P_RANGE/INPUT_SIZE_1080i_RANGE
        {   1,    1,    1,    1,    1,    1,    1,    1,    1,    1,    1,    1,    1 },      // INPUT_SIZE_1080p_RANGE
        {   1,    1,    1,    1,    1,    1,    1,    1,    1,    1,    1,    1,    1 },      // INPUT_SIZE_4K_RANGE
    }
};
#endif
/******************************************************************************
                            ME/HME settings for Altref Temporal Filtering
*******************************************************************************/
//     M0    M1    M2    M3    M4    M5    M6    M7    M8    M9    M10    M11    M12
static const uint8_t tf_enable_hme_level0_flag[SC_MAX_LEVEL][INPUT_SIZE_COUNT][MAX_SUPPORTED_MODES] = {
    {
        {   1,    1,    1,    1,    1,    1,    1,    1,    1,    1,    1,    1,    1 },      // INPUT_SIZE_576p_RANGE_OR_LOWER
        {   1,    1,    1,    1,    1,    1,    1,    1,    1,    1,    1,    1,    1 },      // INPUT_SIZE_720P_RANGE/INPUT_SIZE_1080i_RANGE
        {   1,    1,    1,    1,    1,    1,    1,    1,    1,    1,    1,    1,    1 },      // INPUT_SIZE_1080p_RANGE
        {   1,    1,    1,    1,    1,    1,    1,    1,    1,    1,    1,    1,    1 },      // INPUT_SIZE_4K_RANGE
    },{
        {   1,    1,    1,    1,    1,    1,    1,    1,    1,    1,    1,    1,    1 },      // INPUT_SIZE_576p_RANGE_OR_LOWER
        {   1,    1,    1,    1,    1,    1,    1,    1,    1,    1,    1,    1,    1 },      // INPUT_SIZE_720P_RANGE/INPUT_SIZE_1080i_RANGE
        {   1,    1,    1,    1,    1,    1,    1,    1,    1,    1,    1,    1,    1 },      // INPUT_SIZE_1080p_RANGE
        {   1,    1,    1,    1,    1,    1,    1,    1,    1,    1,    1,    1,    1 },      // INPUT_SIZE_4K_RANGE
    }
};

static const uint16_t tf_hme_level0_total_search_area_width[SC_MAX_LEVEL][INPUT_SIZE_COUNT][MAX_SUPPORTED_MODES] = {
    {
        {  48,   48,   48,   48,   48,   48,   48,   48,   48,   48,   48,   48,   48 },
        { 112,  112,  112,  112,  112,   48,   48,   48,   48,   48,   48,   48,   48 },
        { 128,  128,  128,  128,  128,   48,   48,   48,   48,   48,   48,   48,   48 },
        { 128,  128,  128,  128,  128,   96,   96,   96,   96,   96,   96,   96,   96 },
     } , {
        {  48,   48,   48,   48,   48,   48,   48,   48,   48,   48,   48,   48,   48 },
        { 112,  112,  112,  112,  112,   48,   48,   48,   48,   48,   48,   48,   48 },
        { 128,  128,  128,  128,  128,   48,   48,   48,   48,   48,   48,   48,   48 },
        { 128,  128,  128,  128,  128,   96,   96,   96,   96,   96,   96,   96,   96 },
    }
};

static const uint16_t tf_hme_level0_search_area_in_width_array_left[SC_MAX_LEVEL][INPUT_SIZE_COUNT][MAX_SUPPORTED_MODES] = {
    {
        {  24,   24,   24,   24,   24,   24,   24,   24,   24,   24,   24,   24,   24 },
        {  56,   56,   56,   56,   56,   24,   24,   24,   24,   24,   24,   24,   24 },
        {  64,   64,   64,   64,   64,   24,   24,   24,   24,   24,   24,   24,   24 },
        {  64,   64,   64,   64,   64,   48,   48,   48,   48,   48,   48,   48,   48 }
    } , {
        {  24,   24,   24,   24,   24,   24,   24,   24,   24,   24,   24,   24,   24 },
        {  56,   56,   56,   56,   56,   24,   24,   24,   24,   24,   24,   24,   24 },
        {  64,   64,   64,   64,   64,   24,   24,   24,   24,   24,   24,   24,   24 },
        {  64,   64,   64,   64,   64,   48,   48,   48,   48,   48,   48,   48,   48 }
    }
};
static const uint16_t tf_hme_level0_search_area_in_width_array_right[SC_MAX_LEVEL][INPUT_SIZE_COUNT][MAX_SUPPORTED_MODES] = {
    {
        {  24,   24,   24,   24,   24,   24,   24,   24,   24,   24,   24,   24,   24 },
        {  56,   56,   56,   56,   56,   24,   24,   24,   24,   24,   24,   24,   24 },
        {  64,   64,   64,   64,   64,   24,   24,   24,   24,   24,   24,   24,   24 },
        {  64,   64,   64,   64,   64,   48,   48,   48,   48,   48,   48,   48,   48 }
    } , {
        {  24,   24,   24,   24,   24,   24,   24,   24,   24,   24,   24,   24,   24 },
        {  56,   56,   56,   56,   56,   24,   24,   24,   24,   24,   24,   24,   24 },
        {  64,   64,   64,   64,   64,   24,   24,   24,   24,   24,   24,   24,   24 },
        {  64,   64,   64,   64,   64,   48,   48,   48,   48,   48,   48,   48,   48 }
    }
};
static const uint16_t tf_hme_level0_total_search_area_height[SC_MAX_LEVEL][INPUT_SIZE_COUNT][MAX_SUPPORTED_MODES] = {
    {
        {  40,   40,   40,   40,   40,   24,   24,   24,   24,   24,   24,   24,   24 },
        {  64,   64,   64,   64,   64,   24,   24,   24,   24,   24,   24,   24,   24 },
        {  80,   80,   80,   80,   80,   24,   24,   24,   24,   24,   24,   24,   24 },
        {  80,   80,   80,   80,   80,   24,   24,   24,   24,   24,   24,   24,   24 }
    } , {
        {  40,   40,   40,   40,   40,   24,   24,   24,   24,   24,   24,   24,   24 },
        {  64,   64,   64,   64,   64,   24,   24,   24,   24,   24,   24,   24,   24 },
        {  80,   80,   80,   80,   80,   24,   24,   24,   24,   24,   24,   24,   24 },
        {  80,   80,   80,   80,   80,   24,   24,   24,   24,   24,   24,   24,   24 }
    }
};
static const uint16_t tf_hme_level0_search_area_in_height_array_top[SC_MAX_LEVEL][INPUT_SIZE_COUNT][MAX_SUPPORTED_MODES] = {
    {
        {  20,   20,   20,   20,   20,   12,   12,   12,   12,   12,   12,   12,   12 },
        {  32,   32,   32,   32,   32,   12,   12,   12,   12,   12,   12,   12,   12 },
        {  40,   40,   40,   40,   40,   12,   12,   12,   12,   12,   12,   12,   12 },
        {  40,   40,   40,   40,   40,   12,   12,   12,   12,   12,   12,   12,   12 }
    } , {
        {  20,   20,   20,   20,   20,   12,   12,   12,   12,   12,   12,   12,   12 },
        {  32,   32,   32,   32,   32,   12,   12,   12,   12,   12,   12,   12,   12 },
        {  40,   40,   40,   40,   40,   12,   12,   12,   12,   12,   12,   12,   12 },
        {  40,   40,   40,   40,   40,   12,   12,   12,   12,   12,   12,   12,   12 }
    }
};
static const uint16_t tf_hme_level0_search_area_in_height_array_bottom[SC_MAX_LEVEL][INPUT_SIZE_COUNT][MAX_SUPPORTED_MODES] = {
    {
        {  20,   20,   20,   20,   20,   12,   12,   12,   12,   12,   12,   12,   12 },
        {  32,   32,   32,   32,   32,   12,   12,   12,   12,   12,   12,   12,   12 },
        {  40,   40,   40,   40,   40,   12,   12,   12,   12,   12,   12,   12,   12 },
        {  40,   40,   40,   40,   40,   12,   12,   12,   12,   12,   12,   12,   12 }
    }, {
        {  20,   20,   20,   20,   20,   12,   12,   12,   12,   12,   12,   12,   12 },
        {  32,   32,   32,   32,   32,   12,   12,   12,   12,   12,   12,   12,   12 },
        {  40,   40,   40,   40,   40,   12,   12,   12,   12,   12,   12,   12,   12 },
        {  40,   40,   40,   40,   40,   12,   12,   12,   12,   12,   12,   12,   12 }
    }
};

// HME LEVEL 1
   //      M0    M1    M2    M3    M4    M5    M6    M7    M8    M9    M10    M11    M12
static const uint8_t tf_enable_hme_level1_flag[SC_MAX_LEVEL][INPUT_SIZE_COUNT][MAX_SUPPORTED_MODES] = {
    {
        {   1,    1,    1,    1,    1,    1,    1,    1,    1,    0,    0,     0,    0 },      // INPUT_SIZE_576p_RANGE_OR_LOWER
        {   1,    1,    1,    1,    1,    1,    1,    1,    1,    0,    0,     0,    0 },      // INPUT_SIZE_720P_RANGE/INPUT_SIZE_1080i_RANGE
        {   1,    1,    1,    1,    1,    1,    1,    1,    1,    0,    0,     0,    0 },      // INPUT_SIZE_1080p_RANGE
        {   1,    1,    1,    1,    1,    1,    1,    1,    1,    0,    0,     0,    0 }       // INPUT_SIZE_4K_RANGE
    }, {
        {   1,    1,    1,    1,    1,    0,    0,    0,    1,    0,    0,     0,    0 },      // INPUT_SIZE_576p_RANGE_OR_LOWER
        {   1,    1,    1,    1,    1,    0,    0,    0,    1,    0,    0,     0,    0 },      // INPUT_SIZE_720P_RANGE/INPUT_SIZE_1080i_RANGE
        {   1,    1,    1,    1,    1,    0,    0,    0,    1,    0,    0,     0,    0 },      // INPUT_SIZE_1080p_RANGE
        {   1,    1,    1,    1,    1,    0,    0,    0,    1,    0,    0,     0,    0 }       // INPUT_SIZE_4K_RANGE
    }
};
static const uint16_t tf_hme_level1_search_area_in_width_array_left[SC_MAX_LEVEL][INPUT_SIZE_COUNT][MAX_SUPPORTED_MODES] = {
    {
        {  16,   16,   16,   16,   16,    8,    8,    8,    8,    8,    8,    8,     8 },
        {  16,   16,   16,   16,   16,    8,    8,    8,    8,    8,    8,    8,     8 },
        {  16,   16,   16,   16,   16,    8,    8,    8,    8,    8,    8,    8,     8 },
        {  16,   16,   16,   16,   16,    8,    8,    8,    8,    8,    8,    8,     8 }
    } , {
        {  16,   16,   16,   16,   16,    8,    8,    8,    8,    8,    8,    8,     8 },
        {  16,   16,   16,   16,   16,    8,    8,    8,    8,    8,    8,    8,     8 },
        {  16,   16,   16,   16,   16,    8,    8,    8,    8,    8,    8,    8,     8 },
        {  16,   16,   16,   16,   16,    8,    8,    8,    8,    8,    8,    8,     8 }
    }
};
static const uint16_t tf_hme_level1_search_area_in_width_array_right[SC_MAX_LEVEL][INPUT_SIZE_COUNT][MAX_SUPPORTED_MODES] = {
    {
        {  16,   16,   16,   16,   16,    8,    8,    8,    8,    8,    8,    8,     8 },
        {  16,   16,   16,   16,   16,    8,    8,    8,    8,    8,    8,    8,     8 },
        {  16,   16,   16,   16,   16,    8,    8,    8,    8,    8,    8,    8,     8 },
        {  16,   16,   16,   16,   16,    8,    8,    8,    8,    8,    8,    8,     8 }
    } , {
        {  16,   16,   16,   16,   16,    8,    8,    8,    8,    8,    8,    8,     8 },
        {  16,   16,   16,   16,   16,    8,    8,    8,    8,    8,    8,    8,     8 },
        {  16,   16,   16,   16,   16,    8,    8,    8,    8,    8,    8,    8,     8 },
        {  16,   16,   16,   16,   16,    8,    8,    8,    8,    8,    8,    8,     8 }
    }
};
static const uint16_t tf_hme_level1_search_area_in_height_array_top[SC_MAX_LEVEL][INPUT_SIZE_COUNT][MAX_SUPPORTED_MODES] = {
    {
        {  16,   16,   16,   16,   16,    8,    8,    8,    8,    8,    8,    8,     8 },
        {  16,   16,   16,   16,   16,    8,    8,    8,    8,    8,    8,    8,     8 },
        {  16,   16,   16,   16,   16,    8,    8,    8,    8,    8,    8,    8,     8 },
        {  16,   16,   16,   16,   16,    8,    8,    8,    8,    8,    8,    8,     8 }
    } , {
        {  16,   16,   16,   16,   16,    8,    8,    8,    8,    8,    8,    8,     8 },
        {  16,   16,   16,   16,   16,    8,    8,    8,    8,    8,    8,    8,     8 },
        {  16,   16,   16,   16,   16,    8,    8,    8,    8,    8,    8,    8,     8 },
        {  16,   16,   16,   16,   16,    8,    8,    8,    8,    8,    8,    8,     8 }
    }
};
static const uint16_t tf_hme_level1_search_area_in_height_array_bottom[SC_MAX_LEVEL][INPUT_SIZE_COUNT][MAX_SUPPORTED_MODES] = {
    {
        {  16,   16,   16,   16,   16,    8,    8,    8,    8,    8,    8,    8,     8 },
        {  16,   16,   16,   16,   16,    8,    8,    8,    8,    8,    8,    8,     8 },
        {  16,   16,   16,   16,   16,    8,    8,    8,    8,    8,    8,    8,     8 },
        {  16,   16,   16,   16,   16,    8,    8,    8,    8,    8,    8,    8,     8 }
    } , {
        {  16,   16,   16,   16,   16,    8,    8,    8,    8,    8,    8,    8,     8 },
        {  16,   16,   16,   16,   16,    8,    8,    8,    8,    8,    8,    8,     8 },
        {  16,   16,   16,   16,   16,    8,    8,    8,    8,    8,    8,    8,     8 },
        {  16,   16,   16,   16,   16,    8,    8,    8,    8,    8,    8,    8,     8 }
    }
};
// HME LEVEL 2
    //     M0    M1    M2    M3    M4    M5    M6    M7    M8    M9    M10    M11    M12
static const uint8_t tf_enable_hme_level2_flag[SC_MAX_LEVEL][INPUT_SIZE_COUNT][MAX_SUPPORTED_MODES] = {
    {
        {   1,    1,    1,    1,    1,    1,    1,    1,    1,    0,    0,     0,    0 },      // INPUT_SIZE_576p_RANGE_OR_LOWER
        {   1,    1,    1,    1,    1,    1,    1,    1,    1,    0,    0,     0,    0 },      // INPUT_SIZE_720P_RANGE/INPUT_SIZE_1080i_RANGE
        {   1,    1,    1,    1,    1,    1,    1,    1,    1,    0,    0,     0,    0 },      // INPUT_SIZE_1080p_RANGE
        {   1,    1,    1,    1,    1,    1,    1,    1,    1,    0,    0,     0,    0 }       // INPUT_SIZE_4K_RANGE
    },{
        {   1,    1,    1,    1,    1,    0,    0,    0,    0,    0,    0,     0,    0 },      // INPUT_SIZE_576p_RANGE_OR_LOWER
        {   1,    1,    1,    1,    1,    0,    0,    0,    0,    0,    0,     0,    0 },      // INPUT_SIZE_720P_RANGE/INPUT_SIZE_1080i_RANGE
        {   1,    1,    1,    1,    1,    0,    0,    0,    0,    0,    0,     0,    0 },      // INPUT_SIZE_1080p_RANGE
        {   1,    1,    1,    1,    1,    0,    0,    0,    0,    0,    0,     0,    0 }       // INPUT_SIZE_4K_RANGE
    }
};
static const uint16_t tf_hme_level2_search_area_in_width_array_left[SC_MAX_LEVEL][INPUT_SIZE_COUNT][MAX_SUPPORTED_MODES] = {
    {
        {   8,    8,    8,    8,    8,    4,    4,    4,    4,    4,    4,     4,    4 },
        {   8,    8,    8,    8,    8,    4,    4,    4,    4,    4,    4,     4,    4 },
        {   8,    8,    8,    8,    8,    4,    4,    4,    4,    4,    4,     4,    4 },
        {   8,    8,    8,    8,    8,    4,    4,    4,    4,    4,    4,     4,    4 }
    } , {
        {   8,    8,    8,    8,    8,    4,    4,    4,    4,    4,    4,     4,    4 },
        {   8,    8,    8,    8,    8,    4,    4,    4,    4,    4,    4,     4,    4 },
        {   8,    8,    8,    8,    8,    4,    4,    4,    4,    4,    4,     4,    4 },
        {   8,    8,    8,    8,    8,    4,    4,    4,    4,    4,    4,     4,    4 }
    }
};
static const uint16_t tf_hme_level2_search_area_in_width_array_right[SC_MAX_LEVEL][INPUT_SIZE_COUNT][MAX_SUPPORTED_MODES] = {
    {
        {   8,    8,    8,    8,    8,    4,    4,    4,    4,    4,    4,     4,    4 },
        {   8,    8,    8,    8,    8,    4,    4,    4,    4,    4,    4,     4,    4 },
        {   8,    8,    8,    8,    8,    4,    4,    4,    4,    4,    4,     4,    4 },
        {   8,    8,    8,    8,    8,    4,    4,    4,    4,    4,    4,     4,    4 }
    } , {
        {   8,    8,    8,    8,    8,    4,    4,    4,    4,    4,    4,     4,    4 },
        {   8,    8,    8,    8,    8,    4,    4,    4,    4,    4,    4,     4,    4 },
        {   8,    8,    8,    8,    8,    4,    4,    4,    4,    4,    4,     4,    4 },
        {   8,    8,    8,    8,    8,    4,    4,    4,    4,    4,    4,     4,    4 }
    }
};
static const uint16_t tf_hme_level2_search_area_in_height_array_top[SC_MAX_LEVEL][INPUT_SIZE_COUNT][MAX_SUPPORTED_MODES] = {
    {
        {   8,    8,    8,    8,    8,    4,    4,    4,    4,    4,    4,     4,    4 },
        {   8,    8,    8,    8,    8,    4,    4,    4,    4,    4,    4,     4,    4 },
        {   8,    8,    8,    8,    8,    4,    4,    4,    4,    4,    4,     4,    4 },
        {   8,    8,    8,    8,    8,    4,    4,    4,    4,    4,    4,     4,    4 }
    } , {
        {   8,    8,    8,    8,    8,    4,    4,    4,    4,    4,    4,     4,    4 },
        {   8,    8,    8,    8,    8,    4,    4,    4,    4,    4,    4,     4,    4 },
        {   8,    8,    8,    8,    8,    4,    4,    4,    4,    4,    4,     4,    4 },
        {   8,    8,    8,    8,    8,    4,    4,    4,    4,    4,    4,     4,    4 }
    }
};
static const uint16_t tf_hme_level2_search_area_in_height_array_bottom[SC_MAX_LEVEL][INPUT_SIZE_COUNT][MAX_SUPPORTED_MODES] = {
    {
        {   8,    8,    8,    8,    8,    4,    4,    4,    4,    4,    4,     4,    4 },
        {   8,    8,    8,    8,    8,    4,    4,    4,    4,    4,    4,     4,    4 },
        {   8,    8,    8,    8,    8,    4,    4,    4,    4,    4,    4,     4,    4 },
        {   8,    8,    8,    8,    8,    4,    4,    4,    4,    4,    4,     4,    4 }
    } , {
        {   8,    8,    8,    8,    8,    4,    4,    4,    4,    4,    4,     4,    4 },
        {   8,    8,    8,    8,    8,    4,    4,    4,    4,    4,    4,     4,    4 },
        {   8,    8,    8,    8,    8,    4,    4,    4,    4,    4,    4,     4,    4 },
        {   8,    8,    8,    8,    8,    4,    4,    4,    4,    4,    4,     4,    4 }
    }
};
#if ALTREF_TEMPORAL_FILTERING
static const uint16_t tf_search_area_width[SC_MAX_LEVEL][INPUT_SIZE_COUNT][MAX_SUPPORTED_MODES] = {
    {
        {  48,   48,   48,   48,   48,   48,   48,   48,   48,   16,   16,    16,   16 },
        { 112,  112,  112,   64,   64,   64,   64,   64,   48,   16,   16,    16,   16 },
        { 112,  112,  112,   64,   64,   64,   64,   64,   48,   16,   16,    16,   16 },
        { 112,  112,  112,   64,   64,   64,   64,   64,   48,   16,   16,    16,   16 }
    } , {
        {  48,   48,   48,   48,   48,   48,   48,   48,   48,   16,   16,    16,   16 },
        { 112,  112,  112,   64,   64,   64,   64,   64,   48,   16,   16,    16,   16 },
        { 112,  112,  112,   64,   64,   64,   64,   64,   48,   16,   16,    16,   16 },
        { 112,  112,  112,   64,   64,   64,   64,   64,   48,   16,   16,    16,   16 }
    }
};
static const uint16_t tf_search_area_height[SC_MAX_LEVEL][INPUT_SIZE_COUNT][MAX_SUPPORTED_MODES] = {
    {
        {  48,   48,   48,   48,   32,   32,   32,   32,   16,    9,    9,     9,    9 },
        { 112,  112,  112,   64,   32,   32,   32,   32,   16,    9,    9,     9,    9 },
        { 112,  112,  112,   64,   32,   32,   32,   32,   16,    9,    9,     9,    9 },
        { 112,  112,  112,   64,   32,   32,   32,   32,   16,    9,    9,     9,    9 }
    } , {
        {  48,   48,   48,   48,   32,   32,   32,   32,   16,    9,    9,     9,    9 },
        { 112,  112,  112,   64,   32,   32,   32,   32,   16,    9,    9,     9,    9 },
        { 112,  112,  112,   64,   32,   32,   32,   32,   16,    9,    9,     9,    9 },
        { 112,  112,  112,   64,   32,   32,   32,   32,   16,    9,    9,     9,    9 }
    }

    //     M0    M1    M2    M3    M4    M5    M6    M7    M8    M9    M10    M11    M12
};
#else
static const uint16_t tf_search_area_width[SC_MAX_LEVEL][INPUT_SIZE_COUNT][MAX_SUPPORTED_MODES] = {
    {
        {  64,   64,   64,   64,   64,   64,   64,   64,   48,   16,   16,    16,   16 },
        { 112,  112,  112,  112,   64,   64,   64,   64,   48,   16,   16,    16,   16 },
        { 128,  128,  128,  128,   64,   64,   64,   64,   48,   16,   16,    16,   16 },
        { 128,  128,  128,  128,   64,   64,   64,   64,   48,   16,   16,    16,   16 }
    } , {
        {  64,   64,   64,   64,   64,   64,   64,   64,   48,   16,   16,    16,   16 },
        { 112,  112,  112,  112,  112,   64,   64,   64,   48,   16,   16,    16,   16 },
        { 128,  128,  128,  128,  128,   64,   64,   64,   48,   16,   16,    16,   16 },
        { 128,  128,  128,  128,  128,   64,   64,   64,   48,   16,   16,    16,   16 }
    }
};
static const uint16_t tf_search_area_height[SC_MAX_LEVEL][INPUT_SIZE_COUNT][MAX_SUPPORTED_MODES] = {
    {
        {  64,   64,   64,   64,   32,   32,   32,   32,   16,    9,    9,     9,    9 },
        { 112,  112,  112,  112,   32,   32,   32,   32,   16,    9,    9,     9,    9 },
        { 128,  128,  128,  128,   32,   32,   32,   32,   16,    9,    9,     9,    9 },
        { 128,  128,  128,  128,   32,   32,   32,   32,   16,    9,    9,     9,    9 }
    } , {
        {  64,   64,   64,   64,   64,   32,   32,   32,   16,    9,    9,     9,    9 },
        { 112,  112,  112,  112,  112,   32,   32,   32,   16,    9,    9,     9,    9 },
        { 128,  128,  128,  128,  128,   32,   32,   32,   16,    9,    9,     9,    9 },
        { 128,  128,  128,  128,  128,   32,   32,   32,   16,    9,    9,     9,    9 }
    }

    //     M0    M1    M2    M3    M4    M5    M6    M7    M8    M9    M10    M11    M12
};
#endif

#endif

static const uint16_t ep_to_pa_block_index[BLOCK_MAX_COUNT_SB_64] = {
    0 ,0 ,0 ,0 ,0 ,0 ,0 ,0 ,0 ,0 ,0 ,0 ,0 ,0 ,0 ,0 ,0 ,0 ,0 ,0 ,0 ,0 ,0 ,0 ,0 ,
    1 ,0 ,0 ,0 ,0 ,0 ,0 ,0 ,0 ,0 ,0 ,0 ,0 ,0 ,0 ,0 ,0 ,0 ,0 ,0 ,0 ,0 ,0 ,0 ,0 ,
    2 ,0 ,0 ,0 ,0 ,0 ,0 ,0 ,0 ,0 ,0 ,0 ,0 ,0 ,0 ,0 ,0 ,0 ,0 ,0 ,0 ,0 ,0 ,0 ,0 ,
    3 ,0 ,0 ,0 ,0 ,0 ,0 ,0 ,0 ,
    4 ,0 ,0 ,0 ,0 ,0 ,0 ,0 ,0 ,
    5 ,0 ,0 ,0 ,0 ,0 ,0 ,0 ,0 ,
    6 ,0 ,0 ,0 ,0 ,0 ,0 ,0 ,0 ,
    7 ,0 ,0 ,0 ,0 ,0 ,0 ,0 ,0 ,0 ,0 ,0 ,0 ,0 ,0 ,0 ,0 ,0 ,0 ,0 ,0 ,0 ,0 ,0 ,0 ,
    8 ,0 ,0 ,0 ,0 ,0 ,0 ,0 ,0 ,
    9 ,0 ,0 ,0 ,0 ,0 ,0 ,0 ,0 ,
    10,0 ,0 ,0 ,0 ,0 ,0 ,0 ,0 ,
    11,0 ,0 ,0 ,0 ,0 ,0 ,0 ,0 ,
    12,0 ,0 ,0 ,0 ,0 ,0 ,0 ,0 ,0 ,0 ,0 ,0 ,0 ,0 ,0 ,0 ,0 ,0 ,0 ,0 ,0 ,0 ,0 ,0 ,
    13,0 ,0 ,0 ,0 ,0 ,0 ,0 ,0 ,
    14,0 ,0 ,0 ,0 ,0 ,0 ,0 ,0 ,
    15,0 ,0 ,0 ,0 ,0 ,0 ,0 ,0 ,
    16,0 ,0 ,0 ,0 ,0 ,0 ,0 ,0 ,
    17,0 ,0 ,0 ,0 ,0 ,0 ,0 ,0 ,0 ,0 ,0 ,0 ,0 ,0 ,0 ,0 ,0 ,0 ,0 ,0 ,0 ,0 ,0 ,0 ,
    18,0 ,0 ,0 ,0 ,0 ,0 ,0 ,0 ,
    19,0 ,0 ,0 ,0 ,0 ,0 ,0 ,0 ,
    20,0 ,0 ,0 ,0 ,0 ,0 ,0 ,0 ,
    21,0 ,0 ,0 ,0 ,0 ,0 ,0 ,0 ,
    22,0 ,0 ,0 ,0 ,0 ,0 ,0 ,0 ,0 ,0 ,0 ,0 ,0 ,0 ,0 ,0 ,0 ,0 ,0 ,0 ,0 ,0 ,0 ,0 ,
    23,0 ,0 ,0 ,0 ,0 ,0 ,0 ,0 ,0 ,0 ,0 ,0 ,0 ,0 ,0 ,0 ,0 ,0 ,0 ,0 ,0 ,0 ,0 ,0 ,
    24,0 ,0 ,0 ,0 ,0 ,0 ,0 ,0 ,
    25,0 ,0 ,0 ,0 ,0 ,0 ,0 ,0 ,
    26,0 ,0 ,0 ,0 ,0 ,0 ,0 ,0 ,
    27,0 ,0 ,0 ,0 ,0 ,0 ,0 ,0 ,
    28,0 ,0 ,0 ,0 ,0 ,0 ,0 ,0 ,0 ,0 ,0 ,0 ,0 ,0 ,0 ,0 ,0 ,0 ,0 ,0 ,0 ,0 ,0 ,0 ,
    29,0 ,0 ,0 ,0 ,0 ,0 ,0 ,0 ,
    30,0 ,0 ,0 ,0 ,0 ,0 ,0 ,0 ,
    31,0 ,0 ,0 ,0 ,0 ,0 ,0 ,0 ,
    32,0 ,0 ,0 ,0 ,0 ,0 ,0 ,0 ,
    33,0 ,0 ,0 ,0 ,0 ,0 ,0 ,0 ,0 ,0 ,0 ,0 ,0 ,0 ,0 ,0 ,0 ,0 ,0 ,0 ,0 ,0 ,0 ,0 ,
    34,0 ,0 ,0 ,0 ,0 ,0 ,0 ,0 ,
    35,0 ,0 ,0 ,0 ,0 ,0 ,0 ,0 ,
    36,0 ,0 ,0 ,0 ,0 ,0 ,0 ,0 ,
    37,0 ,0 ,0 ,0 ,0 ,0 ,0 ,0 ,
    38,0 ,0 ,0 ,0 ,0 ,0 ,0 ,0 ,0 ,0 ,0 ,0 ,0 ,0 ,0 ,0 ,0 ,0 ,0 ,0 ,0 ,0 ,0 ,0 ,
    39,0 ,0 ,0 ,0 ,0 ,0 ,0 ,0 ,
    40,0 ,0 ,0 ,0 ,0 ,0 ,0 ,0 ,
    41,0 ,0 ,0 ,0 ,0 ,0 ,0 ,0 ,
    42,0 ,0 ,0 ,0 ,0 ,0 ,0 ,0 ,
    43,0 ,0 ,0 ,0 ,0 ,0 ,0 ,0 ,0 ,0 ,0 ,0 ,0 ,0 ,0 ,0 ,0 ,0 ,0 ,0 ,0 ,0 ,0 ,0 ,
    44,0 ,0 ,0 ,0 ,0 ,0 ,0 ,0 ,0 ,0 ,0 ,0 ,0 ,0 ,0 ,0 ,0 ,0 ,0 ,0 ,0 ,0 ,0 ,0 ,
    45,0 ,0 ,0 ,0 ,0 ,0 ,0 ,0 ,
    46,0 ,0 ,0 ,0 ,0 ,0 ,0 ,0 ,
    47,0 ,0 ,0 ,0 ,0 ,0 ,0 ,0 ,
    48,0 ,0 ,0 ,0 ,0 ,0 ,0 ,0 ,
    49,0 ,0 ,0 ,0 ,0 ,0 ,0 ,0 ,0 ,0 ,0 ,0 ,0 ,0 ,0 ,0 ,0 ,0 ,0 ,0 ,0 ,0 ,0 ,0 ,
    50,0 ,0 ,0 ,0 ,0 ,0 ,0 ,0 ,
    51,0 ,0 ,0 ,0 ,0 ,0 ,0 ,0 ,
    52,0 ,0 ,0 ,0 ,0 ,0 ,0 ,0 ,
    53,0 ,0 ,0 ,0 ,0 ,0 ,0 ,0 ,
    54,0 ,0 ,0 ,0 ,0 ,0 ,0 ,0 ,0 ,0 ,0 ,0 ,0 ,0 ,0 ,0 ,0 ,0 ,0 ,0 ,0 ,0 ,0 ,0 ,
    55,0 ,0 ,0 ,0 ,0 ,0 ,0 ,0 ,
    56,0 ,0 ,0 ,0 ,0 ,0 ,0 ,0 ,
    57,0 ,0 ,0 ,0 ,0 ,0 ,0 ,0 ,
    58,0 ,0 ,0 ,0 ,0 ,0 ,0 ,0 ,
    59,0 ,0 ,0 ,0 ,0 ,0 ,0 ,0 ,0 ,0 ,0 ,0 ,0 ,0 ,0 ,0 ,0 ,0 ,0 ,0 ,0 ,0 ,0 ,0 ,
    60,0 ,0 ,0 ,0 ,0 ,0 ,0 ,0 ,
    61,0 ,0 ,0 ,0 ,0 ,0 ,0 ,0 ,
    62,0 ,0 ,0 ,0 ,0 ,0 ,0 ,0 ,
    63,0 ,0 ,0 ,0 ,0 ,0 ,0 ,0 ,
    64,0 ,0 ,0 ,0 ,0 ,0 ,0 ,0 ,0 ,0 ,0 ,0 ,0 ,0 ,0 ,0 ,0 ,0 ,0 ,0 ,0 ,0 ,0 ,0 ,
    65,0 ,0 ,0 ,0 ,0 ,0 ,0 ,0 ,0 ,0 ,0 ,0 ,0 ,0 ,0 ,0 ,0 ,0 ,0 ,0 ,0 ,0 ,0 ,0 ,
    66,0 ,0 ,0 ,0 ,0 ,0 ,0 ,0 ,
    67,0 ,0 ,0 ,0 ,0 ,0 ,0 ,0 ,
    68,0 ,0 ,0 ,0 ,0 ,0 ,0 ,0 ,
    69,0 ,0 ,0 ,0 ,0 ,0 ,0 ,0 ,
    70,0 ,0 ,0 ,0 ,0 ,0 ,0 ,0 ,0 ,0 ,0 ,0 ,0 ,0 ,0 ,0 ,0 ,0 ,0 ,0 ,0 ,0 ,0 ,0 ,
    71,0 ,0 ,0 ,0 ,0 ,0 ,0 ,0 ,
    72,0 ,0 ,0 ,0 ,0 ,0 ,0 ,0 ,
    73,0 ,0 ,0 ,0 ,0 ,0 ,0 ,0 ,
    74,0 ,0 ,0 ,0 ,0 ,0 ,0 ,0 ,
    75,0 ,0 ,0 ,0 ,0 ,0 ,0 ,0 , 0 ,0 ,0 ,0 ,0 ,0 ,0 ,0 ,0 ,0 ,0 ,0 ,0 ,0 ,0 ,0 ,
    76,0 ,0 ,0 ,0 ,0 ,0 ,0 ,0 ,
    77,0 ,0 ,0 ,0 ,0 ,0 ,0 ,0 ,
    78,0 ,0 ,0 ,0 ,0 ,0 ,0 ,0 ,
    79,0 ,0 ,0 ,0 ,0 ,0 ,0 ,0 ,
    80,0 ,0 ,0 ,0 ,0 ,0 ,0 ,0 ,0 ,0 ,0 ,0 ,0 ,0 ,0 ,0 ,0 ,0 ,0 ,0 ,0 ,0 ,0 ,0 ,
    81,0 ,0 ,0 ,0 ,0 ,0 ,0 ,0 ,
    82,0 ,0 ,0 ,0 ,0 ,0 ,0 ,0 ,
    83,0 ,0 ,0 ,0 ,0 ,0 ,0 ,0 ,
    84,0 ,0 ,0 ,0 ,0 ,0 ,0 ,0
};
#ifdef __cplusplus
}
#endif
#endif // EbDefinitions_h
/* File EOF */<|MERGE_RESOLUTION|>--- conflicted
+++ resolved
@@ -34,7 +34,6 @@
 #ifdef __cplusplus
 extern "C" {
 #endif
-<<<<<<< HEAD
 #define MPMD_SB                            0
 #define MPMD_SB_REF                        0
 #define DEBUG_MPMD_MD                      0
@@ -47,9 +46,7 @@
 #define ONE_SEG_PROCESS                    0
 #endif
 #define FIX_MDC_BUG_INCOMPLETE_SB          1
-=======
-#define WARP_UPDATE                   1 // WARP on for MR, M0 ref frame.
->>>>>>> 77e70c99
+#define WARP_UPDATE                        1 // WARP on for MR, M0 ref frame.
 #define DEBUG_2PASS_MDC                    0
 #if DEBUG_2PASS_MDC
 #define DISABLE_RED_CU                     1 // P
