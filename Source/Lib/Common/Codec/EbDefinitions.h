/*
* Copyright(c) 2019 Intel Corporation
* SPDX - License - Identifier: BSD - 2 - Clause - Patent
*/

/*
* Copyright (c) 2016, Alliance for Open Media. All rights reserved
*
* This source code is subject to the terms of the BSD 2 Clause License and
* the Alliance for Open Media Patent License 1.0. If the BSD 2 Clause License
* was not distributed with this source code in the LICENSE file, you can
* obtain it at www.aomedia.org/license/software. If the Alliance for Open
* Media Patent License 1.0 was not distributed with this source code in the
* PATENTS file, you can obtain it at www.aomedia.org/license/patent.
*/
//
#ifndef EbDefinitions_h
#define EbDefinitions_h
#include <stdint.h>
#include <stdlib.h>
#include <string.h>
#include <stddef.h>
#include "EbSvtAv1.h"
#include "EbSvtAv1Enc.h"
#ifdef _WIN32
#define inline __inline
#elif __GNUC__
#define inline __inline__
#else
#define inline
#endif

#ifdef __cplusplus
extern "C" {
#endif

#ifndef NON_AVX512_SUPPORT
#define NON_AVX512_SUPPORT
#endif
// START  BEYOND_CS2 /////////////////////////////////////////////////////////

#define BEYOND_CS2        1 // BASED ON CS2 branch 3a19f29b789df30ef81d5bb263ce991617cbf30c

#if BEYOND_CS2





#define ALTREF_PACK_II              1 // add packing for the altref search
#define FIXED_SQ_WEIGHT_PER_QP      1
#define MAR2_M8_ADOPTIONS           1
#define MAR2_M7_ADOPTIONS           1
#define MAR3_M2_ADOPTIONS           1
#define MAR3_M6_ADOPTIONS           1
#define CLEANUP_INTER_INTRA         1  //shutting inter intra could be done via 2 ways.at the seq level(in ress coord), or at the pic level (in pic decision)
#define MRP_CTRL                    1  //add control to inject smaller number of references.
#define MAR4_M8_ADOPTIONS           1
#define MAR4_M3_ADOPTIONS           1
#define MAR4_M6_ADOPTIONS           1
#define GM_BUG_FIX                  1 //Port PR#1123: fixed gm_down bitstream corruption issue
#define SHUT_ME_DISTORTION          1 //Removed the ME distortions (209 elements), and the HEVC-legacy early inter-depth decision.
#define REST_MEM_OPT                1 //lossless memory optimization of restoration buffer (move from parent to child pcs)
#define MULTI_STAGE_HME                   1
#define HME_PRUNE_BUG_FIX                 1
#define RATE_MEM_OPT                      0 //lossless memory optimization of rate estimation
#define MAR10_ADOPTIONS                   1 // Adoptions for all presets
#define CLEAN_UP_SB_DATA                  1
#define R2R_FIX                           1
#define MAR11_ADOPTIONS                   1 // Adoptions for M2, M3, M4, M5

#define DEPTH_PART_CLEAN_UP               1 // sb_128x128 if NSC, sb_64x64 if SC, and multi-pass PD till M8
#define REMOVE_COMBINE_CLASS12            1 // remove code associated with combine_class12 feature
#define REMOVE_OLD_NICS                   1 // Remove code for old NICS levels
#define ADD_ME_SIGNAL_FOR_PRUNING_TH      1 // Add signals for mode-dependent ME thresholds
#define ADD_HME_MIN_MAX_MULTIPLIER_SIGNAL 1 // Add ME signal for the max HME search area multiplier
#define MAR12_M8_ADOPTIONS                1
#define MAR12_ADOPTIONS                   1 // Adoptions for all modes
#define REMOVED_MEM_OPT_CDF               1
#define M8_CAP_NUMBER_OF_REF_IN_MD        0 // CAP the number of used reference in MD
#define FIX_MR_PD1                        1 // Disable PD1 refinement changes for MR.
#define PME_SORT_REF                      1 //add reference sorting of pme results
#define OBMC_FAST                         1 //faster obmc mode (3). cleaner obmc signalling.
#define REMOVE_MD_EXIT                    1 // remove md_exit
#define MAR16_M8_ADOPTIONS                1 // M8 adoption for TH value
#define ADDED_CFL_OFF                     1
#define ADOPT_CHROMA_MODE1_CFL_OFF        1
#define PIC_BASED_RE_OFF                  1
#define MR_MODE_FOR_PIC_MULTI_PASS_PD_MODE_1 1 // shut SQ vs. NSQ if MR (for multi_pass_pd_level = PIC_MULTI_PASS_PD_MODE_1 or PIC_MULTI_PASS_PD_MODE_2 or PIC_MULTI_PASS_PD_MODE_3)
#define ADD_SAD_AT_PME_SIGNAL      1 // Add signal for using SAD at PME
#define MAR17_ADOPTIONS            1 // Push features with bad slope to M8 & beyond.
#define M5_CHROMA_NICS             1
#define INTER_COMP_REDESIGN        1 // new fast mode, cleaner signaling and code
#define MAR18_MR_TESTS_ADOPTIONS   1 // adoptions for MR, M0, and M2
#define MAR18_ADOPTIONS            1 // adoptions in M5/M8
#define REU_UPDATE                 1 // use top right instead of top SB for CDF calculation
#define ADD_NEW_MPPD_LEVEL         1 // add a new MPPD level with PD0 | PD1 | PD2 w/o sq/nsq decision
#define INT_RECON_OFFSET_FIX       1
#define LOG_MV_VALIDITY            1 //report error message if MV is beyond av1 limits
#define MD_CFL                     1 // Modified cfl search in MD
#define UV_SEARCH_MODE_INJCECTION  1 // use the luma mode ijection method in chroma independent mode search
#define MAR19_ADOPTIONS            1 // Adoptions for all modes
#define MAR20_M4_ADOPTIONS         1 // Adoptions in M4
#define ADOPT_SQ_ME_SEARCH_AREA    1 // Adopt a square search area for ME (all modes)
#define MAR20_ADOPTIONS            1 // Adoptions affecting all modes
#define MD_CONFIG_SB               1
#define USE_M8_IN_PD1              0
#define MAR23_ADOPTIONS            1 // Adoptions for all modes.  Make ME/HME SR square for TF and normal
#define CLEAN_UP_SKIP_CHROMA_PRED_SIGNAL 1 // lossless
#define MD_REFERENCE_MASKING       1 // ref pruning @ MD
#define MAR25_ADOPTIONS            1 // Adoptions for all modes. Adopt uniform HME/ME sizes (non-TF)
#define MAR26_ADOPTIONS            1 // Adoptions for all modes. Adopt uniform TF HME/ME sizes
#define PASS1_FIX                  1 // Fix bugs related to pass 1
#define QPS_UPDATE                 1 // 2 PASS QPS improvement
#define BUG_FIX_INV_TRANSFORM      1 // Ported PR 1124 : Bug fix in common inv_transform sse3 functions and decoder LF-MT
#define OVERLAY_R2R_FIX            1
#define INCOMPLETE_SB_FIX          1 // Enable the block_is_allowed for some block sizes,//which were removed due to lack of intrinsics
#define INTRA_COMPOUND_OPT         1  // new fast mode
#define ME_REFACTOR_FOR_CLEANUP    1 // refactor HME/ME code and improve resolution granularity for future cleanup and features
#define MAR30_ADOPTIONS            1 // Adoptions in all modes; create a new M1
#define REDUCE_COMPLEX_CLIP_CYCLES    1 // Add picture classifier
#define BLOCK_REDUCTION_ALGORITHM_1   1 // block_based_depth_reduction (1)
#define BLOCK_REDUCTION_ALGORITHM_2   1 // block_based_depth_reduction (2)
#define REMOVE_SQ_WEIGHT_QP_CHECK     1
#define SHUT_SQ_WEIGHT_COEFF_FILTER   0
#define SHUT_SQ_WEIGHT_INTRA_FILTER   1
#define SHUT_SQ_WEIGHT_H4_V4_FILTER   0
#define APR02_ADOPTIONS               1 // adoptions in all modes
#define APR08_ADOPTIONS               1 // adoptions in all modes


#if FIXED_SQ_WEIGHT_PER_QP
#define SQ_WEIGHT_PATCH_0 1
#define SQ_WEIGHT_PATCH_1 0
#define SQ_WEIGHT_PATCH_2 0
#define SQ_WEIGHT_PATCH_3 0
#endif
#if MULTI_STAGE_HME
#define DISABLE_HME_PRE_CHECK             1
#define ENABLE_HME_AT_INC_SB              1
#define NEW_HME_DISTANCE_ALGORITHM        1
#define DISABLE_HME_OF_SAME_POC           1
#define DISABLE_HME_L0_FOR_240P           1
#define PRUNE_HME_L0                      0
#define PRUNE_HME_L1                      0
#endif
#if CLEAN_UP_SB_DATA
#define CLEAN_UP_SB_DATA_0   1 // ref_mvs
#define CLEAN_UP_SB_DATA_1   1
#define CLEAN_UP_SB_DATA_2   1
#define CLEAN_UP_SB_DATA_3   1
#define CLEAN_UP_SB_DATA_4   1 // md only context
#define CLEAN_UP_SB_DATA_5   1
#define CLEAN_UP_SB_DATA_6   0
#define CLEAN_UP_SB_DATA_7   1
#if CLEAN_UP_SB_DATA_7
#define CLEAN_UP_SB_DATA_8   1 // tx_depth,  has_coef
#endif
#define CLEAN_UP_SB_DATA_9   1 // mdc ??
#define CLEAN_UP_SB_DATA_10  1
#define CLEAN_UP_SB_DATA_11  1 // mb
#define CLEAN_UP_SB_DATA_12  1 // mds index
#endif
#if MD_CFL
#define CFL_REDUCED_ALPHA    1 // use faster libaom_short_cuts_ths
#endif
#if MD_REFERENCE_MASKING
#define NEW_MV_REF_MASKING 1
#define UNIPRED_3x3_REF_MASKING 1
#define BIPRED_3x3_REF_MASKING 1
#define NEW_NEAREST_NEW_NEAR_REF_MASKING 1
#define WARP_REF_MASKING 1
#define NEAREST_NEAR_REF_MASKING 1
#define PRED_ME_REF_MASKING 1
#endif
#if ME_REFACTOR_FOR_CLEANUP
#define REFACTOR_ME_HME           1 // Refactor the HME/ME search code
#define ADD_HME_DECIMATION_SIGNAL 1 // Add a signal to control the number of HME levels used
#define NEW_RESOLUTION_RANGES     1 // Make new resolution ranges
#endif
#endif

// END  BEYOND_CS2 /////////////////////////////////////////////////////////

// START  MAY2020 /////////////////////////////////////////////////////////

#define MAY2020        1 // BASED ON apr2020 branch 62c1da44c258c973d668744b5aabfd1214cd8b22

#if MAY2020
#define FIX_RC_SB_SIZE 1 // Force SB size to 64x64 when rate control is on
#define ADOPT_SKIPPING_PD1 1 // Skip PD1 for all modes; remove the PD0 thresholds
#define ADD_MAX_HME_SIGNAL 1 // Add a signal for MAX HME size
#define NEW_HME_ME_SIZES 1 // New HME/ME size adoptions
#define CLASS_MERGING       1 // merge classes into class 0 to 4
#define INJECT_BACKUP_CANDIDATE 1 // handle the case of no candidate(s) @ md_stage_0()
#define MULTI_PASS_PD_FOR_INCOMPLETE 1 // add the ability to perform MPPD for incomplete SB
#define SHUT_PALETTE_BC_PD_PASS_0_1 1 // shut Palette/BlockCopy @ PD0/PD1
#define OVER_BOUNDARY_BLOCK_MODE_1_FOR_ALL 1 // over_boundary_block_mode=1 for all presets
#define TXT_CONTROL 1 // Add TXT search optimizations
#define FIX_HME_LOAD    1 //fix to ENABLE_HME_AT_INC_SB

#if TXT_CONTROL
#define MAX_TX_WEIGHT 500
#define SB_CLASSIFIER       1 // Classify the SBs based on the PD0 output and apply specific settings for the detected SBs
#endif
#define PRESETS_SHIFT 1 // Shift M4->M3, M5->M4, M8->M5 to avoid empty presets
#define OPT_BLOCK_INDICES_GEN 1 // Optimized block indices derivation towards less overhead when looping over a subset of blocks (e.g. when enabling disallow_nsq)
#if OPT_BLOCK_INDICES_GEN
#define OPT_BLOCK_INDICES_GEN_0 1 // refactor block indices derivation
#define OPT_BLOCK_INDICES_GEN_1 1 // removed useless checks
#define OPT_BLOCK_INDICES_GEN_2 1 // unify the action(s) of disallow_nsq and complex sb
#define OPT_BLOCK_INDICES_GEN_3 1 // apply disallow_all_nsq_blocks_below_8x8, disallow_all_nsq_blocks_below_16x16, ..
#endif
#define TF_LEVELS 1 // Defined levels for temporal filtering based on the filtering window size
#define TF_X86_KERNEL_FIX 1 // call x86 instead of C
#define M8_SETTINGS 1 // M8 settings
#if M8_SETTINGS
// Part
#define M8_4x4 1
#define M8_NSQ 1
#define M8_SB_SIZE 1
// MRP
#define M8_MRP 1
//MD
#define M8_BIPRED_3x3 1
#define M8_PRED_ME 1
#define M8_CDF 1
#define M8_WM 1
#define M8_OBMC 1
#define M8_INTRA_MODE 1
#define M8_RDOQ 1
// Filtering
#define M8_SG 1
#define M8_RESTORATION 1
#define M8_LOOP_FILTER 1
#define M8_CDEF 1
// SC
#define M8_PALETTE 1
#define M8_IBC 1
// NIC
#define M8_NIC 1
// HME/ME
#define M8_HME_ME 1
#define M8_MPPD 1
#endif
#define M8_CLEAN_UP 1 // remove useless code: energy, full loop escape
#define ME_HME_PRUNING_CLEANUP 1 // cleanup HME/ME ref pruning and HME-based ME SR reduction
#define ADOPT_SC_HME_PRUNING 1 // Adopt HME-based ref pruning in SC
#define ENABLE_SC_DETECTOR 1 // turn on the SC detector by default; move SC settings to be set after detection
#define APR22_ADOPTIONS 1 // New M0
#define APR23_ADOPTIONS 1
#define M1_COMBO_1 0
#define M1_COMBO_2 0
#define M1_COMBO_3 0
#define M2_COMBO_1 0
#define M2_COMBO_2 0
#define M2_COMBO_3 0

#define UPGRADE_M8 1 // Upgrade M8
<<<<<<< HEAD
#define UPDATE_TXT_LEVEL  1
#define DISABLE_NOT_NEEDED_BLOCK_TF_ME 0
=======
#define UPDATE_TXT_LEVEL 1
#define M5_I  0  //change M5 presets to M8 for I slice--
#if M5_I
#define M5_I_NSQ   1
#define M5_I_NIC   1
#define M5_I_4x4   1
#define M5_I_PD    1
#define M5_I_IBC   1
#define M5_I_PAL   1
#define M5_I_RDOQ  1
#define M5_I_CDF   1
#define M5_I_CDEF  1
#define M5_I_SG    1
>>>>>>> 48030c09
#endif


#endif

// END  MAY2020 /////////////////////////////////////////////////////////

#define COMMON_16BIT 1 // 16Bit pipeline support for common
#define SHUT_FILTERING 0 //1
#define MAX_TILE_CNTS 128 // Annex A.3
#define MR_MODE 0
#define ALT_REF_QP_THRESH 20
#define HIGH_PRECISION_MV_QTHRESH 150
#define NON8_FIX_REST 1

#define ENHANCED_MULTI_PASS_PD_MD_STAGING_SETTINGS 1 // Updated Multi-Pass-PD and MD-Staging Settings
#define IFS_MD_STAGE_3 1

// Actions in the second pass: Frame and SB QP assignment and temporal filtering strenght change
//FOR DEBUGGING - Do not remove
#define NO_ENCDEC \
    0 // bypass encDec to test cmpliance of MD. complained achieved when skip_flag is OFF. Port sample code from VCI-SW_AV1_Candidate1 branch
#define AOM_INTERP_EXTEND 4
#define AOM_LEFT_TOP_MARGIN_PX(subsampling) \
    ((AOM_BORDER_IN_PIXELS >> subsampling) - AOM_INTERP_EXTEND)
#define AOM_LEFT_TOP_MARGIN_SCALED(subsampling) \
    (AOM_LEFT_TOP_MARGIN_PX(subsampling) << SCALE_SUBPEL_BITS)

#define H_PEL_SEARCH_WIND_3 3  // 1/2-pel serach window 3
#define H_PEL_SEARCH_WIND_2 2  // 1/2-pel serach window 2
#define HP_REF_OPT 1 // Remove redundant positions.

#define ENABLE_PME_SAD 0
#define SWITCH_XY_LOOPS_PME_SAD_SSD 0
#if SWITCH_XY_LOOPS_PME_SAD_SSD
#define RESTRUCTURE_SAD 1
#endif

typedef enum MeHpMode {
    EX_HP_MODE        = 0, // Exhaustive  1/2-pel serach mode.
    REFINEMENT_HP_MODE = 1 // Refinement 1/2-pel serach mode.
    , SWITCHABLE_HP_MODE = 2 // Switch between EX_HP_MODE and REFINEMENT_HP_MODE mode.
} MeHpMode;
typedef enum GM_LEVEL {
    GM_FULL      = 0, // Exhaustive search mode.
    GM_DOWN      = 1, // Downsampled search mode, with a downsampling factor of 2 in each dimension
    GM_TRAN_ONLY = 2 // Translation only using ME MV.
} GM_LEVEL;
typedef enum SqWeightOffsets {
    CONSERVATIVE_OFFSET_0 =   5,
    CONSERVATIVE_OFFSET_1 =  10,
    AGGRESSIVE_OFFSET_0   =  -5,
    AGGRESSIVE_OFFSET_1   = -10
} SqWeightOffsets;

#if !FIXED_SQ_WEIGHT_PER_QP
typedef enum Qp {
    QP_20 = 20,
    QP_32 = 32,
    QP_43 = 43,
    QP_55 = 55,
    QP_63 = 63
} Qp;
#endif
struct Buf2D {
    uint8_t *buf;
    uint8_t *buf0;
    int      width;
    int      height;
    int      stride;
};
typedef struct MvLimits {
    int col_min;
    int col_max;
    int row_min;
    int row_max;
} MvLimits;
typedef struct {
    uint8_t by;
    uint8_t bx;
    uint8_t skip;
} CdefList;

#define FC_SKIP_TX_SR_TH150     250     // Fast cost skip tx search threshold.
#define FC_SKIP_TX_SR_TH025     125     // Fast cost skip tx search threshold.
#define FC_SKIP_TX_SR_TH010     110     // Fast cost skip tx search threshold.

/*!\brief force enum to be unsigned 1 byte*/
#define UENUM1BYTE(enumvar) \
    ;                       \
    typedef uint8_t enumvar

enum {
    DIAMOND      = 0,
    NSTEP        = 1,
    HEX          = 2,
    BIGDIA       = 3,
    SQUARE       = 4,
    FAST_HEX     = 5,
    FAST_DIAMOND = 6
} UENUM1BYTE(SEARCH_METHODS);

/********************************************************/
/****************** Pre-defined Values ******************/
/********************************************************/

/* maximum number of frames allowed for the Alt-ref picture computation
 * this number can be increased by increasing the constant
 * FUTURE_WINDOW_WIDTH defined in EbPictureDecisionProcess.c
 */
#define ALTREF_MAX_NFRAMES 10
#define ALTREF_MAX_STRENGTH 6
#define PAD_VALUE (128 + 32)
#define PAD_VALUE_SCALED (128+128+32)
#define NSQ_TAB_SIZE 8
#define NUMBER_OF_DEPTH 6
#define NUMBER_OF_SHAPES 10
//  Delta QP support
#define ADD_DELTA_QP_SUPPORT 1 // Add delta QP support
#define BLOCK_MAX_COUNT_SB_128 4421 // TODO: reduce alloction for 64x64
#define BLOCK_MAX_COUNT_SB_64 1101 // TODO: reduce alloction for 64x64
#define MAX_TXB_COUNT 16 // Maximum number of transform blocks per depth
#if MAR12_ADOPTIONS && MR_MODE
#define MAX_NFL 250 // Maximum number of candidates MD can support
#else
#define MAX_NFL 125 // Maximum number of candidates MD can support
#endif
#define MAX_NFL_BUFF_Y \
    (MAX_NFL + CAND_CLASS_TOTAL) //need one extra temp buffer for each fast loop call
#define MAX_NFL_BUFF \
    (MAX_NFL_BUFF_Y + 84) //need one extra temp buffer for each fast loop call
#define MAX_LAD 120 // max lookahead-distance 2x60fps
#define ROUND_UV(x) (((x) >> 3) << 3)
#define AV1_PROB_COST_SHIFT 9
#define AOMINNERBORDERINPIXELS 160
#define SWITCHABLE_FILTER_CONTEXTS ((SWITCHABLE_FILTERS + 1) * 4)
#define MAX_MB_PLANE 3
#define CFL_MAX_BlockSize (BLOCK_32X32)
#define CFL_BUF_LINE (32)
#define CFL_BUF_LINE_I128 (CFL_BUF_LINE >> 3)
#define CFL_BUF_LINE_I256 (CFL_BUF_LINE >> 4)
#define CFL_BUF_SQUARE (CFL_BUF_LINE * CFL_BUF_LINE)
/***********************************    AV1_OBU     ********************************/
#define INVALID_NEIGHBOR_DATA 0xFFu
#define CONFIG_BITSTREAM_DEBUG 0
#define CONFIG_BUFFER_MODEL 1
#define CONFIG_COEFFICIENT_RANGE_CHECKING 0
#define CONFIG_ENTROPY_STATS 0
#define CONFIG_FP_MB_STATS 0
#define CONFIG_INTERNAL_STATS 0
#define CONFIG_RD_DEBUG 0

// Max superblock size
#define MAX_SB_SIZE_LOG2 7
#define MAX_SB_SIZE (1 << MAX_SB_SIZE_LOG2)
#define MAX_SB_SQUARE (MAX_SB_SIZE * MAX_SB_SIZE)
#define SB_STRIDE_Y MAX_SB_SIZE
#define SB_STRIDE_UV (MAX_SB_SIZE >> 1)

// Min superblock size
#define MIN_SB_SIZE 64
#define MIN_SB_SIZE_LOG2 6

// Pixels per Mode Info (MI) unit
#define MI_SIZE_LOG2 2
#define MI_SIZE (1 << MI_SIZE_LOG2)

// MI-units per max superblock (MI Block - MIB)
#define MAX_MIB_SIZE_LOG2 (MAX_SB_SIZE_LOG2 - MI_SIZE_LOG2)
#define MAX_MIB_SIZE (1 << MAX_MIB_SIZE_LOG2)

// MI-units per min superblock
#define SB64_MIB_SIZE 16

// MI-units per min superblock
#define MIN_MIB_SIZE_LOG2 (MIN_SB_SIZE_LOG2 - MI_SIZE_LOG2)

// Mask to extract MI offset within max MIB
#define MAX_MIB_MASK (MAX_MIB_SIZE - 1)

// Maximum size of a loop restoration tile
#define RESTORATION_TILESIZE_MAX 256
// Maximum number of tile rows and tile columns
#define MAX_TILE_ROWS 64
#define MAX_TILE_COLS 64

#define MAX_VARTX_DEPTH 2
#define MI_SIZE_64X64 (64 >> MI_SIZE_LOG2)
#define MI_SIZE_128X128 (128 >> MI_SIZE_LOG2)
#define MAX_PALETTE_SQUARE (64 * 64)
// Maximum number of colors in a palette.
#define PALETTE_MAX_SIZE 8
// Minimum number of colors in a palette.
#define PALETTE_MIN_SIZE 2
#define FRAME_OFFSET_BITS 5
#define MAX_FRAME_DISTANCE ((1 << FRAME_OFFSET_BITS) - 1)

// 4 frame filter levels: y plane vertical, y plane horizontal,
// u plane, and v plane
#define FRAME_LF_COUNT 4
#define DEFAULT_DELTA_LF_MULTI 0
#define MAX_MODE_LF_DELTAS 2
#define LEVEL_MAJOR_BITS 3
#define LEVEL_MINOR_BITS 2
#define LEVEL_BITS (LEVEL_MAJOR_BITS + LEVEL_MINOR_BITS)

#define LEVEL_MAJOR_MIN 2
#define LEVEL_MAJOR_MAX ((1 << LEVEL_MAJOR_BITS) - 1 + LEVEL_MAJOR_MIN)
#define LEVEL_MINOR_MIN 0
#define LEVEL_MINOR_MAX ((1 << LEVEL_MINOR_BITS) - 1)

#define OP_POINTS_CNT_MINUS_1_BITS 5
#define OP_POINTS_IDC_BITS 12
#define TX_SIZE_LUMA_MIN (TX_4X4)
/* We don't need to code a transform size unless the allowed size is at least
one more than the minimum. */
#define TX_SIZE_CTX_MIN (TX_SIZE_LUMA_MIN + 1)

// Maximum tx_size categories
#define MAX_TX_CATS (TX_SIZES - TX_SIZE_CTX_MIN)
#define MAX_TX_DEPTH 2

#define MAX_TX_SIZE_LOG2 (6)
#define MAX_TX_SIZE (1 << MAX_TX_SIZE_LOG2)
#define MIN_TX_SIZE_LOG2 2
#define MIN_TX_SIZE (1 << MIN_TX_SIZE_LOG2)
#define MAX_TX_SQUARE (MAX_TX_SIZE * MAX_TX_SIZE)

// Pad 4 extra columns to remove horizontal availability check.
#define TX_PAD_HOR_LOG2 2
#define TX_PAD_HOR 4
// Pad 6 extra rows (2 on top and 4 on bottom) to remove vertical availability
// check.
#define TX_PAD_TOP 2
#define TX_PAD_BOTTOM 4
#define TX_PAD_VER (TX_PAD_TOP + TX_PAD_BOTTOM)
// Pad 16 extra bytes to avoid reading overflow in SIMD optimization.
#define TX_PAD_END 16
#define TX_PAD_2D ((MAX_TX_SIZE + TX_PAD_HOR) * (MAX_TX_SIZE + TX_PAD_VER) + TX_PAD_END)
#define COMPOUND_WEIGHT_MODE DIST
#define DIST_PRECISION_BITS 4
#define DIST_PRECISION (1 << DIST_PRECISION_BITS) // 16

// TODO(chengchen): Temporal flag serve as experimental flag for WIP
// bitmask construction.
// Shall be removed when bitmask code is completely checkedin
#define LOOP_FILTER_BITMASK 0
#define PROFILE_BITS 3

// AV1 Loop Filter
#define FILTER_BITS 7
#define SUBPEL_BITS 4
#define SUBPEL_MASK ((1 << SUBPEL_BITS) - 1)
#define SUBPEL_SHIFTS (1 << SUBPEL_BITS)
#define SUBPEL_TAPS 8

#define SCALE_SUBPEL_BITS 10
#define SCALE_SUBPEL_SHIFTS (1 << SCALE_SUBPEL_BITS)
#define SCALE_SUBPEL_MASK (SCALE_SUBPEL_SHIFTS - 1)
#define SCALE_EXTRA_BITS (SCALE_SUBPEL_BITS - SUBPEL_BITS)
#define SCALE_EXTRA_OFF ((1 << SCALE_EXTRA_BITS) / 2)

typedef int16_t InterpKernel[SUBPEL_TAPS];

/***************************************************/
/****************** Helper Macros ******************/
/***************************************************/
void        aom_reset_mmx_state(void);
extern void RunEmms();
#define aom_clear_system_state() RunEmms() //aom_reset_mmx_state()

/* Shift down with rounding for use when n >= 0, value >= 0 */
#define ROUND_POWER_OF_TWO(value, n) (((value) + (((1 << (n)) >> 1))) >> (n))

/* Shift down with rounding for signed integers, for use when n >= 0 */
#define ROUND_POWER_OF_TWO_SIGNED(value, n) \
    (((value) < 0) ? -ROUND_POWER_OF_TWO(-(value), (n)) : ROUND_POWER_OF_TWO((value), (n)))

/* Shift down with rounding for use when n >= 0, value >= 0 for (64 bit) */
#define ROUND_POWER_OF_TWO_64(value, n) (((value) + ((((int64_t)1 << (n)) >> 1))) >> (n))

/* Shift down with rounding for signed integers, for use when n >= 0 (64 bit) */
#define ROUND_POWER_OF_TWO_SIGNED_64(value, n) \
    (((value) < 0) ? -ROUND_POWER_OF_TWO_64(-(value), (n)) : ROUND_POWER_OF_TWO_64((value), (n)))

#define IS_POWER_OF_TWO(x) (((x) & ((x)-1)) == 0)

#ifdef __cplusplus
#define EB_EXTERN extern "C"
#else
#define EB_EXTERN
#endif // __cplusplus

#define INLINE __inline
#define RESTRICT
#ifdef _WIN32
#define FOPEN(f, s, m) fopen_s(&f, s, m)
#else
#define FOPEN(f, s, m) f = fopen(s, m)
#endif

#define IMPLIES(a, b) (!(a) || (b)) //  Logical 'a implies b' (or 'a -> b')
#if (defined(__GNUC__) && __GNUC__) || defined(__SUNPRO_C)
#define DECLARE_ALIGNED(n, typ, val) typ val __attribute__((aligned(n)))
#elif defined(_WIN32)
#define DECLARE_ALIGNED(n, typ, val) __declspec(align(n)) typ val
#else
#warning No alignment directives known for this compiler.
#define DECLARE_ALIGNED(n, typ, val) typ val
#endif

#ifdef _MSC_VER
#define EB_ALIGN(n) __declspec(align(n))
#elif defined(__GNUC__)
#define EB_ALIGN(n) __attribute__((__aligned__(n)))
#else
#define EB_ALIGN(n)
#endif

#ifdef _MSC_VER
#define AOM_FORCE_INLINE __forceinline
#define AOM_INLINE __inline
#else
#define AOM_FORCE_INLINE __inline__ __attribute__((always_inline))
// TODO(jbb): Allow a way to force inline off for older compilers.
#define AOM_INLINE inline
#endif

#define SIMD_INLINE static AOM_FORCE_INLINE

//*********************************************************************************************************************//
// mem.h
/* shift right or left depending on sign of n */
#define RIGHT_SIGNED_SHIFT(value, n) ((n) < 0 ? ((value) << (-(n))) : ((value) >> (n)))
//*********************************************************************************************************************//
// cpmmom.h
// Only need this for fixed-size arrays, for structs just assign.
#define av1_copy(dest, src)                  \
    {                                        \
        assert(sizeof(dest) == sizeof(src)); \
        memcpy(dest, src, sizeof(src));      \
    }

// mem_ops.h
#ifndef MAU_T
/* Minimum Access Unit for this target */
#define MAU_T uint8_t
#endif

#ifndef MEM_VALUE_T
#define MEM_VALUE_T int32_t
#endif

#undef MEM_VALUE_T_SZ_BITS
#define MEM_VALUE_T_SZ_BITS (sizeof(MEM_VALUE_T) << 3)

static __inline void mem_put_le16(void *vmem, MEM_VALUE_T val) {
    MAU_T *mem = (MAU_T *)vmem;

    mem[0] = (MAU_T)((val >> 0) & 0xff);
    mem[1] = (MAU_T)((val >> 8) & 0xff);
}

static __inline void mem_put_le24(void *vmem, MEM_VALUE_T val) {
    MAU_T *mem = (MAU_T *)vmem;

    mem[0] = (MAU_T)((val >>  0) & 0xff);
    mem[1] = (MAU_T)((val >>  8) & 0xff);
    mem[2] = (MAU_T)((val >> 16) & 0xff);
}

static __inline void mem_put_le32(void *vmem, MEM_VALUE_T val) {
    MAU_T *mem = (MAU_T *)vmem;

    mem[0] = (MAU_T)((val >> 0) & 0xff);
    mem[1] = (MAU_T)((val >> 8) & 0xff);
    mem[2] = (MAU_T)((val >> 16) & 0xff);
    mem[3] = (MAU_T)((val >> 24) & 0xff);
}
/* clang-format on */
//#endif  // AOM_PORTS_MEM_OPS_H_

typedef uint16_t ConvBufType;

typedef struct ConvolveParams {
    int32_t      ref;
    int32_t      do_average;
    ConvBufType *dst;
    int32_t      dst_stride;
    int32_t      round_0;
    int32_t      round_1;
    int32_t      plane;
    int32_t      is_compound;
    int32_t      use_jnt_comp_avg;
    int32_t      fwd_offset;
    int32_t      bck_offset;
    int32_t      use_dist_wtd_comp_avg;
} ConvolveParams;

// texture component type
typedef enum ATTRIBUTE_PACKED {
    COMPONENT_LUMA      = 0, // luma
    COMPONENT_CHROMA    = 1, // chroma (Cb+Cr)
    COMPONENT_CHROMA_CB = 2, // chroma Cb
    COMPONENT_CHROMA_CR = 3, // chroma Cr
    COMPONENT_ALL       = 4, // Y+Cb+Cr
    COMPONENT_NONE      = 15
} COMPONENT_TYPE;

static INLINE int32_t clamp(int32_t value, int32_t low, int32_t high) {
    return value < low ? low : (value > high ? high : value);
}

static INLINE int64_t clamp64(int64_t value, int64_t low, int64_t high) {
    return value < low ? low : (value > high ? high : value);
}

static INLINE uint8_t clip_pixel(int32_t val) {
    return (uint8_t)((val > 255) ? 255 : (val < 0) ? 0 : val);
}

static INLINE uint16_t clip_pixel_highbd(int32_t val, int32_t bd) {
    switch (bd) {
    case 8:
    default: return (uint16_t)clamp(val, 0, 255);
    case 10: return (uint16_t)clamp(val, 0, 1023);
    case 12: return (uint16_t)clamp(val, 0, 4095);
    }
}

static INLINE unsigned int negative_to_zero(int value) {
    return value & ~(value >> (sizeof(value) * 8 - 1));
}

static INLINE int av1_num_planes(EbColorConfig *color_info) {
    return color_info->mono_chrome ? 1 : MAX_MB_PLANE;
}

//*********************************************************************************************************************//
// enums.h
/*!\brief Decorator indicating that given struct/union/enum is packed */
#ifndef ATTRIBUTE_PACKED
#if defined(__GNUC__) && __GNUC__
#define ATTRIBUTE_PACKED __attribute__((packed))
#else
#define ATTRIBUTE_PACKED
#endif
#endif /* ATTRIBUTE_PACKED */
typedef enum PdPass {
    PD_PASS_0,
    PD_PASS_1,
    PD_PASS_2,
    PD_PASS_TOTAL,
} PdPass;
typedef enum CandClass {
    CAND_CLASS_0,
    CAND_CLASS_1,
    CAND_CLASS_2,
    CAND_CLASS_3,
#if !CLASS_MERGING
    CAND_CLASS_4,
    CAND_CLASS_5,
    CAND_CLASS_6,
    CAND_CLASS_7,
    CAND_CLASS_8,
#endif
    CAND_CLASS_TOTAL
} CandClass;

typedef enum MdStage { MD_STAGE_0, MD_STAGE_1, MD_STAGE_2, MD_STAGE_3, MD_STAGE_TOTAL } MdStage;

typedef enum MdStagingMode {
    MD_STAGING_MODE_0,
    MD_STAGING_MODE_1,
    MD_STAGING_MODE_2,
    MD_STAGING_MODE_TOTAL
} MdStagingMode;

// NICS
#define MAX_FRAME_TYPE    3  // Max number of frame type allowed for nics
#define ALL_S0           -1  // Allow all candidates from stage0
#if MR_MODE
#define BEST_CANDIDATE_COUNT 23
#else
#define BEST_CANDIDATE_COUNT 4
#endif
#define MAX_REF_TYPE_CAND 30
#define PRUNE_REC_TH 5
#define PRUNE_REF_ME_TH 2
typedef enum {
    EIGHTTAP_REGULAR,
    EIGHTTAP_SMOOTH,
    MULTITAP_SHARP,
    BILINEAR,
    INTERP_FILTERS_ALL,
    SWITCHABLE_FILTERS = BILINEAR,
    SWITCHABLE         = SWITCHABLE_FILTERS + 1, /* the last switchable one */
    EXTRA_FILTERS      = INTERP_FILTERS_ALL - SWITCHABLE_FILTERS,
} InterpFilter;

#define AV1_COMMON Av1Common
enum {
    USE_2_TAPS_ORIG = 0, // This is used in temporal filtering.
    USE_2_TAPS,
    USE_4_TAPS,
    USE_8_TAPS,
} UENUM1BYTE(SUBPEL_SEARCH_TYPE);

typedef struct InterpFilterParams {
    const int16_t *filter_ptr;
    uint16_t       taps;
    uint16_t       subpel_shifts;
    InterpFilter   interp_filter;
} InterpFilterParams;

typedef enum TxSearchLevel {
    TX_SEARCH_OFF,
    TX_SEARCH_ENC_DEC,
    TX_SEARCH_INTER_DEPTH,
    TX_SEARCH_FULL_LOOP
} TxSearchLevel;

typedef enum InterpolationSearchLevel {
    IT_SEARCH_OFF,
    IT_SEARCH_FAST_LOOP_UV_BLIND,
    IT_SEARCH_FAST_LOOP,
} InterpolationSearchLevel;

typedef enum NsqSearchLevel {
    NSQ_SEARCH_OFF,
    NSQ_SEARCH_LEVEL1,
    NSQ_SEARCH_LEVEL2,
    NSQ_SEARCH_LEVEL3,
    NSQ_SEARCH_LEVEL4,
    NSQ_SEARCH_LEVEL5,
    NSQ_SEARCH_LEVEL6,
    NSQ_SEARCH_FULL
} NsqSearchLevel;

#define MAX_PARENT_SQ 6
typedef enum CompoundDistWeightMode {
    DIST,
} CompoundDistWeightMode;

// Profile 0.  8-bit and 10-bit 4:2:0 and 4:0:0 only.
// Profile 1.  8-bit and 10-bit 4:4:4
// Profile 2.  8-bit and 10-bit 4:2:2
//            12 bit  4:0:0, 4:2:2 and 4:4:4
typedef enum BitstreamProfile { PROFILE_0, PROFILE_1, PROFILE_2, MAX_PROFILES } BitstreamProfile;
// Note: Some enums use the attribute 'packed' to use smallest possible integer
// type, so that we can save memory when they are used in structs/arrays.

typedef enum ATTRIBUTE_PACKED {
    BLOCK_4X4,
    BLOCK_4X8,
    BLOCK_8X4,
    BLOCK_8X8,
    BLOCK_8X16,
    BLOCK_16X8,
    BLOCK_16X16,
    BLOCK_16X32,
    BLOCK_32X16,
    BLOCK_32X32,
    BLOCK_32X64,
    BLOCK_64X32,
    BLOCK_64X64,
    BLOCK_64X128,
    BLOCK_128X64,
    BLOCK_128X128,
    BLOCK_4X16,
    BLOCK_16X4,
    BLOCK_8X32,
    BLOCK_32X8,
    BLOCK_16X64,
    BLOCK_64X16,
    BlockSizeS_ALL,
    BlockSizeS    = BLOCK_4X16,
    BLOCK_INVALID = 255,
    BLOCK_LARGEST = (BlockSizeS - 1)
} BlockSize;

typedef enum ATTRIBUTE_PACKED {
    PARTITION_NONE,
    PARTITION_HORZ,
    PARTITION_VERT,
    PARTITION_SPLIT,
    PARTITION_HORZ_A, // HORZ split and the top partition is split again
    PARTITION_HORZ_B, // HORZ split and the bottom partition is split again
    PARTITION_VERT_A, // VERT split and the left partition is split again
    PARTITION_VERT_B, // VERT split and the right partition is split again
    PARTITION_HORZ_4, // 4:1 horizontal partition
    PARTITION_VERT_4, // 4:1 vertical partition
    EXT_PARTITION_TYPES,
    PARTITION_TYPES   = PARTITION_SPLIT + 1,
    PARTITION_INVALID = 255
} PartitionType;

#define MAX_NUM_BLOCKS_ALLOC 7493 //max number of blocks assuming 128x128-4x4 all partitions.

typedef enum ATTRIBUTE_PACKED {
    PART_N,
    PART_H,
    PART_V,
    PART_HA,
    PART_HB,
    PART_VA,
    PART_VB,
    PART_H4,
    PART_V4,
    PART_S
} Part;

static const uint8_t mi_size_wide[BlockSizeS_ALL] = {1,  1,  2,  2,  2,  4, 4, 4, 8, 8, 8,
                                                     16, 16, 16, 32, 32, 1, 4, 2, 8, 4, 16};
static const uint8_t mi_size_high[BlockSizeS_ALL] = {1, 2,  1,  2,  4,  2, 4, 8, 4, 8,  16,
                                                     8, 16, 32, 16, 32, 4, 1, 8, 2, 16, 4};

typedef char PartitionContextType;
#define PARTITION_PLOFFSET 4 // number of probability models per block size
#define PARTITION_BlockSizeS 5
#define PARTITION_CONTEXTS (PARTITION_BlockSizeS * PARTITION_PLOFFSET)

// block transform size
#ifdef _MSC_VER
typedef uint8_t TxSize;
enum ATTRIBUTE_PACKED {
#else
typedef enum ATTRIBUTE_PACKED {
#endif
    TX_4X4, // 4x4 transform
    TX_8X8, // 8x8 transform
    TX_16X16, // 16x16 transform
    TX_32X32, // 32x32 transform
    TX_64X64, // 64x64 transform
    TX_4X8, // 4x8 transform
    TX_8X4, // 8x4 transform
    TX_8X16, // 8x16 transform
    TX_16X8, // 16x8 transform
    TX_16X32, // 16x32 transform
    TX_32X16, // 32x16 transform
    TX_32X64, // 32x64 transform
    TX_64X32, // 64x32 transform
    TX_4X16, // 4x16 transform
    TX_16X4, // 16x4 transform
    TX_8X32, // 8x32 transform
    TX_32X8, // 32x8 transform
    TX_16X64, // 16x64 transform
    TX_64X16, // 64x16 transform
    TX_SIZES_ALL, // Includes rectangular transforms
    TX_SIZES         = TX_4X8, // Does NOT include rectangular transforms
    TX_SIZES_LARGEST = TX_64X64,
    TX_INVALID       = 255 // Invalid transform size

#ifdef _MSC_VER
};
#else
} TxSize;
#endif
static const TxSize tx_depth_to_tx_size[3][BlockSizeS_ALL] = {
    // tx_depth 0
    {TX_4X4,   TX_4X8,   TX_8X4,   TX_8X8,   TX_8X16,  TX_16X8,  TX_16X16,
     TX_16X32, TX_32X16, TX_32X32, TX_32X64, TX_64X32, TX_64X64,
     TX_64X64, //TX_64X128,
     TX_64X64, //TX_128X64,
     TX_64X64, //TX_128X128,
     TX_4X16,  TX_16X4,  TX_8X32,  TX_32X8,  TX_16X64, TX_64X16},
    // tx_depth 1:
    {TX_4X4,   TX_4X8,   TX_8X4,   TX_4X4,   TX_8X8,   TX_8X8,   TX_8X8,
     TX_16X16, TX_16X16, TX_16X16, TX_32X32, TX_32X32, TX_32X32,
     TX_64X64, //TX_64X128,
     TX_64X64, //TX_128X64,
     TX_64X64, //TX_128X128,
     TX_4X4,   TX_4X4,   TX_8X8,   TX_8X8,   TX_16X16, TX_16X16},
    // tx_depth 2
    {TX_4X4,   TX_4X8, TX_8X4, TX_8X8,   TX_4X4,   TX_4X4,   TX_4X4,
     TX_8X8,   TX_8X8, TX_8X8, TX_16X16, TX_16X16, TX_16X16,
     TX_64X64, //TX_64X128,
     TX_64X64, //TX_128X64,
     TX_64X64, //TX_128X128,
     TX_4X16, // No depth 2
     TX_16X4, // No depth 2
     TX_4X4,   TX_4X4, TX_8X8, TX_8X8}};
static const int32_t tx_size_wide[TX_SIZES_ALL] = {
    4, 8, 16, 32, 64, 4, 8, 8, 16, 16, 32, 32, 64, 4, 16, 8, 32, 16, 64,
};
// Transform block height in pixels
static const int32_t tx_size_high[TX_SIZES_ALL] = {
    4, 8, 16, 32, 64, 8, 4, 16, 8, 32, 16, 64, 32, 16, 4, 32, 8, 64, 16,
};

// TranLow  is the datatype used for final transform coefficients.
typedef int32_t TranLow;
typedef uint8_t QmVal;

typedef enum TxClass {
    TX_CLASS_2D    = 0,
    TX_CLASS_HORIZ = 1,
    TX_CLASS_VERT  = 2,
    TX_CLASSES     = 3,
} TxClass;

static INLINE TxSize av1_get_adjusted_tx_size(TxSize tx_size) {
    switch (tx_size) {
    case TX_64X64:
    case TX_64X32:
    case TX_32X64: return TX_32X32;
    case TX_64X16: return TX_32X16;
    case TX_16X64: return TX_16X32;
    default: return tx_size;
    }
}

// Transform block width in log2
static const int32_t tx_size_wide_log2[TX_SIZES_ALL] = {
    2, 3, 4, 5, 6, 2, 3, 3, 4, 4, 5, 5, 6, 2, 4, 3, 5, 4, 6,
};

// Transform block height in log2
static const int32_t tx_size_high_log2[TX_SIZES_ALL] = {
    2, 3, 4, 5, 6, 3, 2, 4, 3, 5, 4, 6, 5, 4, 2, 5, 3, 6, 4,
};
#define ALIGN_POWER_OF_TWO(value, n) (((value) + ((1 << (n)) - 1)) & ~((1 << (n)) - 1))
#define AOM_PLANE_Y 0 /**< Y (Luminance) plane */
#define AOM_PLANE_U 1 /**< U (Chroma) plane */
#define AOM_PLANE_V 2 /**< V (Chroma) plane */

#define CONVERT_TO_SHORTPTR(x) ((uint16_t *)(((uintptr_t)(x)) << 1))
#define CONVERT_TO_BYTEPTR(x) ((uint8_t *)(((uintptr_t)(x)) >> 1))

#define AOMMIN(x, y) (((x) < (y)) ? (x) : (y))
#define AOMMAX(x, y) (((x) > (y)) ? (x) : (y))

// frame transform mode
typedef enum ATTRIBUTE_PACKED {
    ONLY_4X4, // use only 4x4 transform
    TX_MODE_LARGEST, // transform size is the largest possible for pu size
    TX_MODE_SELECT, // transform specified for each block
    TX_MODES,
} TxMode;

// 1D tx types
typedef enum ATTRIBUTE_PACKED {
    DCT_1D,
    ADST_1D,
    FLIPADST_1D,
    IDTX_1D,
    // TODO(sarahparker) need to eventually put something here for the
    // mrc experiment to make this work with the ext-tx pruning functions
    TX_TYPES_1D,
} TxType1D;

typedef enum ATTRIBUTE_PACKED {
    DCT_DCT, // DCT  in both horizontal and vertical
    ADST_DCT, // ADST in vertical, DCT in horizontal
    DCT_ADST, // DCT  in vertical, ADST in horizontal
    ADST_ADST, // ADST in both directions
    FLIPADST_DCT,
    DCT_FLIPADST,
    FLIPADST_FLIPADST,
    ADST_FLIPADST,
    FLIPADST_ADST,
    IDTX,
    V_DCT,
    H_DCT,
    V_ADST,
    H_ADST,
    V_FLIPADST,
    H_FLIPADST,
    TX_TYPES,
} TxType;

typedef enum ATTRIBUTE_PACKED {
    // DCT only
    EXT_TX_SET_DCTONLY,
    // DCT + Identity only
    EXT_TX_SET_DCT_IDTX,
    // Discrete Trig transforms w/o flip (4) + Identity (1)
    EXT_TX_SET_DTT4_IDTX,
    // Discrete Trig transforms w/o flip (4) + Identity (1) + 1D Hor/vert DCT (2)
    EXT_TX_SET_DTT4_IDTX_1DDCT,
    // Discrete Trig transforms w/ flip (9) + Identity (1) + 1D Hor/Ver DCT (2)
    EXT_TX_SET_DTT9_IDTX_1DDCT,
    // Discrete Trig transforms w/ flip (9) + Identity (1) + 1D Hor/Ver (6)
    EXT_TX_SET_ALL16,
    EXT_TX_SET_TYPES
} TxSetType;

typedef struct TxfmParam {
    // for both forward and inverse transforms
    TxType  tx_type;
    TxSize  tx_size;
    int32_t lossless;
    int32_t bd;
    // are the pixel buffers octets or shorts?  This should collapse to
    // bd==8 implies !is_hbd, but that's not certain right now.
    int32_t   is_hbd;
    TxSetType tx_set_type;
    // for inverse transforms only
    int32_t eob;
} TxfmParam;

#define IS_2D_TRANSFORM(tx_type) (tx_type < IDTX)
#define EXT_TX_SIZES 4 // number of sizes that use extended transforms
#define EXT_TX_SETS_INTER 4 // Sets of transform selections for INTER
#define EXT_TX_SETS_INTRA 3 // Sets of transform selections for INTRA

typedef enum ATTRIBUTE_PACKED {
    UNIDIR_COMP_REFERENCE,
    BIDIR_COMP_REFERENCE,
    COMP_REFERENCE_TYPES,
} CompReferenceType;

typedef enum ATTRIBUTE_PACKED { PLANE_TYPE_Y, PLANE_TYPE_UV, PLANE_TYPES } PlaneType;

#define CFL_ALPHABET_SIZE_LOG2 4
#define CFL_ALPHABET_SIZE (1 << CFL_ALPHABET_SIZE_LOG2)
#define CFL_MAGS_SIZE ((2 << CFL_ALPHABET_SIZE_LOG2) + 1)
#define CFL_IDX_U(idx) (idx >> CFL_ALPHABET_SIZE_LOG2)
#define CFL_IDX_V(idx) (idx & (CFL_ALPHABET_SIZE - 1))

typedef enum ATTRIBUTE_PACKED { CFL_PRED_U, CFL_PRED_V, CFL_PRED_PLANES } CflPredType;

typedef enum ATTRIBUTE_PACKED { CFL_SIGN_ZERO, CFL_SIGN_NEG, CFL_SIGN_POS, CFL_SIGNS } CflSignType;

typedef enum ATTRIBUTE_PACKED { CFL_DISALLOWED, CFL_ALLOWED, CFL_ALLOWED_TYPES } CflAllowedType;

// CFL_SIGN_ZERO,CFL_SIGN_ZERO is invalid
#define CFL_JOINT_SIGNS (CFL_SIGNS * CFL_SIGNS - 1)
// CFL_SIGN_U is equivalent to (js + 1) / 3 for js in 0 to 8
#define CFL_SIGN_U(js) (((js + 1) * 11) >> 5)
// CFL_SIGN_V is equivalent to (js + 1) % 3 for js in 0 to 8
#define CFL_SIGN_V(js) ((js + 1) - CFL_SIGNS * CFL_SIGN_U(js))

// There is no context when the alpha for a given plane is zero.
// So there are 2 fewer contexts than joint signs.
#define CFL_ALPHA_CONTEXTS (CFL_JOINT_SIGNS + 1 - CFL_SIGNS)
#define CFL_CONTEXT_U(js) (js + 1 - CFL_SIGNS)
// Also, the contexts are symmetric under swapping the planes.
#define CFL_CONTEXT_V(js) (CFL_SIGN_V(js) * CFL_SIGNS + CFL_SIGN_U(js) - CFL_SIGNS)

typedef enum ATTRIBUTE_PACKED {
    PALETTE_MAP,
    COLOR_MAP_TYPES,
} COLOR_MAP_TYPE;

typedef enum ATTRIBUTE_PACKED {
    TWO_COLORS,
    THREE_COLORS,
    FOUR_COLORS,
    FIVE_COLORS,
    SIX_COLORS,
    SEVEN_COLORS,
    EIGHT_COLORS,
    PALETTE_SIZES
} PaletteSize;

typedef enum ATTRIBUTE_PACKED {
    PALETTE_COLOR_ONE,
    PALETTE_COLOR_TWO,
    PALETTE_COLOR_THREE,
    PALETTE_COLOR_FOUR,
    PALETTE_COLOR_FIVE,
    PALETTE_COLOR_SIX,
    PALETTE_COLOR_SEVEN,
    PALETTE_COLOR_EIGHT,
    PALETTE_COLORS
} PaletteColor;

// Note: All directional predictors must be between V_PRED and D67_PRED (both
// inclusive).
typedef enum ATTRIBUTE_PACKED {
    DC_PRED, // Average of above and left pixels
    V_PRED, // Vertical
    H_PRED, // Horizontal
    D45_PRED, // Directional 45  degree
    D135_PRED, // Directional 135 degree
    D113_PRED, // Directional 113 degree
    D157_PRED, // Directional 157 degree
    D203_PRED, // Directional 203 degree
    D67_PRED, // Directional 67  degree
    SMOOTH_PRED, // Combination of horizontal and vertical interpolation
    SMOOTH_V_PRED, // Vertical interpolation
    SMOOTH_H_PRED, // Horizontal interpolation
    PAETH_PRED, // Predict from the direction of smallest gradient
    NEARESTMV,
    NEARMV,
    GLOBALMV,
    NEWMV,
    // Compound ref compound modes
    NEAREST_NEARESTMV,
    NEAR_NEARMV,
    NEAREST_NEWMV,
    NEW_NEARESTMV,
    NEAR_NEWMV,
    NEW_NEARMV,
    GLOBAL_GLOBALMV,
    NEW_NEWMV,
    MB_MODE_COUNT,
    INTRA_MODE_START        = DC_PRED,
    INTRA_MODE_END          = NEARESTMV,
    INTRA_MODE_NUM          = INTRA_MODE_END - INTRA_MODE_START,
    SINGLE_INTER_MODE_START = NEARESTMV,
    SINGLE_INTER_MODE_END   = NEAREST_NEARESTMV,
    SINGLE_INTER_MODE_NUM   = SINGLE_INTER_MODE_END - SINGLE_INTER_MODE_START,
    COMP_INTER_MODE_START   = NEAREST_NEARESTMV,
    COMP_INTER_MODE_END     = MB_MODE_COUNT,
    COMP_INTER_MODE_NUM     = COMP_INTER_MODE_END - COMP_INTER_MODE_START,
    INTRA_MODES             = PAETH_PRED + 1, // PAETH_PRED has to be the last intra mode.
    INTRA_INVALID           = MB_MODE_COUNT, // For uv_mode in inter blocks
    INTRA_MODE_4x4
} PredictionMode;

#define MAX_UPSAMPLE_SZ 16

// TODO(ltrudeau) Do we really want to pack this?
// TODO(ltrudeau) Do we match with PredictionMode?
typedef enum ATTRIBUTE_PACKED {
    UV_DC_PRED, // Average of above and left pixels
    UV_V_PRED, // Vertical
    UV_H_PRED, // Horizontal
    UV_D45_PRED, // Directional 45  degree
    UV_D135_PRED, // Directional 135 degree
    UV_D113_PRED, // Directional 113 degree
    UV_D157_PRED, // Directional 157 degree
    UV_D203_PRED, // Directional 203 degree
    UV_D67_PRED, // Directional 67  degree
    UV_SMOOTH_PRED, // Combination of horizontal and vertical interpolation
    UV_SMOOTH_V_PRED, // Vertical interpolation
    UV_SMOOTH_H_PRED, // Horizontal interpolation
    UV_PAETH_PRED, // Predict from the direction of smallest gradient
    UV_CFL_PRED, // Chroma-from-Luma
    UV_INTRA_MODES,
    UV_MODE_INVALID, // For uv_mode in inter blocks
} UvPredictionMode;

typedef enum ATTRIBUTE_PACKED {
    SIMPLE_TRANSLATION,
    OBMC_CAUSAL, // 2-sided OBMC
    WARPED_CAUSAL, // 2-sided WARPED
    MOTION_MODES
} MotionMode;

typedef enum ATTRIBUTE_PACKED {
    II_DC_PRED,
    II_V_PRED,
    II_H_PRED,
    II_SMOOTH_PRED,
    INTERINTRA_MODES
} InterIntraMode;

typedef enum ATTRIBUTE_PACKED {
    COMPOUND_AVERAGE,
    COMPOUND_DISTWTD,
    COMPOUND_WEDGE,
    COMPOUND_DIFFWTD,
    COMPOUND_TYPES,
    MASKED_COMPOUND_TYPES = 2,
} CompoundType;
#define MAX_REF_DISTANCE_COMPOUND      1//1: only first ref     4 : keep all
#define COMPOUND_INTRA 4 //just for the decoder
#define AOM_BLEND_A64_ROUND_BITS 6
#define AOM_BLEND_A64_MAX_ALPHA (1 << AOM_BLEND_A64_ROUND_BITS) // 64

#define AOM_BLEND_A64(a, v0, v1)                                            \
    ROUND_POWER_OF_TWO((a) * (v0) + (AOM_BLEND_A64_MAX_ALPHA - (a)) * (v1), \
                       AOM_BLEND_A64_ROUND_BITS)
#define DIFF_FACTOR_LOG2 4
#define DIFF_FACTOR (1 << DIFF_FACTOR_LOG2)
#define AOM_BLEND_AVG(v0, v1) ROUND_POWER_OF_TWO((v0) + (v1), 1)
typedef uint16_t CONV_BUF_TYPE;
#define MAX_WEDGE_TYPES (1 << 4)
#define MAX_WEDGE_SIZE_LOG2 5 // 32x32
#define MAX_WEDGE_SIZE (1 << MAX_WEDGE_SIZE_LOG2)
#define MAX_WEDGE_SQUARE (MAX_WEDGE_SIZE * MAX_WEDGE_SIZE)
#define WEDGE_WEIGHT_BITS 6
#define WEDGE_NONE -1
#define MASK_MASTER_SIZE ((MAX_WEDGE_SIZE) << 1)
#define MASK_MASTER_STRIDE (MASK_MASTER_SIZE)
typedef struct {
    int enable_order_hint; // 0 - disable order hint, and related tools
    int order_hint_bits_minus_1; // dist_wtd_comp, ref_frame_mvs,
    int enable_dist_wtd_comp; // 0 - disable dist-wtd compound modes
    int enable_ref_frame_mvs; // 0 - disable ref frame mvs
} OrderHintInfoEnc;
enum {
    MD_COMP_AVG,
    MD_COMP_DIST,
    MD_COMP_DIFF0,
    MD_COMP_WEDGE,
    MD_COMP_TYPES,
} UENUM1BYTE(MD_COMP_TYPE);
#define COMPOUND_TYPE CompoundType
#define MAX_DIFFWTD_MASK_BITS 1
enum {
    DIFFWTD_38 = 0,
    DIFFWTD_38_INV,
    DIFFWTD_MASK_TYPES,
} UENUM1BYTE(DIFFWTD_MASK_TYPE);
typedef struct {
    /*!< Specifies how the two predictions should be blended together. */
    CompoundType type;

    /*!< Used to derive the direction and offset of the wedge mask used during blending. */
    uint8_t wedge_index;

    /*!< Specifies the sign of the wedge blend. */
    uint8_t wedge_sign;

    /*!< Specifies the type of mask to be used during blending. */
    DIFFWTD_MASK_TYPE mask_type;
} InterInterCompoundData;

#define InterIntraMode InterIntraMode
typedef enum ATTRIBUTE_PACKED {
    FILTER_DC_PRED,
    FILTER_V_PRED,
    FILTER_H_PRED,
    FILTER_D157_PRED,
    FILTER_PAETH_PRED,
    FILTER_INTRA_MODES,
} FilterIntraMode;

static const PredictionMode fimode_to_intramode[FILTER_INTRA_MODES] = {
    DC_PRED, V_PRED, H_PRED, D157_PRED, PAETH_PRED};
#define DIRECTIONAL_MODES 8
#define MAX_ANGLE_DELTA 3
#define ANGLE_STEP 3

#define INTER_MODES (1 + NEWMV - NEARESTMV)

#define INTER_COMPOUND_MODES (1 + NEW_NEWMV - NEAREST_NEARESTMV)

#define SKIP_CONTEXTS 3
#define SKIP_MODE_CONTEXTS 3

#define COMP_INDEX_CONTEXTS 6
#define COMP_GROUP_IDX_CONTEXTS 6

#define NMV_CONTEXTS 3

#define NEWMV_MODE_CONTEXTS 6
#define GLOBALMV_MODE_CONTEXTS 2
#define REFMV_MODE_CONTEXTS 6
#define DRL_MODE_CONTEXTS 3

#define GLOBALMV_OFFSET 3
#define REFMV_OFFSET 4

#define NEWMV_CTX_MASK ((1 << GLOBALMV_OFFSET) - 1)
#define GLOBALMV_CTX_MASK ((1 << (REFMV_OFFSET - GLOBALMV_OFFSET)) - 1)
#define REFMV_CTX_MASK ((1 << (8 - REFMV_OFFSET)) - 1)

#define COMP_NEWMV_CTXS 5
#define INTER_MODE_CONTEXTS 8

#define DELTA_Q_SMALL 3
#define DELTA_Q_PROBS (DELTA_Q_SMALL)
#define DEFAULT_DELTA_Q_RES 1
#define DELTA_LF_SMALL 3
#define DELTA_LF_PROBS (DELTA_LF_SMALL)
#define DEFAULT_DELTA_LF_RES 2

/* Segment Feature Masks */
#define MAX_MV_REF_CANDIDATES 2

#define MAX_REF_MV_STACK_SIZE 8
#define REF_CAT_LEVEL 640

#define INTRA_INTER_CONTEXTS 4
#define COMP_INTER_CONTEXTS 5
#define REF_CONTEXTS 3

#define COMP_REF_TYPE_CONTEXTS 5
#define UNI_COMP_REF_CONTEXTS 3

#define TXFM_PARTITION_CONTEXTS ((TX_SIZES - TX_8X8) * 6 - 3)
typedef uint8_t TXFM_CONTEXT;

// frame types
#define NONE_FRAME -1
#define INTRA_FRAME 0
#define LAST_FRAME 1
#define LAST2_FRAME 2
#define LAST3_FRAME 3
#define GOLDEN_FRAME 4
#define BWDREF_FRAME 5
#define ALTREF2_FRAME 6
#define ALTREF_FRAME 7
#define LAST_REF_FRAMES (LAST3_FRAME - LAST_FRAME + 1)

#define REFS_PER_FRAME 7
#define INTER_REFS_PER_FRAME (ALTREF_FRAME - LAST_FRAME + 1)
#define TOTAL_REFS_PER_FRAME (ALTREF_FRAME - INTRA_FRAME + 1)

#define FWD_REFS (GOLDEN_FRAME - LAST_FRAME + 1)
#define FWD_RF_OFFSET(ref) (ref - LAST_FRAME)
#define BWD_REFS (ALTREF_FRAME - BWDREF_FRAME + 1)
#define BWD_RF_OFFSET(ref) (ref - BWDREF_FRAME)

#define SINGLE_REFS (FWD_REFS + BWD_REFS)

typedef enum ATTRIBUTE_PACKED {
    LAST_LAST2_FRAMES, // { LAST_FRAME, LAST2_FRAME }
    LAST_LAST3_FRAMES, // { LAST_FRAME, LAST3_FRAME }
    LAST_GOLDEN_FRAMES, // { LAST_FRAME, GOLDEN_FRAME }
    BWDREF_ALTREF_FRAMES, // { BWDREF_FRAME, ALTREF_FRAME }
    LAST2_LAST3_FRAMES, // { LAST2_FRAME, LAST3_FRAME }
    LAST2_GOLDEN_FRAMES, // { LAST2_FRAME, GOLDEN_FRAME }
    LAST3_GOLDEN_FRAMES, // { LAST3_FRAME, GOLDEN_FRAME }
    BWDREF_ALTREF2_FRAMES, // { BWDREF_FRAME, ALTREF2_FRAME }
    ALTREF2_ALTREF_FRAMES, // { ALTREF2_FRAME, ALTREF_FRAME }
    TOTAL_UNIDIR_COMP_REFS,
    // NOTE: UNIDIR_COMP_REFS is the number of uni-directional reference pairs
    //       that are explicitly signaled.
    UNIDIR_COMP_REFS = BWDREF_ALTREF_FRAMES + 1,
} UniDirCompRef;

#define TOTAL_COMP_REFS (FWD_REFS * BWD_REFS + TOTAL_UNIDIR_COMP_REFS)

#define COMP_REFS (FWD_REFS * BWD_REFS + UNIDIR_COMP_REFS)

// NOTE: A limited number of unidirectional reference pairs can be signalled for
//       compound prediction. The use of skip mode, on the other hand, makes it
//       possible to have a reference pair not listed for explicit signaling.
#define MODE_CTX_REF_FRAMES (TOTAL_REFS_PER_FRAME + TOTAL_COMP_REFS)

typedef enum ATTRIBUTE_PACKED {
    RESTORE_NONE,
    RESTORE_WIENER,
    RESTORE_SGRPROJ,
    RESTORE_SWITCHABLE,
    RESTORE_SWITCHABLE_TYPES = RESTORE_SWITCHABLE,
    RESTORE_TYPES            = 4,
} RestorationType;

#define SCALE_NUMERATOR 8
#define SUPERRES_SCALE_BITS 3
#define SUPERRES_SCALE_DENOMINATOR_MIN (SCALE_NUMERATOR + 1)

//*********************************************************************************************************************//
// assert.h
#undef assert

#ifdef NDEBUG

#define assert(expression) ((void)0)

#else
#define assert(expression) ((void)0)

#endif
//**********************************************************************************************************************//
// onyxc_int.h
#define CDEF_MAX_STRENGTHS 16

#define REF_FRAMES_LOG2 3
#define REF_FRAMES (1 << REF_FRAMES_LOG2)

// 4 scratch frames for the new frames to support a maximum of 4 cores decoding
// in parallel, 3 for scaled references on the encoder.
// TODO(hkuang): Add ondemand frame buffers instead of hardcoding the number
// of framebuffers.
// TODO(jkoleszar): These 3 extra references could probably come from the
// normal reference pool.
#define FRAME_BUFFERS (REF_FRAMES + 7)

/* Constant values while waiting for the sequence header */
#define FRAME_ID_LENGTH 15
#define DELTA_FRAME_ID_LENGTH 14

#define FRAME_CONTEXTS (FRAME_BUFFERS + 1)
// Extra frame context which is always kept at default values
#define FRAME_CONTEXT_DEFAULTS (FRAME_CONTEXTS - 1)
#define PRIMARY_REF_BITS 3
#define PRIMARY_REF_NONE 7

#define NUM_PING_PONG_BUFFERS 2

#define MAX_NUM_TEMPORAL_LAYERS 8
#define MAX_NUM_SPATIAL_LAYERS 4
/* clang-format off */
// clang-format seems to think this is a pointer dereference and not a
// multiplication.
#define MAX_NUM_OPERATING_POINTS \
MAX_NUM_TEMPORAL_LAYERS * MAX_NUM_SPATIAL_LAYERS

static INLINE int32_t is_valid_seq_level_idx(uint8_t seq_level_idx) {
    return seq_level_idx < 24 || seq_level_idx == 31;
}
// TODO(jingning): Turning this on to set up transform coefficient
// processing timer.
#define TXCOEFF_TIMER 0
#define TXCOEFF_COST_TIMER 0

typedef enum
{
    SINGLE_REFERENCE = 0,
    COMPOUND_REFERENCE = 1,
    REFERENCE_MODE_SELECT = 2,
    REFERENCE_MODES = 3,
} ReferenceMode;

typedef enum RefreshFrameContextMode
{
    /**
    * Frame context updates are disabled
    */
    REFRESH_FRAME_CONTEXT_DISABLED,
    /**
    * Update frame context to values resulting from backward probability
    * updates based on entropy/counts in the decoded frame
    */
    REFRESH_FRAME_CONTEXT_BACKWARD,
} RefreshFrameContextMode;

//**********************************************************************************************************************//
// aom_codec.h
/*!\brief Algorithm return codes */
typedef enum AomCodecErr
{
    /*!\brief Operation completed without error */
    AOM_CODEC_OK,
    /*!\brief Unspecified error */
    AOM_CODEC_ERROR,
    /*!\brief Memory operation failed */
    AOM_CODEC_MEM_ERROR,
    /*!\brief ABI version mismatch */
    AOM_CODEC_ABI_MISMATCH,
    /*!\brief Algorithm does not have required capability */
    AOM_CODEC_INCAPABLE,
    /*!\brief The given Bitstream is not supported.
    *
    * The Bitstream was unable to be parsed at the highest level. The decoder
    * is unable to proceed. This error \ref SHOULD be treated as fatal to the
    * stream. */
    AOM_CODEC_UNSUP_BITSTREAM,
    /*!\brief Encoded Bitstream uses an unsupported feature
    *
    * The decoder does not implement a feature required by the encoder. This
    * return code should only be used for features that prevent future
    * pictures from being properly decoded. This error \ref MAY be treated as
    * fatal to the stream or \ref MAY be treated as fatal to the current GOP.
    */
    AOM_CODEC_UNSUP_FEATURE,
    /*!\brief The coded data for this stream is corrupt or incomplete
    *
    * There was a problem decoding the current frame.  This return code
    * should only be used for failures that prevent future pictures from
    * being properly decoded. This error \ref MAY be treated as fatal to the
    * stream or \ref MAY be treated as fatal to the current GOP. If decoding
    * is continued for the current GOP, artifacts may be present.
    */
    AOM_CODEC_CORRUPT_FRAME,
    /*!\brief An application-supplied parameter is not valid.
    *
    */
    AOM_CODEC_INVALID_PARAM,
    /*!\brief An iterator reached the end of list.
    *
    */
    AOM_CODEC_LIST_END
} AomCodecErr;

//**********************************************************************************************************************//
// Common_data.h
static const int32_t intra_mode_context[INTRA_MODES] = {
    0, 1, 2, 3, 4, 4, 4, 4, 3, 0, 1, 2, 0,
};

static const TxSize txsize_sqr_map[TX_SIZES_ALL] = {
    TX_4X4,    // TX_4X4
    TX_8X8,    // TX_8X8
    TX_16X16,  // TX_16X16
    TX_32X32,  // TX_32X32
    TX_64X64,  // TX_64X64
    TX_4X4,    // TX_4X8
    TX_4X4,    // TX_8X4
    TX_8X8,    // TX_8X16
    TX_8X8,    // TX_16X8
    TX_16X16,  // TX_16X32
    TX_16X16,  // TX_32X16
    TX_32X32,  // TX_32X64
    TX_32X32,  // TX_64X32
    TX_4X4,    // TX_4X16
    TX_4X4,    // TX_16X4
    TX_8X8,    // TX_8X32
    TX_8X8,    // TX_32X8
    TX_16X16,  // TX_16X64
    TX_16X16,  // TX_64X16
};
static const TxSize txsize_sqr_up_map[TX_SIZES_ALL] = {
    TX_4X4,    // TX_4X4
    TX_8X8,    // TX_8X8
    TX_16X16,  // TX_16X16
    TX_32X32,  // TX_32X32
    TX_64X64,  // TX_64X64
    TX_8X8,    // TX_4X8
    TX_8X8,    // TX_8X4
    TX_16X16,  // TX_8X16
    TX_16X16,  // TX_16X8
    TX_32X32,  // TX_16X32
    TX_32X32,  // TX_32X16
    TX_64X64,  // TX_32X64
    TX_64X64,  // TX_64X32
    TX_16X16,  // TX_4X16
    TX_16X16,  // TX_16X4
    TX_32X32,  // TX_8X32
    TX_32X32,  // TX_32X8
    TX_64X64,  // TX_16X64
    TX_64X64,  // TX_64X16
};

// above and left partition
typedef struct PartitionContext
{
    PartitionContextType above;
    PartitionContextType left;
}PartitionContext;
// Generates 5 bit field in which each bit set to 1 represents
// a BlockSize partition  11111 means we split 128x128, 64x64, 32x32, 16x16
// and 8x8.  10000 means we just split the 128x128 to 64x64
/* clang-format off */
static const struct
{
    PartitionContextType above;
    PartitionContextType left;
} partition_context_lookup[BlockSizeS_ALL] = {
{ 31, 31 },  // 4X4   - {0b11111, 0b11111}
{ 31, 30 },  // 4X8   - {0b11111, 0b11110}
{ 30, 31 },  // 8X4   - {0b11110, 0b11111}
{ 30, 30 },  // 8X8   - {0b11110, 0b11110}
{ 30, 28 },  // 8X16  - {0b11110, 0b11100}
{ 28, 30 },  // 16X8  - {0b11100, 0b11110}
{ 28, 28 },  // 16X16 - {0b11100, 0b11100}
{ 28, 24 },  // 16X32 - {0b11100, 0b11000}
{ 24, 28 },  // 32X16 - {0b11000, 0b11100}
{ 24, 24 },  // 32X32 - {0b11000, 0b11000}
{ 24, 16 },  // 32X64 - {0b11000, 0b10000}
{ 16, 24 },  // 64X32 - {0b10000, 0b11000}
{ 16, 16 },  // 64X64 - {0b10000, 0b10000}
{ 16, 0 },   // 64X128- {0b10000, 0b00000}
{ 0, 16 },   // 128X64- {0b00000, 0b10000}
{ 0, 0 },    // 128X128-{0b00000, 0b00000}
{ 31, 28 },  // 4X16  - {0b11111, 0b11100}
{ 28, 31 },  // 16X4  - {0b11100, 0b11111}
{ 30, 24 },  // 8X32  - {0b11110, 0b11000}
{ 24, 30 },  // 32X8  - {0b11000, 0b11110}
{ 28, 16 },  // 16X64 - {0b11100, 0b10000}
{ 16, 28 },  // 64X16 - {0b10000, 0b11100}
};
/* clang-format on */

// Width/height lookup tables in units of various block sizes
static const uint8_t block_size_wide[BlockSizeS_ALL] = {
    4, 4, 8, 8, 8, 16, 16, 16, 32, 32, 32, 64, 64, 64, 128, 128, 4, 16, 8, 32, 16, 64};

static const uint8_t block_size_high[BlockSizeS_ALL] = {
    4, 8, 4, 8, 16, 8, 16, 32, 16, 32, 64, 32, 64, 128, 64, 128, 16, 4, 32, 8, 64, 16};

// AOMMIN(3, AOMMIN(b_width_log2(bsize), b_height_log2(bsize)))
static const uint8_t size_group_lookup[BlockSizeS_ALL] = {0, 0, 0, 1, 1, 1, 2, 2, 2, 3, 3,
                                                          3, 3, 3, 3, 3, 0, 0, 1, 1, 2, 2};

static const uint8_t num_pels_log2_lookup[BlockSizeS_ALL] = {
    4, 5, 5, 6, 7, 7, 8, 9, 9, 10, 11, 11, 12, 13, 13, 14, 6, 6, 8, 8, 10, 10};
static const TxSize max_txsize_lookup[BlockSizeS_ALL] = {
    //                   4X4
    TX_4X4,
    // 4X8,    8X4,      8X8
    TX_4X4,
    TX_4X4,
    TX_8X8,
    // 8X16,   16X8,     16X16
    TX_8X8,
    TX_8X8,
    TX_16X16,
    // 16X32,  32X16,    32X32
    TX_16X16,
    TX_16X16,
    TX_32X32,
    // 32X64,  64X32,
    TX_32X32,
    TX_32X32,
    // 64X64
    TX_64X64,
    // 64x128, 128x64,   128x128
    TX_64X64,
    TX_64X64,
    TX_64X64,
    // 4x16,   16x4,     8x32
    TX_4X4,
    TX_4X4,
    TX_8X8,
    // 32x8,   16x64     64x16
    TX_8X8,
    TX_16X16,
    TX_16X16};

static const TxSize max_txsize_rect_lookup[BlockSizeS_ALL] = {
    // 4X4
    TX_4X4,
    // 4X8,    8X4,      8X8
    TX_4X8,
    TX_8X4,
    TX_8X8,
    // 8X16,   16X8,     16X16
    TX_8X16,
    TX_16X8,
    TX_16X16,
    // 16X32,  32X16,    32X32
    TX_16X32,
    TX_32X16,
    TX_32X32,
    // 32X64,  64X32,
    TX_32X64,
    TX_64X32,
    // 64X64
    TX_64X64,
    // 64x128, 128x64,   128x128
    TX_64X64,
    TX_64X64,
    TX_64X64,
    // 4x16,   16x4,
    TX_4X16,
    TX_16X4,
    // 8x32,   32x8
    TX_8X32,
    TX_32X8,
    // 16x64,  64x16
    TX_16X64,
    TX_64X16};

// Transform block width in unit
static const int32_t tx_size_wide_unit[TX_SIZES_ALL] = {
    1, 2, 4, 8, 16, 1, 2, 2, 4, 4, 8, 8, 16, 1, 4, 2, 8, 4, 16,
};
// Transform block height in unit
static const int32_t tx_size_high_unit[TX_SIZES_ALL] = {
    1, 2, 4, 8, 16, 2, 1, 4, 2, 8, 4, 16, 8, 4, 1, 8, 2, 16, 4,
};

static const TxSize sub_tx_size_map[TX_SIZES_ALL] = {
    TX_4X4, // TX_4X4
    TX_4X4, // TX_8X8
    TX_8X8, // TX_16X16
    TX_16X16, // TX_32X32
    TX_32X32, // TX_64X64
    TX_4X4, // TX_4X8
    TX_4X4, // TX_8X4
    TX_8X8, // TX_8X16
    TX_8X8, // TX_16X8
    TX_16X16, // TX_16X32
    TX_16X16, // TX_32X16
    TX_32X32, // TX_32X64
    TX_32X32, // TX_64X32
    TX_4X8, // TX_4X16
    TX_8X4, // TX_16X4
    TX_8X16, // TX_8X32
    TX_16X8, // TX_32X8
    TX_16X32, // TX_16X64
    TX_32X16, // TX_64X16
};
static const TxSize txsize_horz_map[TX_SIZES_ALL] = {
    TX_4X4, // TX_4X4
    TX_8X8, // TX_8X8
    TX_16X16, // TX_16X16
    TX_32X32, // TX_32X32
    TX_64X64, // TX_64X64
    TX_4X4, // TX_4X8
    TX_8X8, // TX_8X4
    TX_8X8, // TX_8X16
    TX_16X16, // TX_16X8
    TX_16X16, // TX_16X32
    TX_32X32, // TX_32X16
    TX_32X32, // TX_32X64
    TX_64X64, // TX_64X32
    TX_4X4, // TX_4X16
    TX_16X16, // TX_16X4
    TX_8X8, // TX_8X32
    TX_32X32, // TX_32X8
    TX_16X16, // TX_16X64
    TX_64X64, // TX_64X16
};

static const TxSize txsize_vert_map[TX_SIZES_ALL] = {
    TX_4X4, // TX_4X4
    TX_8X8, // TX_8X8
    TX_16X16, // TX_16X16
    TX_32X32, // TX_32X32
    TX_64X64, // TX_64X64
    TX_8X8, // TX_4X8
    TX_4X4, // TX_8X4
    TX_16X16, // TX_8X16
    TX_8X8, // TX_16X8
    TX_32X32, // TX_16X32
    TX_16X16, // TX_32X16
    TX_64X64, // TX_32X64
    TX_32X32, // TX_64X32
    TX_16X16, // TX_4X16
    TX_4X4, // TX_16X4
    TX_32X32, // TX_8X32
    TX_8X8, // TX_32X8
    TX_64X64, // TX_16X64
    TX_16X16, // TX_64X16
};
static const uint8_t mi_size_wide_log2[BlockSizeS_ALL] = {0, 0, 1, 1, 1, 2, 2, 2, 3, 3, 3,
                                                          4, 4, 4, 5, 5, 0, 2, 1, 3, 2, 4};
static const uint8_t mi_size_high_log2[BlockSizeS_ALL] = {0, 1, 0, 1, 2, 1, 2, 3, 2, 3, 4,
                                                          3, 4, 5, 4, 5, 2, 0, 3, 1, 4, 2};

typedef struct SgrParamsType {
    int32_t r[2]; // radii
    int32_t s[2]; // sgr parameters for r[0] and r[1], based on GenSgrprojVtable()
} SgrParamsType;

//**********************************************************************************************************************//
// blockd.h
typedef enum FrameType {
    KEY_FRAME        = 0,
    INTER_FRAME      = 1,
    INTRA_ONLY_FRAME = 2, // replaces intra-only
    S_FRAME          = 3,
    FRAME_TYPES,
} FrameType;

typedef int8_t MvReferenceFrame;

// Number of transform types in each set type

static const int32_t av1_num_ext_tx_set[EXT_TX_SET_TYPES] = {
    1,
    2,
    5,
    7,
    12,
    16,
};

static const int32_t av1_ext_tx_used[EXT_TX_SET_TYPES][TX_TYPES] = {
    {1, 0, 0, 0, 0, 0, 0, 0, 0, 0, 0, 0, 0, 0, 0, 0},
    {1, 0, 0, 0, 0, 0, 0, 0, 0, 1, 0, 0, 0, 0, 0, 0},
    {1, 1, 1, 1, 0, 0, 0, 0, 0, 1, 0, 0, 0, 0, 0, 0},
    {1, 1, 1, 1, 0, 0, 0, 0, 0, 1, 1, 1, 0, 0, 0, 0},
    {1, 1, 1, 1, 1, 1, 1, 1, 1, 1, 1, 1, 0, 0, 0, 0},
    {1, 1, 1, 1, 1, 1, 1, 1, 1, 1, 1, 1, 1, 1, 1, 1},
};

static INLINE TxSetType get_ext_tx_set_type(TxSize tx_size, int32_t is_inter,
                                            int32_t use_reduced_set) {
    const TxSize tx_size_sqr_up = txsize_sqr_up_map[tx_size];

    if (tx_size_sqr_up > TX_32X32) return EXT_TX_SET_DCTONLY;
    if (tx_size_sqr_up == TX_32X32) return is_inter ? EXT_TX_SET_DCT_IDTX : EXT_TX_SET_DCTONLY;
    if (use_reduced_set) return is_inter ? EXT_TX_SET_DCT_IDTX : EXT_TX_SET_DTT4_IDTX;
    const TxSize tx_size_sqr = txsize_sqr_map[tx_size];
    if (is_inter) {
        return (tx_size_sqr == TX_16X16 ? EXT_TX_SET_DTT9_IDTX_1DDCT : EXT_TX_SET_ALL16);
    } else {
        return (tx_size_sqr == TX_16X16 ? EXT_TX_SET_DTT4_IDTX : EXT_TX_SET_DTT4_IDTX_1DDCT);
    }
}
static INLINE int32_t get_ext_tx_types(TxSize tx_size, int32_t is_inter, int32_t use_reduced_set) {
    const int32_t set_type = get_ext_tx_set_type(tx_size, is_inter, use_reduced_set);
    return av1_num_ext_tx_set[set_type];
}
// Maps tx set types to the indices.
static const int32_t ext_tx_set_index[2][EXT_TX_SET_TYPES] = {
    {// Intra
     0,
     -1,
     2,
     1,
     -1,
     -1},
    {// Inter
     0,
     3,
     -1,
     -1,
     2,
     1},
};

static INLINE int32_t get_ext_tx_set(TxSize tx_size, int32_t is_inter, int32_t use_reduced_set) {
    const TxSetType set_type = get_ext_tx_set_type(tx_size, is_inter, use_reduced_set);
    return ext_tx_set_index[is_inter][set_type];
}

static INLINE int32_t is_inter_compound_mode(PredictionMode mode) {
    return mode >= NEAREST_NEARESTMV && mode <= NEW_NEWMV;
}
static INLINE int is_inter_singleref_mode(PredictionMode mode) {
    return mode >= SINGLE_INTER_MODE_START && mode < SINGLE_INTER_MODE_END;
}

//**********************************************************************************************************************//
// encoder.h
typedef enum FrameContextIndex {
    // regular inter frame
    REGULAR_FRAME = 0,
    // alternate reference frame
    ARF_FRAME = 1,
    // overlay frame
    OVERLAY_FRAME = 2,
    // golden frame
    GLD_FRAME = 3,
    // backward reference frame
    BRF_FRAME = 4,
    // extra alternate reference frame
    EXT_ARF_FRAME = 5,
    FRAME_CONTEXT_INDEXES
} FrameContextIndex;

//**********************************************************************************************************************//
// common.h
#define av1_zero(dest) memset(&(dest), 0, sizeof(dest))
//**********************************************************************************************************************//
// alloccommon.h
#define INVALID_IDX -1 // Invalid buffer index.

//**********************************************************************************************************************//
// quant_common.h
#define MINQ 0
#define MAXQ 255
#define QINDEX_RANGE (MAXQ - MINQ + 1)
#define QINDEX_BITS 8
// Total number of QM sets stored
#define QM_LEVEL_BITS 4
#define NUM_QM_LEVELS (1 << QM_LEVEL_BITS)
/* Range of QMS is between first and last value, with offset applied to inter
* blocks*/
#define DEFAULT_QM_Y 10
#define DEFAULT_QM_U 11
#define DEFAULT_QM_V 12
#define DEFAULT_QM_FIRST 5
#define DEFAULT_QM_LAST 9

//**********************************************************************************************************************//
// blockd.h
#define NO_FILTER_FOR_IBC 1 // Disable in-loop filters for frame with intrabc
//**********************************************************************************************************************//
// av1_loopfilter.h
#define MAX_LOOP_FILTER 63
#define MAX_SHARPNESS 7
#define SIMD_WIDTH 16

struct LoopFilter {
    int32_t filter_level[2];
    int32_t filter_level_u;
    int32_t filter_level_v;

    int32_t sharpness_level;

    uint8_t mode_ref_delta_enabled;
    uint8_t mode_ref_delta_update;

    // 0 = Intra, Last, Last2+Last3,
    // GF, BRF, ARF2, ARF
    int8_t ref_deltas[REF_FRAMES];

    // 0 = ZERO_MV, MV
    int8_t  mode_deltas[MAX_MODE_LF_DELTAS];
    int32_t combine_vert_horz_lf;
};

#define MAX_SEGMENTS 8
#define MAX_MB_PLANE 3

#define MAX_LOOP_FILTER 63
#define MAX_SHARPNESS 7

#define SIMD_WIDTH 16
// Need to align this structure so when it is declared and
// passed it can be loaded into vector registers.
typedef struct LoopFilterThresh {
    DECLARE_ALIGNED(SIMD_WIDTH, uint8_t, mblim[SIMD_WIDTH]);
    DECLARE_ALIGNED(SIMD_WIDTH, uint8_t, lim[SIMD_WIDTH]);
    DECLARE_ALIGNED(SIMD_WIDTH, uint8_t, hev_thr[SIMD_WIDTH]);
} LoopFilterThresh;

typedef struct LoopFilterInfoN {
    LoopFilterThresh lfthr[MAX_LOOP_FILTER + 1];
    uint8_t          lvl[MAX_MB_PLANE][MAX_SEGMENTS][2][REF_FRAMES][MAX_MODE_LF_DELTAS];
} LoopFilterInfoN;

//**********************************************************************************************************************//
// cdef.h
#define CDEF_STRENGTH_BITS 6

#define CDEF_PRI_STRENGTHS 16
#define CDEF_SEC_STRENGTHS 4

// Bits of precision used for the model
#define WARPEDMODEL_PREC_BITS 16
// The following constants describe the various precisions
// of different parameters in the global motion experiment.
//
// Given the general homography:
//      [x'     (a  b  c   [x
//  z .  y'  =   d  e  f *  y
//       1]      g  h  i)    1]
//
// Constants using the name ALPHA here are related to parameters
// a, b, d, e. Constants using the name TRANS are related
// to parameters c and f.
//
// Anything ending in PREC_BITS is the number of bits of precision
// to maintain when converting from double to integer.
//
// The ABS parameters are used to create an upper and lower bound
// for each parameter. In other words, after a parameter is integerized
// it is clamped between -(1 << ABS_XXX_BITS) and (1 << ABS_XXX_BITS).
//
// XXX_PREC_DIFF and XXX_DECODE_FACTOR
// are computed once here to prevent repetitive
// computation on the decoder side. These are
// to allow the global motion parameters to be encoded in a lower
// precision than the warped model precision. This means that they
// need to be changed to warped precision when they are decoded.
//
// XX_MIN, XX_MAX are also computed to avoid repeated computation

#define SUBEXPFIN_K 3
#define GM_TRANS_PREC_BITS 6
#define GM_ABS_TRANS_BITS 12
#define GM_ABS_TRANS_ONLY_BITS (GM_ABS_TRANS_BITS - GM_TRANS_PREC_BITS + 3)
#define GM_TRANS_PREC_DIFF (WARPEDMODEL_PREC_BITS - GM_TRANS_PREC_BITS)
#define GM_TRANS_ONLY_PREC_DIFF (WARPEDMODEL_PREC_BITS - 3)
#define GM_TRANS_DECODE_FACTOR (1 << GM_TRANS_PREC_DIFF)
#define GM_TRANS_ONLY_DECODE_FACTOR (1 << GM_TRANS_ONLY_PREC_DIFF)
#define GM_TRANS_ONLY_PREC_BITS 3

#define GM_ALPHA_PREC_BITS 15
#define GM_ABS_ALPHA_BITS 12
#define GM_ALPHA_PREC_DIFF (WARPEDMODEL_PREC_BITS - GM_ALPHA_PREC_BITS)
#define GM_ALPHA_DECODE_FACTOR (1 << GM_ALPHA_PREC_DIFF)

#define GM_ROW3HOMO_PREC_BITS 16
#define GM_ABS_ROW3HOMO_BITS 11
#define GM_ROW3HOMO_PREC_DIFF (WARPEDMODEL_ROW3HOMO_PREC_BITS - GM_ROW3HOMO_PREC_BITS)
#define GM_ROW3HOMO_DECODE_FACTOR (1 << GM_ROW3HOMO_PREC_DIFF)

#define GM_TRANS_MAX (1 << GM_ABS_TRANS_BITS)
#define GM_ALPHA_MAX (1 << GM_ABS_ALPHA_BITS)
#define GM_ROW3HOMO_MAX (1 << GM_ABS_ROW3HOMO_BITS)

#define GM_TRANS_MIN -GM_TRANS_MAX
#define GM_ALPHA_MIN -GM_ALPHA_MAX
#define GM_ROW3HOMO_MIN -GM_ROW3HOMO_MAX
/* clang-format off */
typedef enum TransformationType
{
    IDENTITY = 0,      // identity transformation, 0-parameter
    TRANSLATION = 1,   // translational motion 2-parameter
    ROTZOOM = 2,       // simplified affine with rotation + zoom only, 4-parameter
    AFFINE = 3,        // affine, 6-parameter
    TRANS_TYPES,
} TransformationType;
// The order of values in the wmmat matrix below is best described
// by the homography:
//      [x'     (m2 m3 m0   [x
//  z .  y'  =   m4 m5 m1 *  y
//       1]      m6 m7 1)    1]
typedef struct EbWarpedMotionParams
{
    TransformationType wmtype;
    int32_t wmmat[8];
    int16_t alpha, beta, gamma, delta;
    int8_t invalid;
} EbWarpedMotionParams;

/*! Scale factors and scaling function pointers  when reference and current frame dimensions are not equal */
typedef struct ScaleFactors {
    int32_t x_scale_fp;  // horizontal fixed point scale factor
    int32_t y_scale_fp;  // vertical fixed point scale factor
    int32_t x_step_q4;
    int32_t y_step_q4;

    int32_t(*scale_value_x)(int32_t val, const struct ScaleFactors *sf);
    int32_t(*scale_value_y)(int32_t val, const struct ScaleFactors *sf);
} ScaleFactors;

/* clang-format off */
static const EbWarpedMotionParams default_warp_params = {
    IDENTITY,
{ 0, 0, (1 << WARPEDMODEL_PREC_BITS), 0, 0, (1 << WARPEDMODEL_PREC_BITS), 0,
0 },
0, 0, 0, 0,
0,
};

/***********************************    AV1_OBU     ********************************/

//**********************************************************************************************************************//
//**********************************************************************************************************************//

#define YBITS_THSHLD                        50
#define YDC_THSHLD                          5
#define M6_YBITS_THSHLD                     80
#define M6_YDC_THSHLD                       10

#ifdef _WIN32
#define NOINLINE                __declspec ( noinline )
#define FORCE_INLINE            __forceinline
#else
#define NOINLINE                __attribute__(( noinline ))
#define FORCE_INLINE            __attribute__((always_inline))
#endif

#define EB_STRINGIZE( L )       #L
#define EB_MAKESTRING( M, L )   M( L )
#define $Line                   EB_MAKESTRING( EB_STRINGIZE, __LINE__ )
#define EB_SRC_LINE             __FILE__ "(" $Line ") : message "

// ***************************** Definitions *****************************
#define PM_DC_TRSHLD1                       10 // The threshold for DC to disable masking for DC

#define MAX_BITS_PER_FRAME            8000000
#define VAR_BASED_STAT_AREA_THRSLHD         (32*32)

#define ANTI_TRAILING_VAR_THRSLD         1000
#define MAX_VAR_BIAS               100
#define MEAN_DIFF_THRSHOLD         10
#define VAR_DIFF_THRSHOLD          10

#define HME_BIAS_X_THRSHLD1       64
#define HME_BIAS_Y_THRSHLD1       64
#define HME_BIAS_X_THRSHLD2       32
#define HME_BIAS_Y_THRSHLD2       32

#define ASPECT_RATIO_4_3    13           // Limit Ration to detect VGA resolutiosn
#define ASPECT_RATIO_16_9   17           // Limit Ration to detect UHD,1080p,720p ... or similar resolutions

#define ASPECT_RATIO_CLASS_0  0           // 4:3 aspect ratios
#define ASPECT_RATIO_CLASS_1  1           // 16:9 aspect ratios
#define ASPECT_RATIO_CLASS_2  2           // Other aspect ratios

#define SC_FRAMES_TO_IGNORE     1000 // The speed control algorith starts after SC_FRAMES_TO_IGNORE number frames.
#define SC_FRAMES_INTERVAL_SPEED      60 // The speed control Interval To Check the speed
#define SC_FRAMES_INTERVAL_T1         60 // The speed control Interval Threshold1
#define SC_FRAMES_INTERVAL_T2        180 // The speed control Interval Threshold2
#define SC_FRAMES_INTERVAL_T3        120 // The speed control Interval Threshold3

#define SC_SPEED_T2             1250 // speed level thershold. If speed is higher than target speed x SC_SPEED_T2, a slower mode is selected (+25% x 1000 (for precision))
#define SC_SPEED_T1              750 // speed level thershold. If speed is less than target speed x SC_SPEED_T1, a fast mode is selected (-25% x 1000 (for precision))
#define EB_CMPLX_CLASS           uint8_t
#define CMPLX_LOW                0
#define CMPLX_MEDIUM             1
#define CMPLX_HIGH               2
#define CMPLX_VHIGH              3
#define CMPLX_NOISE              4
#define EB_NORMAL_LATENCY        0
#define EB_LOW_LATENCY           1

typedef enum EbBitFieldMasks
{
    BITMASK_0 = 1,
    BITMASK_1 = 2,
    BITMASK_2 = 4,
    BITMASK_3 = 8
} EbBitFieldMasks;

// CLEAN_BASIS_FUNCTIONS
#define CLEAN_BASIS_FUNCTIONS_VAR_TRSHLD 10
#define CLEAN_BASIS_FUNCTIONS_NZCOEF_TRSHLD0 10
#define CLEAN_BASIS_FUNCTIONS_NZCOEF_TRSHLD1 15
#define CLEAN_BASIS_FUNCTIONS_NZCOEF_TRSHLD2 20
// Anti-contouring
#define C3_TRSHLF_N                                    45
#define C3_TRSHLF_D                                    10
#define C4_TRSHLF_N                                    35
#define C4_TRSHLF_D                                    10

#define C1_TRSHLF_4K_N                                45
#define C1_TRSHLF_4K_D                                10
#define C2_TRSHLF_4K_N                                35
#define C2_TRSHLF_4K_D                                10

#define AC_ENERGY_BASED_4K_ANTI_CONTOURING_QP_DELTA     3
#define AC_ENERGY_BASED_4K_ANTI_CONTOURING_MIN_QP       22

#define C1_TRSHLF_N       1
#define C1_TRSHLF_D       1
#define C2_TRSHLF_N       16
#define C2_TRSHLF_D       10

#define CHANGE_LAMBDA_FOR_AURA   0x01
#define RESTRICT_CUS_AND_MODIFY_COST  0x02

#define ANTI_CONTOURING_TH_0     16 * 16
#define ANTI_CONTOURING_TH_1     32 * 32
#define ANTI_CONTOURING_TH_2 2 * 32 * 32

#define ANTI_CONTOURING_DELTA_QP_0  -3
#define ANTI_CONTOURING_DELTA_QP_1  -9
#define ANTI_CONTOURING_DELTA_QP_2  -11

#define AC_ENERGY_BASED_ANTI_CONTOURING_QP_DELTA 11
#define AC_ENERGY_BASED_ANTI_CONTOURING_MIN_QP 20
#define ANTI_CONTOURING_LUMA_T1                40
#define ANTI_CONTOURING_LUMA_T2                180

#define VAR_BASED_DETAIL_PRESERVATION_SELECTOR_THRSLHD         (64*64)

#define LAST_BWD_FRAME     8
#define LAST_ALT_FRAME    16

#define MAX_NUM_TOKENS          200

#define LAD_DISABLE                       0
#define INIT_RC_OPT_G1                    1
#define INIT_RC_OPT_G2                    1
#define HIST_OPT                          2 // 1 is intrinsic, 2 is C
#define ENABLE_8x8                        0

#define    Log2f                              Log2f_SSE2

#if NEW_RESOLUTION_RANGES
#define INPUT_SIZE_240p_TH                  0x28500      // 0.165 Million
#define INPUT_SIZE_360p_TH                  0x4CE00      // 0.315 Million
#define INPUT_SIZE_480p_TH                  0xA1400      // 0.661 Million
#define INPUT_SIZE_720p_TH                  0x16DA00     // 1.5 Million
#define INPUT_SIZE_1080p_TH                 0x535200     // 5.46 Million
#define INPUT_SIZE_4K_TH                    0x140A000    // 21 Million
#else
#define INPUT_SIZE_576p_TH                  0x90000        // 0.58 Million
#define INPUT_SIZE_1080i_TH                 0xB71B0        // 0.75 Million
#define INPUT_SIZE_1080p_TH                 0x1AB3F0    // 1.75 Million
#define INPUT_SIZE_4K_TH                    0x29F630    // 2.75 Million
#define INPUT_SIZE_8K_TH                    0xA7D8C0    // 11 Million
#endif

/** Redefine ASSERT() to avoid warnings
*/
#if defined _DEBUG || _DEBUG_
#include <assert.h>
#define ASSERT assert
#elif defined _DEBUG
#define ASSERT assert
#else
#define ASSERT(exp) ((void)sizeof(exp))
#endif

#define    INTERPOLATION_NEED  4
#define    BUFF_PITCH          (INTERPOLATION_NEED*2+64)
#define    ME_FILTER_TAP       4
#define    SUB_SAD_SEARCH      0
#define    FULL_SAD_SEARCH     1
#define    SSD_SEARCH          2
/************************ INPUT CLASS **************************/

#define EbInputResolution             uint8_t
#if NEW_RESOLUTION_RANGES
typedef enum ResolutionRange
{
    INPUT_SIZE_240p_RANGE   = 0,
    INPUT_SIZE_360p_RANGE   = 1,
    INPUT_SIZE_480p_RANGE   = 2,
    INPUT_SIZE_720p_RANGE   = 3,
    INPUT_SIZE_1080p_RANGE  = 4,
    INPUT_SIZE_4K_RANGE     = 5,
    INPUT_SIZE_8K_RANGE     = 6,
    INPUT_SIZE_COUNT        = 7
} ResolutionRange;
#else
#define INPUT_SIZE_576p_RANGE_OR_LOWER     0
#define INPUT_SIZE_1080i_RANGE             1
#define INPUT_SIZE_1080p_RANGE             2
#define INPUT_SIZE_4K_RANGE                3
#define INPUT_SIZE_COUNT                   INPUT_SIZE_4K_RANGE + 1
#endif

/** The EbPtr type is intended to be used to pass pointers to and from the eBrisk
API.  This is a 32 bit pointer and is aligned on a 32 bit word boundary.
*/
typedef void *EbPtr;

/** The EbString type is intended to be used to pass "C" type strings to and
from the eBrisk API.  The EbString type is a 32 bit pointer to a zero terminated
string.  The pointer is word aligned and the string is byte aligned.
*/
typedef char * EbString;

/** The EbByte type is intended to be used to pass arrays of bytes such as
buffers to and from the eBrisk API.  The EbByte type is a 32 bit pointer.
The pointer is word aligned and the buffer is byte aligned.
*/
typedef uint8_t * EbByte;

/** The EB_SAMPLE type is intended to be used to pass arrays of bytes such as
buffers to and from the eBrisk API.  The EbByte type is a 32 bit pointer.
The pointer is word aligned and the buffer is byte aligned.
*/

/** The EbBitDepthEnum type is used to describe the bitdepth of video data.
*/
typedef enum EbBitDepthEnum
{
    EB_8BIT = 8,
    EB_10BIT = 10,
    EB_12BIT = 12,
    EB_14BIT = 14,
    EB_16BIT = 16,
    EB_32BIT = 32
} EbBitDepthEnum;
/** The MD_BIT_DEPTH_MODE type is used to describe the bitdepth of MD path.
*/

typedef enum MD_BIT_DEPTH_MODE
{
    EB_8_BIT_MD     = 0,    // 8bit mode decision
    EB_10_BIT_MD    = 1,    // 10bit mode decision
    EB_DUAL_BIT_MD  = 2     // Auto: 8bit & 10bit mode decision
} MD_BIT_DEPTH_MODE;

/** The EB_GOP type is used to describe the hierarchical coding structure of
Groups of Pictures (GOP) units.
*/
#define EbPred                 uint8_t
#define EB_PRED_LOW_DELAY_P     0
#define EB_PRED_LOW_DELAY_B     1
#define EB_PRED_RANDOM_ACCESS   2
#define EB_PRED_TOTAL_COUNT     3
#define EB_PRED_INVALID         0xFF

/** The EB_SLICE type is used to describe the slice prediction type.
*/

#define EB_SLICE        uint8_t
#define B_SLICE         0
#define P_SLICE         1
#define I_SLICE         2
#define IDR_SLICE       3
#define INVALID_SLICE   0xFF

/** The EbPictStruct type is used to describe the picture structure.
*/
#define EbPictStruct           uint8_t
#define PROGRESSIVE_PICT_STRUCT  0
#define TOP_FIELD_PICT_STRUCT    1
#define BOTTOM_FIELD_PICT_STRUCT 2

/** The EbModeType type is used to describe the PU type.
*/
typedef uint8_t EbModeType;
#define INTER_MODE 1
#define INTRA_MODE 2

#define INVALID_MODE 0xFFu

/** INTRA_4x4 offsets
*/
static const uint8_t intra_4x4_offset_x[4] = { 0, 4, 0, 4 };
static const uint8_t intra_4x4_offset_y[4] = { 0, 0, 4, 4 };

/** The EbPartMode type is used to describe the CU partition size.
*/
typedef uint8_t EbPartMode;
#define SIZE_2Nx2N 0
#define SIZE_2NxN  1
#define SIZE_Nx2N  2
#define SIZE_NxN   3
#define SIZE_2NxnU 4
#define SIZE_2NxnD 5
#define SIZE_nLx2N 6
#define SIZE_nRx2N 7
#define SIZE_PART_MODE 8

/** The EbIntraRefreshType is used to describe the intra refresh type.
*/
typedef enum EbIntraRefreshType
{
    NO_REFRESH = 0,
    CRA_REFRESH = 1,
    IDR_REFRESH = 2
}EbIntraRefreshType;

#define SIZE_2Nx2N_PARTITION_MASK   (1 << SIZE_2Nx2N)
#define SIZE_2NxN_PARTITION_MASK    (1 << SIZE_2NxN)
#define SIZE_Nx2N_PARTITION_MASK    (1 << SIZE_Nx2N)
#define SIZE_NxN_PARTITION_MASK     (1 << SIZE_NxN)
#define SIZE_2NxnU_PARTITION_MASK   (1 << SIZE_2NxnU)
#define SIZE_2NxnD_PARTITION_MASK   (1 << SIZE_2NxnD)
#define SIZE_nLx2N_PARTITION_MASK   (1 << SIZE_nLx2N)
#define SIZE_nRx2N_PARTITION_MASK   (1 << SIZE_nRx2N)

/** The EbEncMode type is used to describe the encoder mode .
*/

#define EbEncMode     uint8_t
#define ENC_M0          0
#define ENC_M1          1
#define ENC_M2          2
#define ENC_M3          3
#define ENC_M4          4
#define ENC_M5          5
#define ENC_M6          6
#define ENC_M7          7
#define ENC_M8          8
#define ENC_M9          9
#define ENC_M10         10
#define ENC_M11         11
#define ENC_M12         12

#define MAX_SUPPORTED_MODES 13

#define SPEED_CONTROL_INIT_MOD ENC_M4;
/** The EB_TUID type is used to identify a TU within a CU.
*/
typedef enum EbTuSize
{
    TU_2Nx2N       = 0,
    TU_NxN_0       = 1,
    TU_NxN_1       = 2,
    TU_NxN_2       = 3,
    TU_NxN_3       = 4,
    TU_N2xN2_0     = 5,
    TU_N2xN2_1     = 6,
    TU_N2xN2_2     = 7,
    TU_N2xN2_3     = 8,
    INVALID_TUSIZE = ~0
}EbTuSize;

#define TU_2Nx2N_PARTITION_MASK     (1 << TU_2Nx2N)
#define TU_NxN_0_PARTITION_MASK     (1 << TU_NxN_0)
#define TU_NxN_1_PARTITION_MASK     (1 << TU_NxN_1)
#define TU_NxN_2_PARTITION_MASK     (1 << TU_NxN_2)
#define TU_NxN_3_PARTITION_MASK     (1 << TU_NxN_3)
#define TU_N2xN2_0_PARTITION_MASK   (1 << TU_N2xN2_0)
#define TU_N2xN2_1_PARTITION_MASK   (1 << TU_N2xN2_1)
#define TU_N2xN2_2_PARTITION_MASK   (1 << TU_N2xN2_2)
#define TU_N2xN2_3_PARTITION_MASK   (1 << TU_N2xN2_3)

#define EbReflist            uint8_t
#define REF_LIST_0             0
#define REF_LIST_1             1
#define TOTAL_NUM_OF_REF_LISTS 2
#define INVALID_LIST           0xFF

#define EbPredDirection         uint8_t
#define UNI_PRED_LIST_0          0
#define UNI_PRED_LIST_1          1
#define BI_PRED                  2
#define EB_PREDDIRECTION_TOTAL   3
#define INVALID_PRED_DIRECTION   0xFF

#define UNI_PRED_LIST_0_MASK    (1 << UNI_PRED_LIST_0)
#define UNI_PRED_LIST_1_MASK    (1 << UNI_PRED_LIST_1)
#define BI_PRED_MASK            (1 << BI_PRED)

// The EB_QP_OFFSET_MODE type is used to describe the QP offset
#define EB_FRAME_CARACTERICTICS uint8_t
#define EB_FRAME_CARAC_0           0
#define EB_FRAME_CARAC_1           1
#define EB_FRAME_CARAC_2           2
#define EB_FRAME_CARAC_3           3
#define EB_FRAME_CARAC_4           4

static const uint8_t qp_offset_weight[3][4] = { // [Slice Type][QP Offset Weight Level]
    { 9, 8, 7, 6 },
    { 9, 8, 7, 6 },
    { 10, 9, 8, 7 }
};

#define  MAX_PAL_CAND   14
typedef struct {
    // Value of base colors for Y, U, and V
    uint16_t palette_colors[3 * PALETTE_MAX_SIZE];
    // Number of base colors for Y (0) and UV (1)
    uint8_t palette_size[2];

} PaletteModeInfo;

typedef struct {
    PaletteModeInfo pmi;
    uint8_t  *color_idx_map;
} PaletteInfo;

/** The EB_NULL type is used to define the C style NULL pointer.
*/
#define EB_NULL ((void*) 0)

/** The EbHandle type is used to define OS object handles for threads,
semaphores, mutexs, etc.
*/
typedef void * EbHandle;

/**
object_ptr is a EbPtr to the object being constructed.
object_init_data_ptr is a EbPtr to a data structure used to initialize the object.
*/
typedef EbErrorType(*EbCreator)(
    EbPtr *object_dbl_ptr,
    EbPtr object_init_data_ptr);

#define INVALID_MV            0x80008000 //0xFFFFFFFF    //ICOPY They changed this to 0x80008000
#define BLKSIZE 64

/***************************************
* Generic linked list data structure for passing data into/out from the library
***************************************/
// Reserved types for lib's internal use. Must be less than EB_EXT_TYPE_BASE
#define       EB_TYPE_PIC_TIMING_SEI         0
#define       EB_TYPE_BUFFERING_PERIOD_SEI   1
#define       EB_TYPE_RECOVERY_POINT_SEI     2
#define       EB_TYPE_UNREG_USER_DATA_SEI    3
#define       EB_TYPE_REG_USER_DATA_SEI      4
#define       EB_TYPE_PIC_STRUCT             5             // It is a requirement (for the application) that if pictureStruct is present for 1 picture it shall be present for every picture
#define       EB_TYPE_INPUT_PICTURE_DEF      6

#define       EB_TYPE_HIERARCHICAL_LEVELS  100
#define       EB_TYPE_PRED_STRUCTURE       101

typedef int32_t EbLinkedListType;

typedef struct EbLinkedListNode
{
    void*                     app;                       // points to an application object this node is associated
                                                            // with. this is an opaque pointer to the encoder lib, but
                                                            // release_cb_fnc_ptr may need to access it.
    EbLinkedListType       type;                      // type of data pointed by "data" member variable
    uint32_t                    size;                      // size of (data)
    EbBool                   passthrough;               // whether this is passthrough data from application
    void(*release_cb_fnc_ptr)(struct EbLinkedListNode*); // callback to be executed by encoder when picture reaches end of pipeline, or
                                                        // when aborting. However, at end of pipeline encoder shall
                                                        // NOT invoke this callback if passthrough is TRUE (but
                                                        // still needs to do so when aborting)
    void                     *data;                      // pointer to application's data
    struct EbLinkedListNode  *next;                      // pointer to next node (null when last)
} EbLinkedListNode;

typedef enum DistCalcType
{
    DIST_CALC_RESIDUAL = 0,    // SSE(Coefficients - ReconCoefficients)
    DIST_CALC_PREDICTION = 1,    // SSE(Coefficients) *Note - useful in modes that don't send residual coeff bits
    DIST_CALC_TOTAL = 2
} DistCalcType;

typedef enum EbPtrType
{
    EB_N_PTR        = 0,     // malloc'd pointer
    EB_C_PTR        = 1,     // calloc'd pointer
    EB_A_PTR        = 2,     // malloc'd pointer aligned
    EB_MUTEX        = 3,     // mutex
    EB_SEMAPHORE    = 4,     // semaphore
    EB_THREAD       = 5,      // thread handle
    EB_PTR_TYPE_TOTAL,
} EbPtrType;

typedef struct EbMemoryMapEntry
{
    EbPtr                    ptr;            // points to a memory pointer
    EbPtrType                ptr_type;       // pointer type
    EbPtr                    prev_entry;     // pointer to the prev entry
} EbMemoryMapEntry;

// Rate Control
#define THRESHOLD1QPINCREASE     1
#define THRESHOLD2QPINCREASE     2
#define EB_IOS_POINT            uint8_t
#define OIS_VERY_FAST_MODE       0
#define OIS_FAST_MODE            1
#define OIS_MEDUIM_MODE          2
#define OIS_COMPLEX_MODE         3
#define OIS_VERY_COMPLEX_MODE    4
// Display Total Memory at the end of the memory allocations
#define DISPLAY_MEMORY                              0

extern    EbMemoryMapEntry          *app_memory_map;            // App Memory table
extern    uint32_t                  *app_memory_map_index;       // App Memory index
extern    uint64_t                  *total_app_memory;          // App Memory malloc'd

extern    EbMemoryMapEntry          *memory_map;               // library Memory table
extern    uint32_t                  *memory_map_index;          // library memory index
extern    uint64_t                  *total_lib_memory;          // library Memory malloc'd

extern    uint32_t                   lib_malloc_count;
extern    uint32_t                   lib_thread_count;
extern    uint32_t                   lib_semaphore_count;
extern    uint32_t                   lib_mutex_count;

extern    uint32_t                   app_malloc_count;

#define ALVALUE 64

#define EB_ADD_APP_MEM(pointer, size, pointer_class, count, release, return_type) \
    do { \
        if (!pointer) return return_type; \
        if (*(app_memory_map_index) >= MAX_APP_NUM_PTR) { \
            SVT_LOG("Malloc has failed due to insuffucient resources"); \
            release(pointer); \
            return return_type; \
        } \
        app_memory_map[*(app_memory_map_index)].ptr_type = pointer_class; \
        app_memory_map[(*(app_memory_map_index))++].ptr = pointer; \
        *total_app_memory += (size + 7) / 8; \
        count++; \
    } while (0)

#define EB_APP_MALLOC(type, pointer, n_elements, pointer_class, return_type) \
    pointer = (type)malloc(n_elements); \
    EB_ADD_APP_MEM(pointer, n_elements, pointer_class, app_malloc_count, return_type);


#define EB_APP_MALLOC_NR(type, pointer, n_elements, pointer_class,return_type) \
    pointer = (type)malloc(n_elements); \
    EB_ADD_APP_MEM(pointer, n_elements, pointer_class, app_malloc_count, return_type);

#define ALVALUE 64

#define EB_CREATE_SEMAPHORE(pointer, initial_count, max_count) \
    do { \
        pointer = eb_create_semaphore(initial_count, max_count); \
        EB_ADD_MEM(pointer, 1, EB_SEMAPHORE); \
    }while (0)

#define EB_DESTROY_SEMAPHORE(pointer) \
    do { \
        if (pointer) { \
            eb_destroy_semaphore(pointer); \
            EB_REMOVE_MEM_ENTRY(pointer, EB_SEMAPHORE); \
            pointer = NULL; \
        } \
    }while (0)

#define EB_CREATE_MUTEX(pointer) \
    do { \
        pointer = eb_create_mutex(); \
        EB_ADD_MEM(pointer, 1, EB_MUTEX); \
    } while (0)

#define EB_DESTROY_MUTEX(pointer) \
    do { \
        if (pointer) { \
            eb_destroy_mutex(pointer); \
            EB_REMOVE_MEM_ENTRY(pointer, EB_MUTEX); \
            pointer = NULL; \
        } \
    } while (0)


#define EB_MEMORY() \
SVT_LOG("Total Number of Mallocs in Library: %d\n", lib_malloc_count); \
SVT_LOG("Total Number of Threads in Library: %d\n", lib_thread_count); \
SVT_LOG("Total Number of Semaphore in Library: %d\n", lib_semaphore_count); \
SVT_LOG("Total Number of Mutex in Library: %d\n", lib_mutex_count); \
SVT_LOG("Total Library Memory: %.2lf KB\n\n",*total_lib_memory/(double)1024);

#define EB_APP_MEMORY() \
SVT_LOG("Total Number of Mallocs in App: %d\n", app_malloc_count); \
SVT_LOG("Total App Memory: %.2lf KB\n\n",*total_app_memory/(double)1024);

#define RSIZE_MAX_MEM      ( 256UL << 20 )     /* 256MB */

#define EXPORT_SYMBOL(sym)

#ifndef _ERRNO_T_DEFINED
#define _ERRNO_T_DEFINED
typedef int32_t errno_t;
#endif  /* _ERRNO_T_DEFINED */

extern void
    eb_memcpy(void  *dst_ptr, void  *src_ptr, size_t size);

#define EB_MEMCPY(dst, src, size) \
    eb_memcpy(dst, src, size)

#define EB_MEMSET(dst, val, count) \
memset(dst, val, count)

//#ifdef __cplusplus
//}
//#endif // __cplusplus

/**************************************
* Callback Functions
**************************************/
typedef struct EbCallback
{
EbPtr app_private_data;
EbPtr handle;
void(*error_handler)(
    EbPtr handle,
    uint32_t errorCode);
} EbCallback;

// Common Macros
#define UNUSED(x) (void)(x)

//***Profile, tier, level***
#define TOTAL_LEVEL_COUNT                           13

//***Encoding Parameters***
#define MAX_PICTURE_WIDTH_SIZE                      4672u
#define MAX_PICTURE_HEIGHT_SIZE                     2560u
#define MAX_PICTURE_WIDTH_SIZE_CH                   2336u
#define MAX_PICTURE_HEIGHT_SIZE_CH                  1280u
#define INTERNAL_BIT_DEPTH                          8 // to be modified
#define MAX_SAMPLE_VALUE                            ((1 << INTERNAL_BIT_DEPTH) - 1)
#define MAX_SAMPLE_VALUE_10BIT                      0x3FF
#define BLOCK_SIZE_64                                64u
#define LOG2F_MAX_SB_SIZE                          6u
#define LOG2_64_SIZE                                6 // log2(BLOCK_SIZE_64)
#define MAX_LEVEL_COUNT                             5 // log2(BLOCK_SIZE_64) - log2(MIN_BLOCK_SIZE)
#define LOG_MIN_BLOCK_SIZE                          3
#define MIN_BLOCK_SIZE                              (1 << LOG_MIN_BLOCK_SIZE)
#define LOG_MIN_PU_SIZE                             2
#define MIN_PU_SIZE                                 (1 << LOG_MIN_PU_SIZE)
#define MAX_NUM_OF_PU_PER_CU                        1
#define MAX_NUM_OF_REF_PIC_LIST                     2
#define MAX_NUM_OF_PART_SIZE                        8
#define EB_MAX_SB_DEPTH                            (((BLOCK_SIZE_64 / MIN_BLOCK_SIZE) == 1) ? 1 : \
                                                    ((BLOCK_SIZE_64 / MIN_BLOCK_SIZE) == 2) ? 2 : \
                                                    ((BLOCK_SIZE_64 / MIN_BLOCK_SIZE) == 4) ? 3 : \
                                                    ((BLOCK_SIZE_64 / MIN_BLOCK_SIZE) == 8) ? 4 : \
                                                    ((BLOCK_SIZE_64 / MIN_BLOCK_SIZE) == 16) ? 5 : \
                                                    ((BLOCK_SIZE_64 / MIN_BLOCK_SIZE) == 32) ? 6 : 7)
#define MIN_CU_BLK_COUNT                            ((BLOCK_SIZE_64 / MIN_BLOCK_SIZE) * (BLOCK_SIZE_64 / MIN_BLOCK_SIZE))
#define MAX_NUM_OF_TU_PER_CU                        21
#define MIN_NUM_OF_TU_PER_CU                        5
#define MAX_SB_ROWS                                ((MAX_PICTURE_HEIGHT_SIZE) / (BLOCK_SIZE_64))

#define MAX_NUMBER_OF_TREEBLOCKS_PER_PICTURE       ((MAX_PICTURE_WIDTH_SIZE + BLOCK_SIZE_64 - 1) / BLOCK_SIZE_64) * \
                                                ((MAX_PICTURE_HEIGHT_SIZE + BLOCK_SIZE_64 - 1) / BLOCK_SIZE_64)
// super-resolution definitions
#define MIN_SUPERRES_DENOM                          8
#define MAX_SUPERRES_DENOM                          16

//***Prediction Structure***
#define MAX_TEMPORAL_LAYERS                         6
#define MAX_REF_IDX                                 4
#define INVALID_POC                                 (((uint32_t) (~0)) - (((uint32_t) (~0)) >> 1))
#define MAX_ELAPSED_IDR_COUNT                       1024

typedef enum DownSamplingMethod
{
    ME_FILTERED_DOWNSAMPLED  = 0,
    ME_DECIMATED_DOWNSAMPLED = 1
} DownSamplingMethod;

//***Segments***
#define EB_SEGMENT_MIN_COUNT                        1
#define EB_SEGMENT_MAX_COUNT                        64
#define CU_MAX_COUNT                                85

#define EB_EVENT_MAX_COUNT                          20

#define MAX_INTRA_REFERENCE_SAMPLES                 (BLOCK_SIZE_64 << 2) + 1

#define MAX_INTRA_MODES                             35

#define _MVXT(mv) ( (int16_t)((mv) &  0xFFFF) )
#define _MVYT(mv) ( (int16_t)((mv) >> 16    ) )

//***MCP***
#define MaxChromaFilterTag          4
#define MaxVerticalLumaFliterTag    8
#define MaxHorizontalLumaFliterTag  8

#define MCPXPaddingOffset           16                                    // to be modified
#define MCPYPaddingOffset           16                                    // to be modified

#define InternalBitDepth            8                                     // to be modified
#define MAX_Sample_Value            ((1 << InternalBitDepth) - 1)
#define IF_Shift                    6                                     // to be modified
#define IF_Prec                     14                                    // to be modified
#define IF_Negative_Offset          (IF_Prec - 1)                         // to be modified
#define InternalBitDepthIncrement   (InternalBitDepth - 8)

#define MIN_QP_VALUE                     0
#define MAX_QP_VALUE                    63
#define MAX_CHROMA_MAP_QP_VALUE         63

//***Transforms***
#define TRANSFORMS_LUMA_FLAG        0
#define TRANSFORMS_CHROMA_FLAG      1
#define TRANSFORMS_COLOR_LEN        2
#define TRANSFORMS_LUMA_MASK        (1 << TRANSFORMS_LUMA_FLAG)
#define TRANSFORMS_CHROMA_MASK      (1 << TRANSFORMS_CHROMA_FLAG)
#define TRANSFORMS_FULL_MASK        ((1 << TRANSFORMS_LUMA_FLAG) | (1 << TRANSFORMS_CHROMA_FLAG))

#define TRANSFORMS_SIZE_32_FLAG     0
#define TRANSFORMS_SIZE_16_FLAG     1
#define TRANSFORMS_SIZE_8_FLAG      2
#define TRANSFORMS_SIZE_4_FLAG      3
#define TRANSFORMS_SIZE_LEN         4
#define TRANSFORM_MAX_SIZE          64
#define TRANSFORM_MIN_SIZE          4

#define BIT_INCREMENT_10BIT    2
#define BIT_INCREMENT_8BIT     0

#define TRANS_BIT_INCREMENT    0
#define QUANT_IQUANT_SHIFT     20 // Q(QP%6) * IQ(QP%6) = 2^20
#define QUANT_SHIFT            14 // Q(4) = 2^14
#define SCALE_BITS             15 // Inherited from TMuC, pressumably for fractional bit estimates in RDOQ
#define MAX_TR_DYNAMIC_RANGE   15 // Maximum transform dynamic range (excluding sign bit)
#define MAX_POS_16BIT_NUM      32767
#define MIN_NEG_16BIT_NUM      -32768
#define QUANT_OFFSET_I         171
#define QUANT_OFFSET_P         85
#define LOW_SB_VARIANCE        10
#define MEDIUM_SB_VARIANCE        50

/*********************************************************
* used for the first time, but not the last time interpolation filter
*********************************************************/
#define Shift1       InternalBitDepthIncrement
#define MinusOffset1 (1 << (IF_Negative_Offset + InternalBitDepthIncrement))
#if (InternalBitDepthIncrement == 0)
#define ChromaMinusOffset1 0
#else
#define ChromaMinusOffset1 MinusOffset1
#endif

/*********************************************************
* used for neither the first time nor the last time interpolation filter
*********************************************************/
#define Shift2       IF_Shift

/*********************************************************
* used for the first time, and also the last time interpolation filter
*********************************************************/
#define Shift3       IF_Shift
#define Offset3      (1<<(Shift3-1))

/*********************************************************
* used for not the first time, but the last time interpolation filter
*********************************************************/
#define Shift4       (IF_Shift + IF_Shift - InternalBitDepthIncrement)
#define Offset4      ((1 << (IF_Shift + IF_Negative_Offset)) + (1 << (Shift4 - 1)))
#if (InternalBitDepthIncrement == 0)
#define ChromaOffset4 (1 << (Shift4 - 1))
#else
#define ChromaOffset4 Offset4
#endif

/*********************************************************
* used for weighted sample prediction
*********************************************************/
#define Shift5       (IF_Shift - InternalBitDepthIncrement + 1)
#define Offset5      ((1 << (Shift5 - 1)) + (1 << (IF_Negative_Offset + 1)))
#if (InternalBitDepthIncrement == 0)
#define ChromaOffset5 (1 << (Shift5 - 1))
#else
#define ChromaOffset5 Offset5
#endif

/*********************************************************
* used for biPredCopy()
*********************************************************/
#define Shift6       (IF_Shift - InternalBitDepthIncrement)
#define MinusOffset6 (1 << IF_Negative_Offset)
#if (InternalBitDepthIncrement == 0)
#define ChromaMinusOffset6 0
#else
#define ChromaMinusOffset6 MinusOffset6
#endif

/*********************************************************
* 10bit case
*********************************************************/

#define  SHIFT1D_10BIT      6
#define  OFFSET1D_10BIT     32

#define  SHIFT2D1_10BIT     2
#define  OFFSET2D1_10BIT    (-32768)

#define  SHIFT2D2_10BIT     10
#define  OFFSET2D2_10BIT    524800

//BIPRED
#define  BI_SHIFT_10BIT         4
#define  BI_OFFSET_10BIT        8192//2^(14-1)

#define  BI_AVG_SHIFT_10BIT     5
#define  BI_AVG_OFFSET_10BIT    16400

#define  BI_SHIFT2D2_10BIT      6
#define  BI_OFFSET2D2_10BIT     0

// Noise detection
#define  NOISE_VARIANCE_TH                390

#define  EbPicnoiseClass    uint8_t
#define  PIC_NOISE_CLASS_INV  0 //not computed
#define  PIC_NOISE_CLASS_1    1 //No Noise
#define  PIC_NOISE_CLASS_2    2
#define  PIC_NOISE_CLASS_3    3
#define  PIC_NOISE_CLASS_3_1  4
#define  PIC_NOISE_CLASS_4    5
#define  PIC_NOISE_CLASS_5    6
#define  PIC_NOISE_CLASS_6    7
#define  PIC_NOISE_CLASS_7    8
#define  PIC_NOISE_CLASS_8    9
#define  PIC_NOISE_CLASS_9    10
#define  PIC_NOISE_CLASS_10   11 //Extreme Noise

// Intrinisc
#define INTRINSIC_SSE2                                1

// Enhance background macros for decimated 64x64
#define BEA_CLASS_0_0_DEC_TH 16 * 16    // 16x16 block size * 1
#define BEA_CLASS_0_DEC_TH     16 * 16 * 2    // 16x16 block size * 2
#define BEA_CLASS_1_DEC_TH     16 * 16 * 4    // 16x16 block size * 4
#define BEA_CLASS_2_DEC_TH     16 * 16 * 8    // 16x16 block size * 8

// Enhance background macros
#define BEA_CLASS_0_0_TH 8 * 8        // 8x8 block size * 1

#define BEA_CLASS_0_TH    8 * 8 * 2    // 8x8 block size * 2
#define BEA_CLASS_1_TH    8 * 8 * 4    // 8x8 block size * 4
#define BEA_CLASS_2_TH    8 * 8 * 8    // 8x8 block size * 8

#define UNCOVERED_AREA_ZZ_TH 4 * 4 * 14

#define BEA_CLASS_0_ZZ_COST     0
#define BEA_CLASS_0_1_ZZ_COST     3

#define BEA_CLASS_1_ZZ_COST    10
#define BEA_CLASS_2_ZZ_COST    20
#define BEA_CLASS_3_ZZ_COST    30
#define INVALID_ZZ_COST    (uint8_t) ~0

#define PM_NON_MOVING_INDEX_TH 23

#define QP_OFFSET_SB_SCORE_0    0
#define QP_OFFSET_SB_SCORE_1    50
#define QP_OFFSET_SB_SCORE_2    100
#define UNCOVERED_AREA_ZZ_COST_TH 8
#define BEA_MIN_DELTA_QP_T00 1
#define BEA_MIN_DELTA_QP_T0  3
#define BEA_MIN_DELTA_QP_T1  5
#define BEA_MIN_DELTA_QP_T2  5
#define BEA_DISTANSE_RATIO_T0 900
#define BEA_DISTANSE_RATIO_T1 600
#define ACTIVE_PICTURE_ZZ_COST_TH 29

#define BEA_MAX_DELTA_QP 1

#define FAILING_MOTION_DELTA_QP            -5
#define FAILING_MOTION_VAR_THRSLHD        50
static const uint8_t intra_area_th_class_1[MAX_HIERARCHICAL_LEVEL][MAX_TEMPORAL_LAYERS] = { // [Highest Temporal Layer] [Temporal Layer Index]
    { 20 },
    { 30, 20 },
    { 40, 30, 20 },
    { 50, 40, 30, 20 },
    { 50, 40, 30, 20, 10 },
    { 50, 40, 30, 20, 10, 10 }
};

#define NON_MOVING_SCORE_0     0
#define NON_MOVING_SCORE_1    10
#define NON_MOVING_SCORE_2    20
#define NON_MOVING_SCORE_3    30
#define INVALID_NON_MOVING_SCORE (uint8_t) ~0

// Picture split into regions for analysis (SCD, Dynamic GOP)
#define CLASS_SUB_0_REGION_SPLIT_PER_WIDTH    1
#define CLASS_SUB_0_REGION_SPLIT_PER_HEIGHT    1

#define CLASS_1_REGION_SPLIT_PER_WIDTH        2
#define CLASS_1_REGION_SPLIT_PER_HEIGHT        2

#define HIGHER_THAN_CLASS_1_REGION_SPLIT_PER_WIDTH        4
#define HIGHER_THAN_CLASS_1_REGION_SPLIT_PER_HEIGHT        4

// Dynamic GOP activity TH - to tune

#define DYNAMIC_GOP_SUB_1080P_L6_VS_L5_COST_TH        11
#define DYNAMIC_GOP_SUB_1080P_L5_VS_L4_COST_TH        19
#define DYNAMIC_GOP_SUB_1080P_L4_VS_L3_COST_TH        30    // No L4_VS_L3 - 25 is the TH after 1st round of tuning

#define DYNAMIC_GOP_ABOVE_1080P_L6_VS_L5_COST_TH    15//25//5//
#define DYNAMIC_GOP_ABOVE_1080P_L5_VS_L4_COST_TH    25//28//9//
#define DYNAMIC_GOP_ABOVE_1080P_L4_VS_L3_COST_TH    30    // No L4_VS_L3 - 28 is the TH after 1st round of tuning
#define DYNAMIC_GOP_SUB_480P_L6_VS_L5_COST_TH        9
#define GRADUAL_LUMINOSITY_CHANGE_TH                        3
#define FADED_SB_PERCENTAGE_TH                             10
#define FADED_PICTURES_TH                                   15
#define CLASS_SUB_0_PICTURE_ACTIVITY_REGIONS_TH             1
#define CLASS_1_SIZE_PICTURE_ACTIVITY_REGIONS_TH            2
#define HIGHER_THAN_CLASS_1_PICTURE_ACTIVITY_REGIONS_TH     8

#define IS_COMPLEX_SB_VARIANCE_TH                          100
#define IS_COMPLEX_SB_FLAT_VARIANCE_TH                     10
#define IS_COMPLEX_SB_VARIANCE_DEVIATION_TH                13
#define IS_COMPLEX_SB_ZZ_SAD_FACTOR_TH                     25

#define MAX_SUPPORTED_SEGMENTS                            7
#define NUM_QPS                                           52


// Aura detection definitions
#define    AURA_4K_DISTORTION_TH    25
#define    AURA_4K_DISTORTION_TH_6L 20

// The EB_4L_PRED_ERROR_CLASS type is used to inform about the prediction error compared to 4L
#define EB_4L_PRED_ERROR_CLASS    uint8_t
#define PRED_ERROR_CLASS_0          0
#define PRED_ERROR_CLASS_1          1
#define INVALID_PRED_ERROR_CLASS    128

#define EbScdMode uint8_t
#define SCD_MODE_0  0     // SCD OFF
#define SCD_MODE_1   1     // Light SCD (histograms generation on the 1/16 decimated input)
#define SCD_MODE_2   2     // Full SCD

#define EbBlockMeanPrec uint8_t
#define BLOCK_MEAN_PREC_FULL 0
#define BLOCK_MEAN_PREC_SUB  1

#define EbPmMode uint8_t
#define PM_MODE_0  0     // 1-stage PM
#define PM_MODE_1  1     // 2-stage PM 4K
#define PM_MODE_2  2     // 2-stage PM Sub 4K

#define EB_ZZ_SAD_MODE uint8_t
#define ZZ_SAD_MODE_0  0        // ZZ SAD on Decimated resolution
#define ZZ_SAD_MODE_1  1        // ZZ SAD on Full resolution

#define EbPfMode uint8_t
#define PF_OFF  0
#define PF_N2   1
#define PF_N4   2
#define STAGE uint8_t
#define ED_STAGE  1      // ENCDEC stage

#define EB_TRANS_COEFF_SHAPE uint8_t
#define DEFAULT_SHAPE 0
#define N2_SHAPE      1
#define N4_SHAPE      2
#define ONLY_DC_SHAPE 3

#define EB_CHROMA_LEVEL uint8_t
#define CHROMA_MODE_0  0 // Full chroma search @ MD
#define CHROMA_MODE_1  1 // Fast chroma search @ MD
#define CHROMA_MODE_2  2 // Chroma blind @ MD + CFL @ EP
#define CHROMA_MODE_3  3 // Chroma blind @ MD + no CFL @ EP

typedef enum EbCleanUpMode
{
    CLEAN_UP_MODE_0 = 0,
    CLEAN_UP_MODE_1 = 1
} EbCleanUpMode;

typedef enum EbSaoMode
{
    SAO_MODE_0 = 0,
    SAO_MODE_1 = 1
} EbSaoMode;

// Multi-Pass Partitioning Depth(Multi - Pass PD) performs multiple PD stages for the same SB towards 1 final Partitioning Structure
// As we go from PDn to PDn + 1, the prediction accuracy of the MD feature(s) increases while the number of block(s) decreases
#if DEPTH_PART_CLEAN_UP
#if ADD_NEW_MPPD_LEVEL
typedef enum MultiPassPdLevel
{
    MULTI_PASS_PD_OFF     = 0, // Multi-Pass PD OFF = 1-single PD Pass (e.g. I_SLICE, SC)
    MULTI_PASS_PD_LEVEL_0 = 1, // Multi-Pass PD Mode 0: PD0 | PD0_REFINEMENT
    MULTI_PASS_PD_LEVEL_1 = 2, // Multi-Pass PD Mode 1: PD0 | PD0_REFINEMENT | PD1 | PD1_REFINEMENT
    MULTI_PASS_PD_LEVEL_2 = 3, // Multi-Pass PD Mode 1: PD0 | PD0_REFINEMENT | PD1 | PD1_REFINEMENT using SQ vs. NSQ only
    MULTI_PASS_PD_LEVEL_3 = 4, // Multi-Pass PD Mode 2: PD0 | PD0_REFINEMENT | PD1 | PD1_REFINEMENT using SQ vs. NSQ and SQ coeff info
    MULTI_PASS_PD_LEVEL_4 = 5, // reserved = MULTI_PASS_PD_LEVEL_3
    MULTI_PASS_PD_INVALID = 6, // Invalid Multi-Pass PD Mode
} MultiPassPdLevel;
#else
typedef enum MultiPassPdLevel
{
    MULTI_PASS_PD_OFF = 0, // Multi-Pass PD OFF = 1-single PD Pass (e.g. I_SLICE, SC)
    MULTI_PASS_PD_LEVEL_0 = 1, // Multi-Pass PD Mode 0: PD0 | PD0_REFINEMENT
    MULTI_PASS_PD_LEVEL_1 = 2, // Multi-Pass PD Mode 1: PD0 | PD0_REFINEMENT | PD1 | PD1_REFINEMENT using SQ vs. NSQ only
    MULTI_PASS_PD_LEVEL_2 = 3, // Multi-Pass PD Mode 2: PD0 | PD0_REFINEMENT | PD1 | PD1_REFINEMENT using SQ vs. NSQ and SQ coeff info
    MULTI_PASS_PD_LEVEL_3 = 4, // reserved = MULTI_PASS_PD_LEVEL_2
    MULTI_PASS_PD_INVALID = 5, // Invalid Multi-Pass PD Mode
} MultiPassPdLevel;
#endif

typedef enum AdpLevel
{
    ADP_OFF = 0, // All SBs use the same Multi-Pass PD level
    ADP_LEVEL_1 = 1, // read @ ADP budget derivation (e.g. high budget_boost)
    ADP_LEVEL_2 = 2, // read @ ADP budget derivation (e.g. moderate budget_boost)
    ADP_LEVEL_3 = 3, // read @ ADP budget derivation (e.g. low budget_boost)
} AdpLevel;
#else
typedef enum EbPictureDepthMode
{
    PIC_MULTI_PASS_PD_MODE_0    = 0, // Multi-Pass PD Mode 0: PD0 | PD0_REFINEMENT
    PIC_MULTI_PASS_PD_MODE_1    = 1, // Multi-Pass PD Mode 1: PD0 | PD0_REFINEMENT | PD1 | PD1_REFINEMENT using SQ vs. NSQ only
    PIC_MULTI_PASS_PD_MODE_2    = 2, // Multi-Pass PD Mode 2: PD0 | PD0_REFINEMENT | PD1 | PD1_REFINEMENT using SQ vs. NSQ and SQ coeff info
    PIC_MULTI_PASS_PD_MODE_3    = 3, // Multi-Pass PD Mode 3: PD0 | PD0_REFINEMENT | PD1 | PD1_REFINEMENT using SQ vs. NSQ and both SQ and NSQ coeff info
    PIC_ALL_DEPTH_MODE          = 4, // ALL sq and nsq:  SB size -> 4x4
    PIC_ALL_C_DEPTH_MODE        = 5, // ALL sq and nsq with control :  SB size -> 4x4
    PIC_SQ_DEPTH_MODE           = 6, // ALL sq:  SB size -> 4x4
    PIC_SQ_NON4_DEPTH_MODE      = 7, // SQ:  SB size -> 8x8
#if SHUT_ME_DISTORTION
    PIC_SB_SWITCH_DEPTH_MODE    = 8  // Adaptive Depth Partitioning
#else
    PIC_OPEN_LOOP_DEPTH_MODE    = 8, // Early Inter Depth Decision:  SB size -> 8x8
    PIC_SB_SWITCH_DEPTH_MODE    = 9  // Adaptive Depth Partitioning
#endif
} EbPictureDepthMode;
#endif
#define EB_SB_DEPTH_MODE              uint8_t
#define SB_SQ_BLOCKS_DEPTH_MODE             1
#define SB_SQ_NON4_BLOCKS_DEPTH_MODE        2
#if !SHUT_ME_DISTORTION
#define SB_OPEN_LOOP_DEPTH_MODE             3
#define SB_FAST_OPEN_LOOP_DEPTH_MODE        4
#define SB_PRED_OPEN_LOOP_DEPTH_MODE        5
#endif
static const int32_t global_motion_threshold[MAX_HIERARCHICAL_LEVEL][MAX_TEMPORAL_LAYERS] = { // [Highest Temporal Layer] [Temporal Layer Index]
    { 2 },
    { 4, 2 },
    { 8, 4, 2 },
    { 16, 8, 4, 2 },
    { 32, 16, 8, 4, 2 },    // Derived by analogy from 4-layer settings
    { 64, 32, 16, 8, 4, 2 }
};

static const int32_t hme_level_0_search_area_multiplier_x[MAX_HIERARCHICAL_LEVEL][MAX_TEMPORAL_LAYERS] = { // [Highest Temporal Layer] [Temporal Layer Index]
    { 100 },
    { 100, 100 },
    { 100, 100, 100 },
    { 200, 140, 100,  70 },
    { 350, 200, 100, 100, 100 },
    { 525, 350, 200, 100, 100, 100 }
};

static const int32_t hme_level_0_search_area_multiplier_y[MAX_HIERARCHICAL_LEVEL][MAX_TEMPORAL_LAYERS] = { // [Highest Temporal Layer] [Temporal Layer Index]
    { 100 },
    { 100, 100 },
    { 100, 100, 100 },
    { 200, 140, 100, 70 },
    { 350, 200, 100, 100, 100 },
    { 525, 350, 200, 100, 100, 100 }
};

typedef enum RasterScanCuIndex
{
    // 2Nx2N [85 partitions]
    RASTER_SCAN_CU_INDEX_64x64 = 0,
    RASTER_SCAN_CU_INDEX_32x32_0 = 1,
    RASTER_SCAN_CU_INDEX_32x32_1 = 2,
    RASTER_SCAN_CU_INDEX_32x32_2 = 3,
    RASTER_SCAN_CU_INDEX_32x32_3 = 4,
    RASTER_SCAN_CU_INDEX_16x16_0 = 5,
    RASTER_SCAN_CU_INDEX_16x16_1 = 6,
    RASTER_SCAN_CU_INDEX_16x16_2 = 7,
    RASTER_SCAN_CU_INDEX_16x16_3 = 8,
    RASTER_SCAN_CU_INDEX_16x16_4 = 9,
    RASTER_SCAN_CU_INDEX_16x16_5 = 10,
    RASTER_SCAN_CU_INDEX_16x16_6 = 11,
    RASTER_SCAN_CU_INDEX_16x16_7 = 12,
    RASTER_SCAN_CU_INDEX_16x16_8 = 13,
    RASTER_SCAN_CU_INDEX_16x16_9 = 14,
    RASTER_SCAN_CU_INDEX_16x16_10 = 15,
    RASTER_SCAN_CU_INDEX_16x16_11 = 16,
    RASTER_SCAN_CU_INDEX_16x16_12 = 17,
    RASTER_SCAN_CU_INDEX_16x16_13 = 18,
    RASTER_SCAN_CU_INDEX_16x16_14 = 19,
    RASTER_SCAN_CU_INDEX_16x16_15 = 20,
    RASTER_SCAN_CU_INDEX_8x8_0 = 21,
    RASTER_SCAN_CU_INDEX_8x8_1 = 22,
    RASTER_SCAN_CU_INDEX_8x8_2 = 23,
    RASTER_SCAN_CU_INDEX_8x8_3 = 24,
    RASTER_SCAN_CU_INDEX_8x8_4 = 25,
    RASTER_SCAN_CU_INDEX_8x8_5 = 26,
    RASTER_SCAN_CU_INDEX_8x8_6 = 27,
    RASTER_SCAN_CU_INDEX_8x8_7 = 28,
    RASTER_SCAN_CU_INDEX_8x8_8 = 29,
    RASTER_SCAN_CU_INDEX_8x8_9 = 30,
    RASTER_SCAN_CU_INDEX_8x8_10 = 31,
    RASTER_SCAN_CU_INDEX_8x8_11 = 32,
    RASTER_SCAN_CU_INDEX_8x8_12 = 33,
    RASTER_SCAN_CU_INDEX_8x8_13 = 34,
    RASTER_SCAN_CU_INDEX_8x8_14 = 35,
    RASTER_SCAN_CU_INDEX_8x8_15 = 36,
    RASTER_SCAN_CU_INDEX_8x8_16 = 37,
    RASTER_SCAN_CU_INDEX_8x8_17 = 38,
    RASTER_SCAN_CU_INDEX_8x8_18 = 39,
    RASTER_SCAN_CU_INDEX_8x8_19 = 40,
    RASTER_SCAN_CU_INDEX_8x8_20 = 41,
    RASTER_SCAN_CU_INDEX_8x8_21 = 42,
    RASTER_SCAN_CU_INDEX_8x8_22 = 43,
    RASTER_SCAN_CU_INDEX_8x8_23 = 44,
    RASTER_SCAN_CU_INDEX_8x8_24 = 45,
    RASTER_SCAN_CU_INDEX_8x8_25 = 46,
    RASTER_SCAN_CU_INDEX_8x8_26 = 47,
    RASTER_SCAN_CU_INDEX_8x8_27 = 48,
    RASTER_SCAN_CU_INDEX_8x8_28 = 49,
    RASTER_SCAN_CU_INDEX_8x8_29 = 50,
    RASTER_SCAN_CU_INDEX_8x8_30 = 51,
    RASTER_SCAN_CU_INDEX_8x8_31 = 52,
    RASTER_SCAN_CU_INDEX_8x8_32 = 53,
    RASTER_SCAN_CU_INDEX_8x8_33 = 54,
    RASTER_SCAN_CU_INDEX_8x8_34 = 55,
    RASTER_SCAN_CU_INDEX_8x8_35 = 56,
    RASTER_SCAN_CU_INDEX_8x8_36 = 57,
    RASTER_SCAN_CU_INDEX_8x8_37 = 58,
    RASTER_SCAN_CU_INDEX_8x8_38 = 59,
    RASTER_SCAN_CU_INDEX_8x8_39 = 60,
    RASTER_SCAN_CU_INDEX_8x8_40 = 61,
    RASTER_SCAN_CU_INDEX_8x8_41 = 62,
    RASTER_SCAN_CU_INDEX_8x8_42 = 63,
    RASTER_SCAN_CU_INDEX_8x8_43 = 64,
    RASTER_SCAN_CU_INDEX_8x8_44 = 65,
    RASTER_SCAN_CU_INDEX_8x8_45 = 66,
    RASTER_SCAN_CU_INDEX_8x8_46 = 67,
    RASTER_SCAN_CU_INDEX_8x8_47 = 68,
    RASTER_SCAN_CU_INDEX_8x8_48 = 69,
    RASTER_SCAN_CU_INDEX_8x8_49 = 70,
    RASTER_SCAN_CU_INDEX_8x8_50 = 71,
    RASTER_SCAN_CU_INDEX_8x8_51 = 72,
    RASTER_SCAN_CU_INDEX_8x8_52 = 73,
    RASTER_SCAN_CU_INDEX_8x8_53 = 74,
    RASTER_SCAN_CU_INDEX_8x8_54 = 75,
    RASTER_SCAN_CU_INDEX_8x8_55 = 76,
    RASTER_SCAN_CU_INDEX_8x8_56 = 77,
    RASTER_SCAN_CU_INDEX_8x8_57 = 78,
    RASTER_SCAN_CU_INDEX_8x8_58 = 79,
    RASTER_SCAN_CU_INDEX_8x8_59 = 80,
    RASTER_SCAN_CU_INDEX_8x8_60 = 81,
    RASTER_SCAN_CU_INDEX_8x8_61 = 82,
    RASTER_SCAN_CU_INDEX_8x8_62 = 83,
    RASTER_SCAN_CU_INDEX_8x8_63 = 84
} RasterScanCuIndex;

static const uint32_t raster_scan_blk_x[CU_MAX_COUNT] =
{
    0,
    0, 32,
    0, 32,
    0, 16, 32, 48,
    0, 16, 32, 48,
    0, 16, 32, 48,
    0, 16, 32, 48,
    0, 8, 16, 24, 32, 40, 48, 56,
    0, 8, 16, 24, 32, 40, 48, 56,
    0, 8, 16, 24, 32, 40, 48, 56,
    0, 8, 16, 24, 32, 40, 48, 56,
    0, 8, 16, 24, 32, 40, 48, 56,
    0, 8, 16, 24, 32, 40, 48, 56,
    0, 8, 16, 24, 32, 40, 48, 56,
    0, 8, 16, 24, 32, 40, 48, 56
};

static const uint32_t raster_scan_blk_y[CU_MAX_COUNT] =
{
    0,
    0, 0,
    32, 32,
    0, 0, 0, 0,
    16, 16, 16, 16,
    32, 32, 32, 32,
    48, 48, 48, 48,
    0, 0, 0, 0, 0, 0, 0, 0,
    8, 8, 8, 8, 8, 8, 8, 8,
    16, 16, 16, 16, 16, 16, 16, 16,
    24, 24, 24, 24, 24, 24, 24, 24,
    32, 32, 32, 32, 32, 32, 32, 32,
    40, 40, 40, 40, 40, 40, 40, 40,
    48, 48, 48, 48, 48, 48, 48, 48,
    56, 56, 56, 56, 56, 56, 56, 56
};

static const uint32_t raster_scan_blk_size[CU_MAX_COUNT] =
{   64,
    32, 32,
    32, 32,
    16, 16, 16, 16,
    16, 16, 16, 16,
    16, 16, 16, 16,
    16, 16, 16, 16,
    8, 8, 8, 8, 8, 8, 8, 8,
    8, 8, 8, 8, 8, 8, 8, 8,
    8, 8, 8, 8, 8, 8, 8, 8,
    8, 8, 8, 8, 8, 8, 8, 8,
    8, 8, 8, 8, 8, 8, 8, 8,
    8, 8, 8, 8, 8, 8, 8, 8,
    8, 8, 8, 8, 8, 8, 8, 8,
    8, 8, 8, 8, 8, 8, 8, 8
};

static const uint32_t md_scan_to_raster_scan[CU_MAX_COUNT] =
{
    0,
    1,
    5, 21, 22, 29, 30,
    6, 23, 24, 31, 32,
    9, 37, 38, 45, 46,
    10, 39, 40, 47, 48,
    2,
    7, 25, 26, 33, 34,
    8, 27, 28, 35, 36,
    11, 41, 42, 49, 50,
    12, 43, 44, 51, 52,
    3,
    13, 53, 54, 61, 62,
    14, 55, 56, 63, 64,
    17, 69, 70, 77, 78,
    18, 71, 72, 79, 80,
    4,
    15, 57, 58, 65, 66,
    16, 59, 60, 67, 68,
    19, 73, 74, 81, 82,
    20, 75, 76, 83, 84
};

static const uint32_t raster_scan_blk_parent_index[CU_MAX_COUNT] =
{   0,
    0, 0,
    0, 0,
    1, 1, 2, 2,
    1, 1, 2, 2,
    3, 3, 4, 4,
    3, 3, 4, 4,
    5, 5, 6, 6, 7, 7, 8, 8,
    5, 5, 6, 6, 7, 7, 8, 8,
    9, 9, 10, 10, 11, 11, 12, 12,
    9, 9, 10, 10, 11, 11, 12, 12,
    13, 13, 14, 14, 15, 15, 16, 16,
    13, 13, 14, 14, 15, 15, 16, 16,
    17, 17, 18, 18, 19, 19, 20, 20,
    17, 17, 18, 18, 19, 19, 20, 20
};

#define UNCOMPRESS_SAD(x) ( ((x) & 0x1FFF)<<(((x)>>13) & 7) )

static const uint32_t md_scan_to_ois_32x32_scan[CU_MAX_COUNT] =
{
    /*0  */0,
    /*1  */0,
    /*2  */0,
    /*3  */0,
    /*4  */0,
    /*5  */0,
    /*6  */0,
    /*7  */0,
    /*8  */0,
    /*9  */0,
    /*10 */0,
    /*11 */0,
    /*12 */0,
    /*13 */0,
    /*14 */0,
    /*15 */0,
    /*16 */0,
    /*17 */0,
    /*18 */0,
    /*19 */0,
    /*20 */0,
    /*21 */0,
    /*22 */1,
    /*23 */1,
    /*24 */1,
    /*25 */1,
    /*26 */1,
    /*27 */1,
    /*28 */1,
    /*29 */1,
    /*30 */1,
    /*31 */1,
    /*32 */1,
    /*33 */1,
    /*34 */1,
    /*35 */1,
    /*36 */1,
    /*37 */1,
    /*38 */1,
    /*39 */1,
    /*40 */1,
    /*41 */1,
    /*42 */1,
    /*43 */2,
    /*44 */2,
    /*45 */2,
    /*46 */2,
    /*47 */2,
    /*48 */2,
    /*49 */2,
    /*50 */2,
    /*51 */2,
    /*52 */2,
    /*53 */2,
    /*54 */2,
    /*55 */2,
    /*56 */2,
    /*57 */2,
    /*58 */2,
    /*59 */2,
    /*60 */2,
    /*61 */2,
    /*62 */2,
    /*63 */2,
    /*64 */3,
    /*65 */3,
    /*66 */3,
    /*67 */3,
    /*68 */3,
    /*69 */3,
    /*70 */3,
    /*71 */3,
    /*72 */3,
    /*73 */3,
    /*74 */3,
    /*75 */3,
    /*76 */3,
    /*77 */3,
    /*78 */3,
    /*79 */3,
    /*80 */3,
    /*81 */3,
    /*82 */3,
    /*83 */3,
    /*84 */3,
};

typedef struct StatStruct
{
    uint32_t                        referenced_area[MAX_NUMBER_OF_TREEBLOCKS_PER_PICTURE];
} StatStruct;
#define TWO_PASS_IR_THRSHLD 40  // Intra refresh threshold used to reduce the reference area.
                                // If the periodic Intra refresh is less than the threshold,
                                // the referenced area is normalized
#define SC_MAX_LEVEL 2 // 2 sets of HME/ME settings are used depending on the scene content mode

#if ADD_HME_DECIMATION_SIGNAL
typedef enum HmeDecimation
{
    ZERO_DECIMATION_HME = 0, // Perform HME search on full-res picture; no refinement
    ONE_DECIMATION_HME = 1, // HME search on quarter-res picture; 1 refinement level
    TWO_DECIMATION_HME = 2, // HME search on sixteenth-res picture; 2 refinement level
} HmeDecimation;
#endif
#if !REFACTOR_ME_HME
/******************************************************************************
                            ME/HME settings
*******************************************************************************/
//     M0    M1    M2    M3    M4    M5    M6    M7    M8    M9    M10    M11    M12
static const uint8_t enable_hme_flag[SC_MAX_LEVEL][INPUT_SIZE_COUNT][MAX_SUPPORTED_MODES] = {
    {
        {   1,    1,    1,    1,    1,    1,    1,    1,    1,    1,    1,    1,    1 },      // INPUT_SIZE_576p_RANGE_OR_LOWER
        {   1,    1,    1,    1,    1,    1,    1,    1,    1,    1,    1,    1,    1 },      // INPUT_SIZE_720P_RANGE/INPUT_SIZE_1080i_RANGE
        {   1,    1,    1,    1,    1,    1,    1,    1,    1,    1,    1,    1,    1 },      // INPUT_SIZE_1080p_RANGE
        {   1,    1,    1,    1,    1,    1,    1,    1,    1,    1,    1,    1,    1 }       // INPUT_SIZE_4K_RANGE
    },{
        {   1,    1,    1,    1,    1,    1,    1,    1,    1,    1,    1,    1,    1 },      // INPUT_SIZE_576p_RANGE_OR_LOWER
        {   1,    1,    1,    1,    1,    1,    1,    1,    1,    1,    1,    1,    1 },      // INPUT_SIZE_720P_RANGE/INPUT_SIZE_1080i_RANGE
        {   1,    1,    1,    1,    1,    1,    1,    1,    1,    1,    1,    1,    1 },      // INPUT_SIZE_1080p_RANGE
        {   1,    1,    1,    1,    1,    1,    1,    1,    1,    1,    1,    1,    1 }       // INPUT_SIZE_4K_RANGE
    }
};
//     M0    M1    M2    M3    M4    M5    M6    M7    M8    M9    M10    M11    M12
static const uint8_t enable_hme_level0_flag[SC_MAX_LEVEL][INPUT_SIZE_COUNT][MAX_SUPPORTED_MODES] = {
    {
        {   1,    1,    1,    1,    1,    1,    1,    1,    1,    1,    1,    1,    1 },      // INPUT_SIZE_576p_RANGE_OR_LOWER
        {   1,    1,    1,    1,    1,    1,    1,    1,    1,    1,    1,    1,    1 },      // INPUT_SIZE_720P_RANGE/INPUT_SIZE_1080i_RANGE
        {   1,    1,    1,    1,    1,    1,    1,    1,    1,    1,    1,    1,    1 },      // INPUT_SIZE_1080p_RANGE
        {   1,    1,    1,    1,    1,    1,    1,    1,    1,    1,    1,    1,    1 }       // INPUT_SIZE_4K_RANGE
    },{
        {   1,    1,    1,    1,    1,    1,    1,    1,    1,    1,    1,    1,    1 },      // INPUT_SIZE_576p_RANGE_OR_LOWER
        {   1,    1,    1,    1,    1,    1,    1,    1,    1,    1,    1,    1,    1 },      // INPUT_SIZE_720P_RANGE/INPUT_SIZE_1080i_RANGE
        {   1,    1,    1,    1,    1,    1,    1,    1,    1,    1,    1,    1,    1 },      // INPUT_SIZE_1080p_RANGE
        {   1,    1,    1,    1,    1,    1,    1,    1,    1,    1,    1,    1,    1 }       // INPUT_SIZE_4K_RANGE
    }
};

static const uint16_t hme_level0_total_search_area_width[SC_MAX_LEVEL][INPUT_SIZE_COUNT][MAX_SUPPORTED_MODES] = {
    {
#if MAR26_ADOPTIONS
        { 300,  300,  300,  300,  150,   150,  150,  150,  150,  150,  150,  150,  150 },
        { 300,  300,  300,  300,  150,   150,  150,  150,  150,  150,  150,  150,  150 },
        { 300,  300,  300,  300,  150,   150,  150,  150,  150,  150,  150,  150,  150 },
        { 300,  300,  300,  300,  150,   150,  150,  150,  150,  150,  150,  150,  150 }
     } , {
        { 780,  780,  780,  780,  450,   450,  450,  450,  450,  450,  450,  450,  450 },
        { 780,  780,  780,  780,  450,   450,  450,  450,  450,  450,  450,  450,  450 },
        { 780,  780,  780,  780,  450,   450,  450,  450,  450,  450,  450,  450,  450 },
        { 780,  780,  780,  780,  450,   450,  450,  450,  450,  450,  450,  450,  450 }
#else
#if MAR25_ADOPTIONS
        { 300,  300,  300,  300,  300,   300,   300,  300,  150,  150,  150,  150,  150 },
        { 300,  300,  300,  300,  300,   300,   300,  300,  150,  150,  150,  150,  150 },
        { 300,  300,  300,  300,  300,   300,   300,  300,  150,  150,  150,  150,  150 },
        { 300,  300,  300,  300,  300,   300,   300,  300,  150,  150,  150,  150,  150 }
     } , {
        { 780,  780,  780,  780,  780,   780,   780,  780,  450,  450,  450,  450,  450 },
        { 780,  780,  780,  780,  780,   780,   780,  780,  450,  450,  450,  450,  450 },
        { 780,  780,  780,  780,  780,   780,   780,  780,  450,  450,  450,  450,  450 },
        { 780,  780,  780,  780,  780,   780,   780,  780,  450,  450,  450,  450,  450 }
#else
#if MAR23_ADOPTIONS
        { 200,  200,   48,   48,   48,    48,    48,   48,   48,   48,   48,   48,   48 },
        { 256,  256,   96,   96,   96,    96,    96,   96,   96,   48,   48,   48,   48 },
        { 320,  320,  128,  128,  128,   128,   128,  128,  128,   48,   48,   48,   48 },
        { 400,  400,  128,  128,  128,   128,   128,  128,  128,   96,   96,   96,   96 }
     } , {
        { 400,  400,  400,  400,   64,   64,   64,   64,   64,   64,   64,   64,   64 },
        { 512,  512,  512,  512,   96,   96,   96,   96,   96,   96,   96,   96,   96 },
        { 640,  640,  640,  640,  128,  128,  128,  128,  128,  128,  128,  128,  128 },
        { 640,  640,  640,  640,  128,  128,  128,  128,  128,  128,  128,  128,  128 }
#else
#if MAR17_ADOPTIONS
        {  64,   64,   48,   48,   48,    48,    48,   48,   48,   48,   48,   48,   48 },
        {  96,   96,   96,   96,   96,    96,    96,   96,   96,   48,   48,   48,   48 },
        { 128,  128,  128,  128,  128,   128,   128,  128,  128,   48,   48,   48,   48 },
        { 192,  192,  128,  128,  128,   128,   128,  128,  128,   96,   96,   96,   96 }
     } , {
        {  64,   64,   64,   64,   64,   64,   64,   64,   64,   64,   64,   64,   64 },
        {  96,   96,   96,   96,   96,   96,   96,   96,   96,   96,   96,   96,   96 },
        { 128,  128,  128,  128,  128,  128,  128,  128,  128,  128,  128,  128,  128 },
        { 192,  192,  192,  192,  128,  128,  128,  128,  128,  128,  128,  128,  128 }
#else
#if MAR12_ADOPTIONS
        {  64,   64,   48,   48,   48,   48,   48,   48,   48,   48,   48,   48,   48 },
        {  96,   96,   96,   96,   96,   48,   48,   48,   48,   48,   48,   48,   48 },
        { 128,  128,  128,  128,  128,   48,   48,   48,   48,   48,   48,   48,   48 },
        { 192,  192,  128,  128,  128,   96,   96,   96,   96,   96,   96,   96,   96 }
     } , {
        {  64,   64,   64,   64,  128,  128,  128,  128,  128,  128,  128,  128,  128 },
        {  96,   96,   96,   96,  128,  128,  128,  128,  128,  128,  128,  128,  128 },
        { 128,  128,  128,  128,  128,  128,  128,  128,  128,  128,  128,  128,  128 },
        { 192,  192,  192,  192,  128,  128,  128,  128,  128,  128,  128,  128,  128 }
#else
        {  48,   48,   48,   48,   48,   48,   48,   48,   48,   48,   48,   48,   48 },
        {  96,   96,   96,   96,   96,   48,   48,   48,   48,   48,   48,   48,   48 },
        { 112,  128,  128,  128,  128,   48,   48,   48,   48,   48,   48,   48,   48 },
        { 128,  128,  128,  128,  128,   96,   96,   96,   96,   96,   96,   96,   96 }
     } , {
        { 128,  128,  128,  128,  128,  128,  128,  128,  128,  128,  128,  128,  128 },
        { 128,  128,  128,  128,  128,  128,  128,  128,  128,  128,  128,  128,  128 },
        { 128,  128,  128,  128,  128,  128,  128,  128,  128,  128,  128,  128,  128 },
        { 128,  128,  128,  128,  128,  128,  128,  128,  128,  128,  128,  128,  128 }
#endif
#endif
#endif
#endif
#endif
    }
};

static const uint16_t hme_level0_search_area_in_width_array_left[SC_MAX_LEVEL][INPUT_SIZE_COUNT][MAX_SUPPORTED_MODES] = {
    {
#if MAR26_ADOPTIONS
        { 150,  150,  150,  150,  75,   75,   75,   75,   75,   75,   75,   75,   75 },
        { 150,  150,  150,  150,  75,   75,   75,   75,   75,   75,   75,   75,   75 },
        { 150,  150,  150,  150,  75,   75,   75,   75,   75,   75,   75,   75,   75 },
        { 150,  150,  150,  150,  75,   75,   75,   75,   75,   75,   75,   75,   75 }
     } , {
        { 390,  390,  390,  390,  225,  225,  225,  225,  225,  225,  225,  225,  225 },
        { 390,  390,  390,  390,  225,  225,  225,  225,  225,  225,  225,  225,  225 },
        { 390,  390,  390,  390,  225,  225,  225,  225,  225,  225,  225,  225,  225 },
        { 390,  390,  390,  390,  225,  225,  225,  225,  225,  225,  225,  225,  225 }
#else
#if MAR25_ADOPTIONS
        { 150,  150,  150,  150,  150,   150,   150,  150,   75,   75,   75,   75,   75 },
        { 150,  150,  150,  150,  150,   150,   150,  150,   75,   75,   75,   75,   75 },
        { 150,  150,  150,  150,  150,   150,   150,  150,   75,   75,   75,   75,   75 },
        { 150,  150,  150,  150,  150,   150,   150,  150,   75,   75,   75,   75,   75 }
     } , {
        { 390,  390,  390,  390,  390,   390,   390,  390,  225,  225,  225,  225,  225 },
        { 390,  390,  390,  390,  390,   390,   390,  390,  225,  225,  225,  225,  225 },
        { 390,  390,  390,  390,  390,   390,   390,  390,  225,  225,  225,  225,  225 },
        { 390,  390,  390,  390,  390,   390,   390,  390,  225,  225,  225,  225,  225 }
#else
#if MAR23_ADOPTIONS
        { 100,   100,   24,   24,   24,   24,   24,   24,   24,   24,   24,   24,   24 },
        { 128,   128,   48,   48,   48,   48,   48,   48,   48,   24,   24,   24,   24 },
        { 160,   160,   64,   64,   64,   64,   64,   64,   64,   24,   24,   24,   24 },
        { 200,   200,   64,   64,   64,   64,   64,   64,   64,   48,   48,   48,   48 }

    } , {
        { 200,  200,   200,  200,   32,   32,   32,   32,   32,   32,   32,   32,   32 },
        { 256,  256,   256,  256,   48,   48,   48,   48,   48,   48,   48,   48,   48 },
        { 320,  320,   320,  320,   64,   64,   64,   64,   64,   64,   64,   64,   64 },
        { 320,  320,   320,  320,   64,   64,   64,   64,   64,   64,   64,   64,   64 }
#else
#if MAR17_ADOPTIONS
        { 32,   32,   24,   24,   24,   24,   24,   24,   24,   24,   24,   24,   24 },
        { 48,   48,   56,   56,   56,   56,   56,   56,   56,   24,   24,   24,   24 },
        { 64,   64,   64,   64,   64,   64,   64,   64,   64,   24,   24,   24,   24 },
        { 96,   96,   64,   64,   64,   64,   64,   64,   64,   48,   48,   48,   48 }

    } , {
        {  32,   32,   32,   32,   32,   32,   32,   32,   32,   32,   32,   32,   32 },
        {  48,   48,   48,   48,   48,   48,   48,   48,   48,   48,   48,   48,   48 },
        {  64,   64,   64,   64,   64,   64,   64,   64,   64,   64,   64,   64,   64 },
        {  96,   96,   96,   96,   64,   64,   64,   64,   64,   64,   64,   64,   64 }
#else
#if MAR12_ADOPTIONS
        { 32,   32,   24,   24,   24,   24,   24,   24,   24,   24,   24,   24,   24 },
        { 48,   48,   56,   56,   56,   24,   24,   24,   24,   24,   24,   24,   24 },
        { 64,   64,   64,   64,   64,   24,   24,   24,   24,   24,   24,   24,   24 },
        { 96,   96,   64,   64,   64,   48,   48,   48,   48,   48,   48,   48,   48 }

    } , {
        {  32,   32,   32,   32,   64,   64,   64,   64,   64,   64,   64,   64,   64 },
        {  48,   48,   48,   48,   64,   64,   64,   64,   64,   64,   64,   64,   64 },
        {  64,   64,   64,   64,   64,   64,   64,   64,   64,   64,   64,   64,   64 },
        {  96,   96,   96,   96,   64,   64,   64,   64,   64,   64,   64,   64,   64 }
#else
        { 24,   24,   24,   24,   24,   24,   24,   24,   24,   24,   24,   24,   24 },
        { 56,   56,   56,   56,   56,   24,   24,   24,   24,   24,   24,   24,   24 },
        { 64,   64,   64,   64,   64,   24,   24,   24,   24,   24,   24,   24,   24 },
        { 64,   64,   64,   64,   64,   48,   48,   48,   48,   48,   48,   48,   48 }

    } , {
        {  64,   64,   64,   64,   64,   64,   64,   64,   64,   64,   64,   64,   64 },
        {  64,   64,   64,   64,   64,   64,   64,   64,   64,   64,   64,   64,   64 },
        {  64,   64,   64,   64,   64,   64,   64,   64,   64,   64,   64,   64,   64 },
        {  64,   64,   64,   64,   64,   64,   64,   64,   64,   64,   64,   64,   64 }
#endif
#endif
#endif
#endif
#endif
    }
};
static const uint16_t hme_level0_search_area_in_width_array_right[SC_MAX_LEVEL][INPUT_SIZE_COUNT][MAX_SUPPORTED_MODES] = {
    {
#if MAR26_ADOPTIONS
        { 150,  150,  150,  150,  75,   75,   75,   75,   75,   75,   75,   75,   75 },
        { 150,  150,  150,  150,  75,   75,   75,   75,   75,   75,   75,   75,   75 },
        { 150,  150,  150,  150,  75,   75,   75,   75,   75,   75,   75,   75,   75 },
        { 150,  150,  150,  150,  75,   75,   75,   75,   75,   75,   75,   75,   75 }
     } , {
        { 390,  390,  390,  390,  225,  225,  225,  225,  225,  225,  225,  225,  225 },
        { 390,  390,  390,  390,  225,  225,  225,  225,  225,  225,  225,  225,  225 },
        { 390,  390,  390,  390,  225,  225,  225,  225,  225,  225,  225,  225,  225 },
        { 390,  390,  390,  390,  225,  225,  225,  225,  225,  225,  225,  225,  225 }
#else
#if MAR25_ADOPTIONS
        { 150,  150,  150,  150,  150,   150,   150,  150,   75,   75,   75,   75,   75 },
        { 150,  150,  150,  150,  150,   150,   150,  150,   75,   75,   75,   75,   75 },
        { 150,  150,  150,  150,  150,   150,   150,  150,   75,   75,   75,   75,   75 },
        { 150,  150,  150,  150,  150,   150,   150,  150,   75,   75,   75,   75,   75 }
     } , {
        { 390,  390,  390,  390,  390,   390,   390,  390,  225,  225,  225,  225,  225 },
        { 390,  390,  390,  390,  390,   390,   390,  390,  225,  225,  225,  225,  225 },
        { 390,  390,  390,  390,  390,   390,   390,  390,  225,  225,  225,  225,  225 },
        { 390,  390,  390,  390,  390,   390,   390,  390,  225,  225,  225,  225,  225 }
#else
#if MAR23_ADOPTIONS
        { 100,   100,   24,   24,   24,   24,   24,   24,   24,   24,   24,   24,   24 },
        { 128,   128,   48,   48,   48,   48,   48,   48,   48,   24,   24,   24,   24 },
        { 160,   160,   64,   64,   64,   64,   64,   64,   64,   24,   24,   24,   24 },
        { 200,   200,   64,   64,   64,   64,   64,   64,   64,   48,   48,   48,   48 }

    } , {
        { 200,  200,   200,  200,   32,   32,   32,   32,   32,   32,   32,   32,   32 },
        { 256,  256,   256,  256,   48,   48,   48,   48,   48,   48,   48,   48,   48 },
        { 320,  320,   320,  320,   64,   64,   64,   64,   64,   64,   64,   64,   64 },
        { 320,  320,   320,  320,   64,   64,   64,   64,   64,   64,   64,   64,   64 }
#else
#if MAR17_ADOPTIONS
        { 32,   32,   24,   24,   24,   24,   24,   24,   24,   24,   24,   24,   24 },
        { 48,   48,   56,   56,   56,   56,   56,   56,   56,   24,   24,   24,   24 },
        { 64,   64,   64,   64,   64,   64,   64,   64,   64,   24,   24,   24,   24 },
        { 96,   96,   64,   64,   64,   64,   64,   64,   64,   48,   48,   48,   48 }

    } , {
        {  32,   32,   32,   32,   32,   32,   32,   32,   32,   32,   32,   32,   32 },
        {  48,   48,   48,   48,   48,   48,   48,   48,   48,   48,   48,   48,   48 },
        {  64,   64,   64,   64,   64,   64,   64,   64,   64,   64,   64,   64,   64 },
        {  96,   96,   96,   96,   64,   64,   64,   64,   64,   64,   64,   64,   64 }
#else
#if MAR12_ADOPTIONS
        { 32,   32,   24,   24,   24,   24,   24,   24,   24,   24,   24,   24,   24 },
        { 48,   48,   56,   56,   56,   24,   24,   24,   24,   24,   24,   24,   24 },
        { 64,   64,   64,   64,   64,   24,   24,   24,   24,   24,   24,   24,   24 },
        { 96,   96,   64,   64,   64,   48,   48,   48,   48,   48,   48,   48,   48 }

    } , {
        {  32,   32,   32,   32,   64,   64,   64,   64,   64,   64,   64,   64,   64 },
        {  48,   48,   48,   48,   64,   64,   64,   64,   64,   64,   64,   64,   64 },
        {  64,   64,   64,   64,   64,   64,   64,   64,   64,   64,   64,   64,   64 },
        {  96,   96,   96,   96,   64,   64,   64,   64,   64,   64,   64,   64,   64 }
#else
        { 24,   24,   24,   24,   24,   24,   24,   24,   24,   24,   24,   24,   24 },
        { 56,   56,   56,   56,   56,   24,   24,   24,   24,   24,   24,   24,   24 },
        { 64,   64,   64,   64,   64,   24,   24,   24,   24,   24,   24,   24,   24 },
        { 64,   64,   64,   64,   64,   48,   48,   48,   48,   48,   48,   48,   48 }

    } , {
        {  64,   64,   64,   64,   64,   64,   64,   64,   64,   64,   64,   64,   64 },
        {  64,   64,   64,   64,   64,   64,   64,   64,   64,   64,   64,   64,   64 },
        {  64,   64,   64,   64,   64,   64,   64,   64,   64,   64,   64,   64,   64 },
        {  64,   64,   64,   64,   64,   64,   64,   64,   64,   64,   64,   64,   64 }
#endif
#endif
#endif
#endif
#endif
    }
};
static const uint16_t hme_level0_total_search_area_height[SC_MAX_LEVEL][INPUT_SIZE_COUNT][MAX_SUPPORTED_MODES] = {
    {
#if MAR26_ADOPTIONS
        { 300,  300,  300,  300,  150,   150,  150,  150,  150,  150,  150,  150,  150 },
        { 300,  300,  300,  300,  150,   150,  150,  150,  150,  150,  150,  150,  150 },
        { 300,  300,  300,  300,  150,   150,  150,  150,  150,  150,  150,  150,  150 },
        { 300,  300,  300,  300,  150,   150,  150,  150,  150,  150,  150,  150,  150 }
     } , {
        { 780,  780,  780,  780,  450,   450,  450,  450,  450,  450,  450,  450,  450 },
        { 780,  780,  780,  780,  450,   450,  450,  450,  450,  450,  450,  450,  450 },
        { 780,  780,  780,  780,  450,   450,  450,  450,  450,  450,  450,  450,  450 },
        { 780,  780,  780,  780,  450,   450,  450,  450,  450,  450,  450,  450,  450 }
#else
#if MAR25_ADOPTIONS
        { 300,  300,  300,  300,  300,   300,   300,  300,  150,  150,  150,  150,  150 },
        { 300,  300,  300,  300,  300,   300,   300,  300,  150,  150,  150,  150,  150 },
        { 300,  300,  300,  300,  300,   300,   300,  300,  150,  150,  150,  150,  150 },
        { 300,  300,  300,  300,  300,   300,   300,  300,  150,  150,  150,  150,  150 }
     } , {
        { 780,  780,  780,  780,  780,   780,   780,  780,  450,  450,  450,  450,  450 },
        { 780,  780,  780,  780,  780,   780,   780,  780,  450,  450,  450,  450,  450 },
        { 780,  780,  780,  780,  780,   780,   780,  780,  450,  450,  450,  450,  450 },
        { 780,  780,  780,  780,  780,   780,   780,  780,  450,  450,  450,  450,  450 }
#else
#if MAR23_ADOPTIONS
        {  200,   200,   48,   48,   48,   48,   48,   48,    48,   48,  48,  48,   48 },
        {  256,   256,   96,   96,   96,   96,   96,   96,    96,   48,  48,  48,   48 },
        {  320,   320,  128,  128,  128,  128,  128,  128,   128,   48,  48,  48,   48 },
        {  400,   400,  128,  128,  128,  128,  128,  128,   128,   96,  96,  96,   96 }
    } , {
        {  400,  400,  400,   400,   64,   64,   64,   64,   64,    64,   64,   64,   64 },
        {  512,  512,  512,   512,   96,   96,   96,   96,   96,    96,   96,   96,   96 },
        {  640,  640,  640,   640,  128,  128,  128,  128,  128,   128,  128,  128,  128 },
        {  640,  640,  640,   640,  128,  128,  128,  128,  128,   128,  128,  128,  128 }
#else
#if MAR17_ADOPTIONS
        {   32,    32,   40,   40,   40,   40,   40,   40,   40,   24,   24,   24,   24 },
        {   64,    64,   64,   64,   64,   64,   64,   64,   64,   24,   24,   24,   24 },
        {   80,    80,   80,   80,   80,   80,   80,   80,   80,   24,   24,   24,   24 },
        {  128,   128,   80,   80,   80,   80,   80,   80,   80,   24,   24,   24,   24 }
    } , {
        {   32,    32,   32,    32,   32,   32,   32,   32,   32,   32,   32,   32,   32 },
        {   64,    64,   64,    64,   64,   64,   64,   64,   64,   64,   64,   64,   64 },
        {   80,    80,   80,    80,   80,   80,   80,   80,   80,   80,   80,   80,   80 },
        {  128,   128,  128,   128,   80,   80,   80,   80,   80,   80,   80,   80,   80 }
#else
#if MAR12_ADOPTIONS
        {   32,    32,   40,   40,   40,   24,   24,   24,   24,   24,   24,   24,   24 },
        {   64,    64,   64,   64,   64,   24,   24,   24,   24,   24,   24,   24,   24 },
        {   80,    80,   80,   80,   80,   24,   24,   24,   24,   24,   24,   24,   24 },
        {  128,   128,   80,   80,   80,   24,   24,   24,   24,   24,   24,   24,   24 }
    } , {
        {   32,    32,   32,    32,   80,   80,   80,   80,   80,   80,   80,   80,   80 },
        {   64,    64,   64,    64,   80,   80,   80,   80,   80,   80,   80,   80,   80 },
        {   80,    80,   80,    80,   80,   80,   80,   80,   80,   80,   80,   80,   80 },
        {  128,   128,  128,   128,   80,   80,   80,   80,   80,   80,   80,   80,   80 }
#else
        {  40,   40,   40,   40,   40,   24,   24,   24,   24,   24,   24,   24,   24 },
        {  64,   64,   64,   64,   64,   24,   24,   24,   24,   24,   24,   24,   24 },
        {  80,   80,   80,   80,   80,   24,   24,   24,   24,   24,   24,   24,   24 },
        {  80,   80,   80,   80,   80,   24,   24,   24,   24,   24,   24,   24,   24 }
    } , {
        {  80,   80,   80,   80,   80,   80,   80,   80,   80,   80,   80,   80,   80 },
        {  80,   80,   80,   80,   80,   80,   80,   80,   80,   80,   80,   80,   80 },
        {  80,   80,   80,   80,   80,   80,   80,   80,   80,   80,   80,   80,   80 },
        {  80,   80,   80,   80,   80,   80,   80,   80,   80,   80,   80,   80,   80 }
#endif
#endif
#endif
#endif
#endif
    }
};
static const uint16_t hme_level0_search_area_in_height_array_top[SC_MAX_LEVEL][INPUT_SIZE_COUNT][MAX_SUPPORTED_MODES] = {
    {
#if MAR26_ADOPTIONS
        { 150,  150,  150,  150,  75,   75,   75,   75,   75,   75,   75,   75,   75 },
        { 150,  150,  150,  150,  75,   75,   75,   75,   75,   75,   75,   75,   75 },
        { 150,  150,  150,  150,  75,   75,   75,   75,   75,   75,   75,   75,   75 },
        { 150,  150,  150,  150,  75,   75,   75,   75,   75,   75,   75,   75,   75 }
     } , {
        { 390,  390,  390,  390,  225,  225,  225,  225,  225,  225,  225,  225,  225 },
        { 390,  390,  390,  390,  225,  225,  225,  225,  225,  225,  225,  225,  225 },
        { 390,  390,  390,  390,  225,  225,  225,  225,  225,  225,  225,  225,  225 },
        { 390,  390,  390,  390,  225,  225,  225,  225,  225,  225,  225,  225,  225 }
#else
#if MAR25_ADOPTIONS
        { 150,  150,  150,  150,  150,   150,   150,  150,   75,   75,   75,   75,   75 },
        { 150,  150,  150,  150,  150,   150,   150,  150,   75,   75,   75,   75,   75 },
        { 150,  150,  150,  150,  150,   150,   150,  150,   75,   75,   75,   75,   75 },
        { 150,  150,  150,  150,  150,   150,   150,  150,   75,   75,   75,   75,   75 }
     } , {
        { 390,  390,  390,  390,  390,   390,   390,  390,  225,  225,  225,  225,  225 },
        { 390,  390,  390,  390,  390,   390,   390,  390,  225,  225,  225,  225,  225 },
        { 390,  390,  390,  390,  390,   390,   390,  390,  225,  225,  225,  225,  225 },
        { 390,  390,  390,  390,  390,   390,   390,  390,  225,  225,  225,  225,  225 }
#else
#if MAR23_ADOPTIONS
        { 100,   100,   24,   24,   24,   24,   24,   24,   24,   24,   24,   24,   24 },
        { 128,   128,   48,   48,   48,   48,   48,   48,   48,   24,   24,   24,   24 },
        { 160,   160,   64,   64,   64,   64,   64,   64,   64,   24,   24,   24,   24 },
        { 200,   200,   64,   64,   64,   64,   64,   64,   64,   48,   48,   48,   48 }

    } , {
        { 200,  200,   200,  200,   32,   32,   32,   32,   32,   32,   32,   32,   32 },
        { 256,  256,   256,  256,   48,   48,   48,   48,   48,   48,   48,   48,   48 },
        { 320,  320,   320,  320,   64,   64,   64,   64,   64,   64,   64,   64,   64 },
        { 320,  320,   320,  320,   64,   64,   64,   64,   64,   64,   64,   64,   64 }
#else
#if MAR17_ADOPTIONS
        {  16,   16,   20,   20,   20,   20,   20,   20,   20,   12,   12,   12,   12 },
        {  32,   32,   32,   32,   32,   32,   32,   32,   32,   12,   12,   12,   12 },
        {  40,   40,   40,   40,   40,   40,   40,   40,   40,   12,   12,   12,   12 },
        {  64,   64,   40,   40,   40,   40,   40,   40,   40,   12,   12,   12,   12 }
    } , {
        {  16,   16,  16,   16,   16,   16,   16,   16,   16,   16,   16,   16,   16 },
        {  32,   32,  32,   32,   32,   32,   32,   32,   32,   32,   32,   32,   32 },
        {  40,   40,  40,   40,   40,   40,   40,   40,   40,   40,   40,   40,   40 },
        {  64,   64,  64,   64,   40,   40,   40,   40,   40,   40,   40,   40,   40 }
#else
#if MAR12_ADOPTIONS
        {  16,   16,   20,   20,   20,   12,   12,   12,   12,   12,   12,   12,   12 },
        {  32,   32,   32,   32,   32,   12,   12,   12,   12,   12,   12,   12,   12 },
        {  40,   40,   40,   40,   40,   12,   12,   12,   12,   12,   12,   12,   12 },
        {  64,   64,   40,   40,   40,   12,   12,   12,   12,   12,   12,   12,   12 }
    } , {
        {  16,   16,  16,   16,   40,   40,   40,   40,   40,   40,   40,   40,   40 },
        {  32,   32,  32,   32,   40,   40,   40,   40,   40,   40,   40,   40,   40 },
        {  40,   40,  40,   40,   40,   40,   40,   40,   40,   40,   40,   40,   40 },
        {  64,   64,  64,   64,   40,   40,   40,   40,   40,   40,   40,   40,   40 }
#else
        {  20,   20,   20,   20,   20,   12,   12,   12,   12,   12,   12,   12,   12 },
        {  32,   32,   32,   32,   32,   12,   12,   12,   12,   12,   12,   12,   12 },
        {  40,   40,   40,   40,   40,   12,   12,   12,   12,   12,   12,   12,   12 },
        {  40,   40,   40,   40,   40,   12,   12,   12,   12,   12,   12,   12,   12 }
    } , {
        {  40,   40,   40,   40,   40,   40,   40,   40,   40,   40,   40,   40,   40 },
        {  40,   40,   40,   40,   40,   40,   40,   40,   40,   40,   40,   40,   40 },
        {  40,   40,   40,   40,   40,   40,   40,   40,   40,   40,   40,   40,   40 },
        {  40,   40,   40,   40,   40,   40,   40,   40,   40,   40,   40,   40,   40 }
#endif
#endif
#endif
#endif
#endif
    }
};
static const uint16_t hme_level0_search_area_in_height_array_bottom[SC_MAX_LEVEL][INPUT_SIZE_COUNT][MAX_SUPPORTED_MODES] = {
    {
#if MAR26_ADOPTIONS
        { 150,  150,  150,  150,  75,   75,   75,   75,   75,   75,   75,   75,   75 },
        { 150,  150,  150,  150,  75,   75,   75,   75,   75,   75,   75,   75,   75 },
        { 150,  150,  150,  150,  75,   75,   75,   75,   75,   75,   75,   75,   75 },
        { 150,  150,  150,  150,  75,   75,   75,   75,   75,   75,   75,   75,   75 }
     } , {
        { 390,  390,  390,  390,  225,  225,  225,  225,  225,  225,  225,  225,  225 },
        { 390,  390,  390,  390,  225,  225,  225,  225,  225,  225,  225,  225,  225 },
        { 390,  390,  390,  390,  225,  225,  225,  225,  225,  225,  225,  225,  225 },
        { 390,  390,  390,  390,  225,  225,  225,  225,  225,  225,  225,  225,  225 }
#else
#if MAR25_ADOPTIONS
        { 150,  150,  150,  150,  150,   150,   150,  150,   75,   75,   75,   75,   75 },
        { 150,  150,  150,  150,  150,   150,   150,  150,   75,   75,   75,   75,   75 },
        { 150,  150,  150,  150,  150,   150,   150,  150,   75,   75,   75,   75,   75 },
        { 150,  150,  150,  150,  150,   150,   150,  150,   75,   75,   75,   75,   75 }
     } , {
        { 390,  390,  390,  390,  390,   390,   390,  390,  225,  225,  225,  225,  225 },
        { 390,  390,  390,  390,  390,   390,   390,  390,  225,  225,  225,  225,  225 },
        { 390,  390,  390,  390,  390,   390,   390,  390,  225,  225,  225,  225,  225 },
        { 390,  390,  390,  390,  390,   390,   390,  390,  225,  225,  225,  225,  225 }
#else
#if MAR23_ADOPTIONS
        { 100,   100,   24,   24,   24,   24,   24,   24,   24,   24,   24,   24,   24 },
        { 128,   128,   48,   48,   48,   48,   48,   48,   48,   24,   24,   24,   24 },
        { 160,   160,   64,   64,   64,   64,   64,   64,   64,   24,   24,   24,   24 },
        { 200,   200,   64,   64,   64,   64,   64,   64,   64,   48,   48,   48,   48 }

    } , {
        { 200,  200,   200,  200,   32,   32,   32,   32,   32,   32,   32,   32,   32 },
        { 256,  256,   256,  256,   48,   48,   48,   48,   48,   48,   48,   48,   48 },
        { 320,  320,   320,  320,   64,   64,   64,   64,   64,   64,   64,   64,   64 },
        { 320,  320,   320,  320,   64,   64,   64,   64,   64,   64,   64,   64,   64 }
#else
#if MAR17_ADOPTIONS
        {  16,   16,   20,   20,   20,   20,   20,   20,   20,   12,   12,   12,   12 },
        {  32,   32,   32,   32,   32,   32,   32,   32,   32,   12,   12,   12,   12 },
        {  40,   40,   40,   40,   40,   40,   40,   40,   40,   12,   12,   12,   12 },
        {  64,   64,   40,   40,   40,   40,   40,   40,   40,   12,   12,   12,   12 }
    }, {
        {  16,   16,  16,   16,   16,   16,   16,   16,   16,   16,   16,   16,   16 },
        {  32,   32,  32,   32,   32,   32,   32,   32,   32,   32,   32,   32,   32 },
        {  40,   40,  40,   40,   40,   40,   40,   40,   40,   40,   40,   40,   40 },
        {  64,   64,  64,   64,   40,   40,   40,   40,   40,   40,   40,   40,   40 }
#else
#if MAR12_ADOPTIONS
        {  16,   16,   20,   20,   20,   12,   12,   12,   12,   12,   12,   12,   12 },
        {  32,   32,   32,   32,   32,   12,   12,   12,   12,   12,   12,   12,   12 },
        {  40,   40,   40,   40,   40,   12,   12,   12,   12,   12,   12,   12,   12 },
        {  64,   64,   40,   40,   40,   12,   12,   12,   12,   12,   12,   12,   12 }
    }, {
        {  16,   16,  16,   16,   40,   40,   40,   40,   40,   40,   40,   40,   40 },
        {  32,   32,  32,   32,   40,   40,   40,   40,   40,   40,   40,   40,   40 },
        {  40,   40,  40,   40,   40,   40,   40,   40,   40,   40,   40,   40,   40 },
        {  64,   64,  64,   64,   40,   40,   40,   40,   40,   40,   40,   40,   40 }
#else
        {  20,   20,   20,   20,   20,   12,   12,   12,   12,   12,   12,   12,   12 },
        {  32,   32,   32,   32,   32,   12,   12,   12,   12,   12,   12,   12,   12 },
        {  40,   40,   40,   40,   40,   12,   12,   12,   12,   12,   12,   12,   12 },
        {  40,   40,   40,   40,   40,   12,   12,   12,   12,   12,   12,   12,   12 }
    }, {
        {  40,   40,   40,   40,   40,   40,   40,   40,   40,   40,   40,   40,   40 },
        {  40,   40,   40,   40,   40,   40,   40,   40,   40,   40,   40,   40,   40 },
        {  40,   40,   40,   40,   40,   40,   40,   40,   40,   40,   40,   40,   40 },
        {  40,   40,   40,   40,   40,   40,   40,   40,   40,   40,   40,   40,   40 }
#endif
#endif
#endif
#endif
#endif
    }
};

// HME LEVEL 1
   //      M0    M1    M2    M3    M4    M5    M6    M7    M8    M9    M10    M11    M12
static const uint8_t enable_hme_level1_flag[SC_MAX_LEVEL][INPUT_SIZE_COUNT][MAX_SUPPORTED_MODES] = {
    {
        {   1,    1,    1,    1,    1,    1,    1,    1,    1,    0,    0,     0,    0 },      // INPUT_SIZE_576p_RANGE_OR_LOWER
        {   1,    1,    1,    1,    1,    1,    1,    1,    1,    0,    0,     0,    0 },      // INPUT_SIZE_720P_RANGE/INPUT_SIZE_1080i_RANGE
        {   1,    1,    1,    1,    1,    1,    1,    1,    1,    0,    0,     0,    0 },      // INPUT_SIZE_1080p_RANGE
        {   1,    1,    1,    1,    1,    1,    1,    1,    1,    0,    0,     0,    0 }       // INPUT_SIZE_4K_RANGE
    }, {
#if MAR12_ADOPTIONS
        {   1,    1,    1,    1,    0,    0,    0,    0,    0,    0,    0,     0,    0 },      // INPUT_SIZE_576p_RANGE_OR_LOWER
        {   1,    1,    1,    1,    0,    0,    0,    0,    0,    0,    0,     0,    0 },      // INPUT_SIZE_720P_RANGE/INPUT_SIZE_1080i_RANGE
        {   1,    1,    1,    1,    0,    0,    0,    0,    0,    0,    0,     0,    0 },      // INPUT_SIZE_1080p_RANGE
        {   1,    1,    1,    1,    0,    0,    0,    0,    0,    0,    0,     0,    0 }       // INPUT_SIZE_4K_RANGE
#else
        {   1,    1,    1,    0,    0,    0,    0,    0,    1,    0,    0,     0,    0 },      // INPUT_SIZE_576p_RANGE_OR_LOWER
        {   1,    1,    1,    0,    0,    0,    0,    0,    1,    0,    0,     0,    0 },      // INPUT_SIZE_720P_RANGE/INPUT_SIZE_1080i_RANGE
        {   1,    1,    1,    0,    0,    0,    0,    0,    1,    0,    0,     0,    0 },      // INPUT_SIZE_1080p_RANGE
        {   1,    1,    1,    0,    0,    0,    0,    0,    1,    0,    0,     0,    0 }       // INPUT_SIZE_4K_RANGE
#endif
    }
};
static const uint16_t hme_level1_search_area_in_width_array_left[SC_MAX_LEVEL][INPUT_SIZE_COUNT][MAX_SUPPORTED_MODES] = {
    {
#if MAR17_ADOPTIONS
        {  16,   16,   16,   16,   16,    16,   16,   16,   16,    8,    8,    8,  8 },
        {  16,   16,   16,   16,   16,    16,   16,   16,   16,    8,    8,    8,  8 },
        {  16,   16,   16,   16,   16,    16,   16,   16,   16,    8,    8,    8,  8 },
        {  16,   16,   16,   16,   16,    16,   16,   16,   16,    8,    8,    8,  8 }
    } , {
        {  16,   16,   16,   16,   16,    16,   16,   16,   16,    8,    8,    8,  8 },
        {  16,   16,   16,   16,   16,    16,   16,   16,   16,    8,    8,    8,  8 },
        {  16,   16,   16,   16,   16,    16,   16,   16,   16,    8,    8,    8,  8 },
        {  16,   16,   16,   16,   16,    16,   16,   16,   16,    8,    8,    8,  8 }

#else
        {  16,   16,   16,   16,   16,    8,    8,    8,    8,    8,    8,    8,     8 },
        {  16,   16,   16,   16,   16,    8,    8,    8,    8,    8,    8,    8,     8 },
        {  16,   16,   16,   16,   16,    8,    8,    8,    8,    8,    8,    8,     8 },
        {  16,   16,   16,   16,   16,    8,    8,    8,    8,    8,    8,    8,     8 }
    } , {
#if MAR12_ADOPTIONS
        {  16,   16,   16,   16,   16,    8,    8,    8,   8,    8,    8,    8,     8 },
        {  16,   16,   16,   16,   16,    8,    8,    8,   8,    8,    8,    8,     8 },
        {  16,   16,   16,   16,   16,    8,    8,    8,   8,    8,    8,    8,     8 },
        {  16,   16,   16,   16,   16,    8,    8,    8,   8,    8,    8,    8,     8 }
#else
        {  16,   16,   16,   16,   16,    8,    8,    8,   32,    8,    8,    8,     8 },
        {  16,   16,   16,   16,   16,    8,    8,    8,   32,    8,    8,    8,     8 },
        {  16,   16,   16,   16,   16,    8,    8,    8,   32,    8,    8,    8,     8 },
        {  16,   16,   16,   16,   16,    8,    8,    8,   32,    8,    8,    8,     8 }
#endif
#endif
    }
};
static const uint16_t hme_level1_search_area_in_width_array_right[SC_MAX_LEVEL][INPUT_SIZE_COUNT][MAX_SUPPORTED_MODES] = {
    {
#if MAR17_ADOPTIONS
        {  16,   16,   16,   16,   16,    16,   16,   16,   16,    8,    8,    8,  8 },
        {  16,   16,   16,   16,   16,    16,   16,   16,   16,    8,    8,    8,  8 },
        {  16,   16,   16,   16,   16,    16,   16,   16,   16,    8,    8,    8,  8 },
        {  16,   16,   16,   16,   16,    16,   16,   16,   16,    8,    8,    8,  8 }
    } , {
        {  16,   16,   16,   16,   16,    16,   16,   16,   16,    8,    8,    8,  8 },
        {  16,   16,   16,   16,   16,    16,   16,   16,   16,    8,    8,    8,  8 },
        {  16,   16,   16,   16,   16,    16,   16,   16,   16,    8,    8,    8,  8 },
        {  16,   16,   16,   16,   16,    16,   16,   16,   16,    8,    8,    8,  8 }

#else
        {  16,   16,   16,   16,   16,    8,    8,    8,    8,    8,    8,    8,     8 },
        {  16,   16,   16,   16,   16,    8,    8,    8,    8,    8,    8,    8,     8 },
        {  16,   16,   16,   16,   16,    8,    8,    8,    8,    8,    8,    8,     8 },
        {  16,   16,   16,   16,   16,    8,    8,    8,    8,    8,    8,    8,     8 }
    } , {
#if MAR12_ADOPTIONS
        {  16,   16,   16,   16,   16,    8,    8,    8,   8,    8,    8,    8,     8 },
        {  16,   16,   16,   16,   16,    8,    8,    8,   8,    8,    8,    8,     8 },
        {  16,   16,   16,   16,   16,    8,    8,    8,   8,    8,    8,    8,     8 },
        {  16,   16,   16,   16,   16,    8,    8,    8,   8,    8,    8,    8,     8 }
#else
        {  16,   16,   16,   16,   16,    8,    8,    8,   32,    8,    8,    8,     8 },
        {  16,   16,   16,   16,   16,    8,    8,    8,   32,    8,    8,    8,     8 },
        {  16,   16,   16,   16,   16,    8,    8,    8,   32,    8,    8,    8,     8 },
        {  16,   16,   16,   16,   16,    8,    8,    8,   32,    8,    8,    8,     8 }
#endif
#endif
    }
};
static const uint16_t hme_level1_search_area_in_height_array_top[SC_MAX_LEVEL][INPUT_SIZE_COUNT][MAX_SUPPORTED_MODES] = {
    {
#if MAR17_ADOPTIONS
        {  16,   16,   16,   16,   16,    16,   16,   16,   16,    8,    8,    8,  8 },
        {  16,   16,   16,   16,   16,    16,   16,   16,   16,    8,    8,    8,  8 },
        {  16,   16,   16,   16,   16,    16,   16,   16,   16,    8,    8,    8,  8 },
        {  16,   16,   16,   16,   16,    16,   16,   16,   16,    8,    8,    8,  8 }
    } , {
        {  16,   16,   16,   16,   16,    16,   16,   16,   16,    8,    8,    8,  8 },
        {  16,   16,   16,   16,   16,    16,   16,   16,   16,    8,    8,    8,  8 },
        {  16,   16,   16,   16,   16,    16,   16,   16,   16,    8,    8,    8,  8 },
        {  16,   16,   16,   16,   16,    16,   16,   16,   16,    8,    8,    8,  8 }

#else
        {  16,   16,   16,   16,   16,    8,    8,    8,    8,    8,    8,    8,     8 },
        {  16,   16,   16,   16,   16,    8,    8,    8,    8,    8,    8,    8,     8 },
        {  16,   16,   16,   16,   16,    8,    8,    8,    8,    8,    8,    8,     8 },
        {  16,   16,   16,   16,   16,    8,    8,    8,    8,    8,    8,    8,     8 }
    } , {
#if MAR12_ADOPTIONS
        {  16,   16,   16,   16,   16,    8,    8,    8,   8,    8,    8,    8,     8 },
        {  16,   16,   16,   16,   16,    8,    8,    8,   8,    8,    8,    8,     8 },
        {  16,   16,   16,   16,   16,    8,    8,    8,   8,    8,    8,    8,     8 },
        {  16,   16,   16,   16,   16,    8,    8,    8,   8,    8,    8,    8,     8 }
#else
        {  16,   16,   16,   16,   16,    8,    8,    8,   32,    8,    8,    8,     8 },
        {  16,   16,   16,   16,   16,    8,    8,    8,   32,    8,    8,    8,     8 },
        {  16,   16,   16,   16,   16,    8,    8,    8,   32,    8,    8,    8,     8 },
        {  16,   16,   16,   16,   16,    8,    8,    8,   32,    8,    8,    8,     8 }
#endif
#endif
    }
};
static const uint16_t hme_level1_search_area_in_height_array_bottom[SC_MAX_LEVEL][INPUT_SIZE_COUNT][MAX_SUPPORTED_MODES] = {
    {
#if MAR17_ADOPTIONS
        {  16,   16,   16,   16,   16,    16,   16,   16,   16,    8,    8,    8,  8 },
        {  16,   16,   16,   16,   16,    16,   16,   16,   16,    8,    8,    8,  8 },
        {  16,   16,   16,   16,   16,    16,   16,   16,   16,    8,    8,    8,  8 },
        {  16,   16,   16,   16,   16,    16,   16,   16,   16,    8,    8,    8,  8 }
    } , {
        {  16,   16,   16,   16,   16,    16,   16,   16,   16,    8,    8,    8,  8 },
        {  16,   16,   16,   16,   16,    16,   16,   16,   16,    8,    8,    8,  8 },
        {  16,   16,   16,   16,   16,    16,   16,   16,   16,    8,    8,    8,  8 },
        {  16,   16,   16,   16,   16,    16,   16,   16,   16,    8,    8,    8,  8 }

#else
        {  16,   16,   16,   16,   16,    8,    8,    8,    8,    8,    8,    8,     8 },
        {  16,   16,   16,   16,   16,    8,    8,    8,    8,    8,    8,    8,     8 },
        {  16,   16,   16,   16,   16,    8,    8,    8,    8,    8,    8,    8,     8 },
        {  16,   16,   16,   16,   16,    8,    8,    8,    8,    8,    8,    8,     8 }
    } , {
#if MAR12_ADOPTIONS
        {  16,   16,   16,   16,   16,    8,    8,    8,   8,    8,    8,    8,     8 },
        {  16,   16,   16,   16,   16,    8,    8,    8,   8,    8,    8,    8,     8 },
        {  16,   16,   16,   16,   16,    8,    8,    8,   8,    8,    8,    8,     8 },
        {  16,   16,   16,   16,   16,    8,    8,    8,   8,    8,    8,    8,     8 }
#else
        {  16,   16,   16,   16,   16,    8,    8,    8,   32,    8,    8,    8,     8 },
        {  16,   16,   16,   16,   16,    8,    8,    8,   32,    8,    8,    8,     8 },
        {  16,   16,   16,   16,   16,    8,    8,    8,   32,    8,    8,    8,     8 },
        {  16,   16,   16,   16,   16,    8,    8,    8,   32,    8,    8,    8,     8 }
#endif
#endif
    }
};
// HME LEVEL 2
    //     M0    M1    M2    M3    M4    M5    M6    M7    M8    M9    M10    M11    M12
static const uint8_t enable_hme_level2_flag[SC_MAX_LEVEL][INPUT_SIZE_COUNT][MAX_SUPPORTED_MODES] = {
    {
        {   1,    1,    1,    1,    1,    1,    1,    1,    1,    0,    0,     0,    0 },      // INPUT_SIZE_576p_RANGE_OR_LOWER
        {   1,    1,    1,    1,    1,    1,    1,    1,    1,    0,    0,     0,    0 },      // INPUT_SIZE_720P_RANGE/INPUT_SIZE_1080i_RANGE
        {   1,    1,    1,    1,    1,    1,    1,    1,    1,    0,    0,     0,    0 },      // INPUT_SIZE_1080p_RANGE
        {   1,    1,    1,    1,    1,    1,    1,    1,    1,    0,    0,     0,    0 }       // INPUT_SIZE_4K_RANGE
    },{
#if MAR12_ADOPTIONS
        {   1,    1,    1,    1,    0,    0,    0,    0,    0,    0,    0,     0,    0 },      // INPUT_SIZE_576p_RANGE_OR_LOWER
        {   1,    1,    1,    1,    0,    0,    0,    0,    0,    0,    0,     0,    0 },      // INPUT_SIZE_720P_RANGE/INPUT_SIZE_1080i_RANGE
        {   1,    1,    1,    1,    0,    0,    0,    0,    0,    0,    0,     0,    0 },      // INPUT_SIZE_1080p_RANGE
        {   1,    1,    1,    1,    0,    0,    0,    0,    0,    0,    0,     0,    0 }       // INPUT_SIZE_4K_RANGE
#else
        {   1,    1,    1,    0,    0,    0,    0,    0,    0,    0,    0,     0,    0 },      // INPUT_SIZE_576p_RANGE_OR_LOWER
        {   1,    1,    1,    0,    0,    0,    0,    0,    0,    0,    0,     0,    0 },      // INPUT_SIZE_720P_RANGE/INPUT_SIZE_1080i_RANGE
        {   1,    1,    1,    0,    0,    0,    0,    0,    0,    0,    0,     0,    0 },      // INPUT_SIZE_1080p_RANGE
        {   1,    1,    1,    0,    0,    0,    0,    0,    0,    0,    0,     0,    0 }       // INPUT_SIZE_4K_RANGE
#endif
    }
};
static const uint16_t hme_level2_search_area_in_width_array_left[SC_MAX_LEVEL][INPUT_SIZE_COUNT][MAX_SUPPORTED_MODES] = {
    {
#if MAR25_ADOPTIONS
        {  16,   16,   16,   16,   16,    16,   16,   16,   16,    8,    8,    8,  8 },
        {  16,   16,   16,   16,   16,    16,   16,   16,   16,    8,    8,    8,  8 },
        {  16,   16,   16,   16,   16,    16,   16,   16,   16,    8,    8,    8,  8 },
        {  16,   16,   16,   16,   16,    16,   16,   16,   16,    8,    8,    8,  8 }
    } , {
        {  16,   16,   16,   16,   16,    16,   16,   16,   16,    8,    8,    8,  8 },
        {  16,   16,   16,   16,   16,    16,   16,   16,   16,    8,    8,    8,  8 },
        {  16,   16,   16,   16,   16,    16,   16,   16,   16,    8,    8,    8,  8 },
        {  16,   16,   16,   16,   16,    16,   16,   16,   16,    8,    8,    8,  8 }
#else
#if MAR17_ADOPTIONS
        {   8,    8,    8,    8,    8,    8,    8,    8,    8,    4,    4,     4,    4 },
        {   8,    8,    8,    8,    8,    8,    8,    8,    8,    4,    4,     4,    4 },
        {   8,    8,    8,    8,    8,    8,    8,    8,    8,    4,    4,     4,    4 },
        {   8,    8,    8,    8,    8,    8,    8,    8,    8,    4,    4,     4,    4 }
    } , {
        {   8,    8,    8,    8,    8,    8,    8,    8,    8,    4,    4,     4,    4 },
        {   8,    8,    8,    8,    8,    8,    8,    8,    8,    4,    4,     4,    4 },
        {   8,    8,    8,    8,    8,    8,    8,    8,    8,    4,    4,     4,    4 },
        {   8,    8,    8,    8,    8,    8,    8,    8,    8,    4,    4,     4,    4 }
#else
        {   8,    8,    8,    8,    8,    4,    4,    4,    4,    4,    4,     4,    4 },
        {   8,    8,    8,    8,    8,    4,    4,    4,    4,    4,    4,     4,    4 },
        {   8,    8,    8,    8,    8,    4,    4,    4,    4,    4,    4,     4,    4 },
        {   8,    8,    8,    8,    8,    4,    4,    4,    4,    4,    4,     4,    4 }
    } , {
        {   8,    8,    8,    8,    8,    4,    4,    4,    4,    4,    4,     4,    4 },
        {   8,    8,    8,    8,    8,    4,    4,    4,    4,    4,    4,     4,    4 },
        {   8,    8,    8,    8,    8,    4,    4,    4,    4,    4,    4,     4,    4 },
        {   8,    8,    8,    8,    8,    4,    4,    4,    4,    4,    4,     4,    4 }
#endif
#endif
    }
};
static const uint16_t hme_level2_search_area_in_width_array_right[SC_MAX_LEVEL][INPUT_SIZE_COUNT][MAX_SUPPORTED_MODES] = {
    {
#if MAR25_ADOPTIONS
        {  16,   16,   16,   16,   16,    16,   16,   16,   16,    8,    8,    8,  8 },
        {  16,   16,   16,   16,   16,    16,   16,   16,   16,    8,    8,    8,  8 },
        {  16,   16,   16,   16,   16,    16,   16,   16,   16,    8,    8,    8,  8 },
        {  16,   16,   16,   16,   16,    16,   16,   16,   16,    8,    8,    8,  8 }
    } , {
        {  16,   16,   16,   16,   16,    16,   16,   16,   16,    8,    8,    8,  8 },
        {  16,   16,   16,   16,   16,    16,   16,   16,   16,    8,    8,    8,  8 },
        {  16,   16,   16,   16,   16,    16,   16,   16,   16,    8,    8,    8,  8 },
        {  16,   16,   16,   16,   16,    16,   16,   16,   16,    8,    8,    8,  8 }
#else
#if MAR17_ADOPTIONS
        {   8,    8,    8,    8,    8,    8,    8,    8,    8,    4,    4,     4,    4 },
        {   8,    8,    8,    8,    8,    8,    8,    8,    8,    4,    4,     4,    4 },
        {   8,    8,    8,    8,    8,    8,    8,    8,    8,    4,    4,     4,    4 },
        {   8,    8,    8,    8,    8,    8,    8,    8,    8,    4,    4,     4,    4 }
    } , {
        {   8,    8,    8,    8,    8,    8,    8,    8,    8,    4,    4,     4,    4 },
        {   8,    8,    8,    8,    8,    8,    8,    8,    8,    4,    4,     4,    4 },
        {   8,    8,    8,    8,    8,    8,    8,    8,    8,    4,    4,     4,    4 },
        {   8,    8,    8,    8,    8,    8,    8,    8,    8,    4,    4,     4,    4 }
#else
        {   8,    8,    8,    8,    8,    4,    4,    4,    4,    4,    4,     4,    4 },
        {   8,    8,    8,    8,    8,    4,    4,    4,    4,    4,    4,     4,    4 },
        {   8,    8,    8,    8,    8,    4,    4,    4,    4,    4,    4,     4,    4 },
        {   8,    8,    8,    8,    8,    4,    4,    4,    4,    4,    4,     4,    4 }
    } , {
        {   8,    8,    8,    8,    8,    4,    4,    4,    4,    4,    4,     4,    4 },
        {   8,    8,    8,    8,    8,    4,    4,    4,    4,    4,    4,     4,    4 },
        {   8,    8,    8,    8,    8,    4,    4,    4,    4,    4,    4,     4,    4 },
        {   8,    8,    8,    8,    8,    4,    4,    4,    4,    4,    4,     4,    4 }
#endif
#endif
    }
};
static const uint16_t hme_level2_search_area_in_height_array_top[SC_MAX_LEVEL][INPUT_SIZE_COUNT][MAX_SUPPORTED_MODES] = {
    {
#if MAR25_ADOPTIONS
        {  16,   16,   16,   16,   16,    16,   16,   16,   16,    8,    8,    8,  8 },
        {  16,   16,   16,   16,   16,    16,   16,   16,   16,    8,    8,    8,  8 },
        {  16,   16,   16,   16,   16,    16,   16,   16,   16,    8,    8,    8,  8 },
        {  16,   16,   16,   16,   16,    16,   16,   16,   16,    8,    8,    8,  8 }
    } , {
        {  16,   16,   16,   16,   16,    16,   16,   16,   16,    8,    8,    8,  8 },
        {  16,   16,   16,   16,   16,    16,   16,   16,   16,    8,    8,    8,  8 },
        {  16,   16,   16,   16,   16,    16,   16,   16,   16,    8,    8,    8,  8 },
        {  16,   16,   16,   16,   16,    16,   16,   16,   16,    8,    8,    8,  8 }
#else
#if MAR17_ADOPTIONS
        {   8,    8,    8,    8,    8,    8,    8,    8,    8,    4,    4,     4,    4 },
        {   8,    8,    8,    8,    8,    8,    8,    8,    8,    4,    4,     4,    4 },
        {   8,    8,    8,    8,    8,    8,    8,    8,    8,    4,    4,     4,    4 },
        {   8,    8,    8,    8,    8,    8,    8,    8,    8,    4,    4,     4,    4 }
    } , {
        {   8,    8,    8,    8,    8,    8,    8,    8,    8,    4,    4,     4,    4 },
        {   8,    8,    8,    8,    8,    8,    8,    8,    8,    4,    4,     4,    4 },
        {   8,    8,    8,    8,    8,    8,    8,    8,    8,    4,    4,     4,    4 },
        {   8,    8,    8,    8,    8,    8,    8,    8,    8,    4,    4,     4,    4 }
#else
        {   8,    8,    8,    8,    8,    4,    4,    4,    4,    4,    4,     4,    4 },
        {   8,    8,    8,    8,    8,    4,    4,    4,    4,    4,    4,     4,    4 },
        {   8,    8,    8,    8,    8,    4,    4,    4,    4,    4,    4,     4,    4 },
        {   8,    8,    8,    8,    8,    4,    4,    4,    4,    4,    4,     4,    4 }
    } , {
        {   8,    8,    8,    8,    8,    4,    4,    4,    4,    4,    4,     4,    4 },
        {   8,    8,    8,    8,    8,    4,    4,    4,    4,    4,    4,     4,    4 },
        {   8,    8,    8,    8,    8,    4,    4,    4,    4,    4,    4,     4,    4 },
        {   8,    8,    8,    8,    8,    4,    4,    4,    4,    4,    4,     4,    4 }
#endif
#endif
    }
};
static const uint16_t hme_level2_search_area_in_height_array_bottom[SC_MAX_LEVEL][INPUT_SIZE_COUNT][MAX_SUPPORTED_MODES] = {
    {
#if MAR25_ADOPTIONS
        {  16,   16,   16,   16,   16,    16,   16,   16,   16,    8,    8,    8,  8 },
        {  16,   16,   16,   16,   16,    16,   16,   16,   16,    8,    8,    8,  8 },
        {  16,   16,   16,   16,   16,    16,   16,   16,   16,    8,    8,    8,  8 },
        {  16,   16,   16,   16,   16,    16,   16,   16,   16,    8,    8,    8,  8 }
    } , {
        {  16,   16,   16,   16,   16,    16,   16,   16,   16,    8,    8,    8,  8 },
        {  16,   16,   16,   16,   16,    16,   16,   16,   16,    8,    8,    8,  8 },
        {  16,   16,   16,   16,   16,    16,   16,   16,   16,    8,    8,    8,  8 },
        {  16,   16,   16,   16,   16,    16,   16,   16,   16,    8,    8,    8,  8 }
#else
#if MAR17_ADOPTIONS
        {   8,    8,    8,    8,    8,    8,    8,    8,    8,    4,    4,     4,    4 },
        {   8,    8,    8,    8,    8,    8,    8,    8,    8,    4,    4,     4,    4 },
        {   8,    8,    8,    8,    8,    8,    8,    8,    8,    4,    4,     4,    4 },
        {   8,    8,    8,    8,    8,    8,    8,    8,    8,    4,    4,     4,    4 }
    } , {
        {   8,    8,    8,    8,    8,    8,    8,    8,    8,    4,    4,     4,    4 },
        {   8,    8,    8,    8,    8,    8,    8,    8,    8,    4,    4,     4,    4 },
        {   8,    8,    8,    8,    8,    8,    8,    8,    8,    4,    4,     4,    4 },
        {   8,    8,    8,    8,    8,    8,    8,    8,    8,    4,    4,     4,    4 }
#else
        {   8,    8,    8,    8,    8,    4,    4,    4,    4,    4,    4,     4,    4 },
        {   8,    8,    8,    8,    8,    4,    4,    4,    4,    4,    4,     4,    4 },
        {   8,    8,    8,    8,    8,    4,    4,    4,    4,    4,    4,     4,    4 },
        {   8,    8,    8,    8,    8,    4,    4,    4,    4,    4,    4,     4,    4 }
    } , {
        {   8,    8,    8,    8,    8,    4,    4,    4,    4,    4,    4,     4,    4 },
        {   8,    8,    8,    8,    8,    4,    4,    4,    4,    4,    4,     4,    4 },
        {   8,    8,    8,    8,    8,    4,    4,    4,    4,    4,    4,     4,    4 },
        {   8,    8,    8,    8,    8,    4,    4,    4,    4,    4,    4,     4,    4 }
#endif
#endif
    }
};
/******************************************************************************
                          MAX & MIN  ME search region
*******************************************************************************/
    //    M0      M1      M2      M3      M4    M5       M6      M7      M8      M9      M10      M11    M12
static const uint16_t max_me_search_width[SC_MAX_LEVEL][INPUT_SIZE_COUNT][MAX_SUPPORTED_MODES] = {
    {
#if MAR26_ADOPTIONS
        { 300,  300,  300,  300,  150,   150,  150,  150,  150,  150,  150,  150,  150 },
        { 300,  300,  300,  300,  150,   150,  150,  150,  150,  150,  150,  150,  150 },
        { 300,  300,  300,  300,  150,   150,  150,  150,  150,  150,  150,  150,  150 },
        { 300,  300,  300,  300,  150,   150,  150,  150,  150,  150,  150,  150,  150 }
     } , {
        { 780,  780,  780,  780,  450,   450,  450,  450,  450,  450,  450,  450,  450 },
        { 780,  780,  780,  780,  450,   450,  450,  450,  450,  450,  450,  450,  450 },
        { 780,  780,  780,  780,  450,   450,  450,  450,  450,  450,  450,  450,  450 },
        { 780,  780,  780,  780,  450,   450,  450,  450,  450,  450,  450,  450,  450 }
#else
#if MAR25_ADOPTIONS
        { 300,  300,  300,  300,  300,   300,   300,  300,  150,  150,  150,  150,  150 },
        { 300,  300,  300,  300,  300,   300,   300,  300,  150,  150,  150,  150,  150 },
        { 300,  300,  300,  300,  300,   300,   300,  300,  150,  150,  150,  150,  150 },
        { 300,  300,  300,  300,  300,   300,   300,  300,  150,  150,  150,  150,  150 }
     } , {
        { 780,  780,  780,  780,  780,   780,   780,  780,  450,  450,  450,  450,  450 },
        { 780,  780,  780,  780,  780,   780,   780,  780,  450,  450,  450,  450,  450 },
        { 780,  780,  780,  780,  780,   780,   780,  780,  450,  450,  450,  450,  450 },
        { 780,  780,  780,  780,  780,   780,   780,  780,  450,  450,  450,  450,  450 }
#else
#if MAR23_ADOPTIONS
        // NSC
        { 200,    200,    114,    114,    114,    114,    114,    114,    114,    32,    32,    32,    32 },  // INPUT_SIZE_576p_RANGE_OR_LOWER
        { 256,    256,    170,    170,    136,    136,    136,    136,    136,    48,    48,    48,    48 },  // INPUT_SIZE_720P_RANGE/INPUT_SIZE_1080i_RANGE
        { 320,    320,    212,    212,    186,    186,    186,    186,    186,    64,    64,    64,    64 },  // INPUT_SIZE_1080p_RANGE
        { 400,    400,    256,    256,    186,    186,    186,    186,    186,    96,    96,    96,    96 }   // INPUT_SIZE_4K_RANGE
    },{
        // SC
        { 400,   400,   400,    400,   368,    368,    368,    368,    336,    184,    184,   184,  184 },
        { 512,   512,   512,    512,   368,    368,    368,    368,    408,    280,    280,   280,  280 },
        { 640,   640,   640,    640,   640,    640,    640,    640,    504,    360,    360,   360,  360 },
        { 640,   640,   640,    640,   640,    640,    640,    640,    540,    540,    540,   540,  540 }
#else
#if ADOPT_SQ_ME_SEARCH_AREA
        // NSC
        { 226,    226,    114,    114,    114,    114,    114,    114,    114,    32,    32 ,   32,    32 },  // INPUT_SIZE_576p_RANGE_OR_LOWER
        { 340,    340,    170,    170,    136,    136,    136,    136,    136,    48,    48,    48,    48 },  // INPUT_SIZE_720P_RANGE/INPUT_SIZE_1080i_RANGE
        { 424,    424,    212,    212,    186,    186,    186,    186,    186,    64,    64,    64,    64 },  // INPUT_SIZE_1080p_RANGE
        { 510,    510,    256,    256,    186,    186,    186,    186,    186,    96,    96,    96,    96 }   // INPUT_SIZE_4K_RANGE
    },{
        // SC
        { 600,    600,    600,     600,    368,    368,    368,    368,    336,    184,    184,   184,  184 },
        { 900,    900,    900,     900,    368,    368,    368,    368,    408,    280,    280,   280,  280 },
        { 1200,   1200,   1200,    1200,   784,    784,    784,    784,    504,    360,    360,   360,  360 },
        { 1800,   1800,   1800,    1800,   784,    784,    784,    784,    540,    540,    540,   540,  540 }
#else
#if MAR19_ADOPTIONS
        // NSC
        { 320,    320,    256,    256,    160,    160,    160,    160,    160,    32,    32 ,   32,    32 },  // INPUT_SIZE_576p_RANGE_OR_LOWER
        { 480,    480,    384,    384,    192,    192,    192,    192,    192,    48,    48,    48,    48 },  // INPUT_SIZE_720P_RANGE/INPUT_SIZE_1080i_RANGE
        { 600,    600,    480,    480,    240,    240,    240,    240,    240,    64,    64,    64,    64 },  // INPUT_SIZE_1080p_RANGE
        { 720,    720,    720,    720,    240,    240,    240,    240,    240,    96,    96,    96,    96 }   // INPUT_SIZE_4K_RANGE
    },{
        // SC
        { 600,    600,    600,     600,    368,    368,    368,    368,    336,    184,    184,   184,  184 },
        { 900,    900,    900,     900,    368,    368,    368,    368,    408,    280,    280,   280,  280 },
        { 1200,   1200,   1200,    1200,   784,    784,    784,    784,    504,    360,    360,   360,  360 },
        { 1800,   1800,   1800,    1800,   784,    784,    784,    784,    540,    540,    540,   540,  540 }
#else
#if MAR17_ADOPTIONS
        // NSC
        { 256,    256,    256,    256,     96,     96,     96,     96,    32,    32,    32 ,   32,    32 },  // INPUT_SIZE_576p_RANGE_OR_LOWER
        { 384,    384,    384,    384,    200,    200,    200,    200,    48,    48,    48,    48,    48 },  // INPUT_SIZE_720P_RANGE/INPUT_SIZE_1080i_RANGE
        { 480,    480,    480,    480,    296,    296,    296,    296,    64,    64,    64,    64,    64 },  // INPUT_SIZE_1080p_RANGE
        { 720,    720,    720,    720,    296,    296,    296,    296,    96,    96,    96,    96,    96 }   // INPUT_SIZE_4K_RANGE
    },{
        // SC
        { 512,    512,    512,    512,    368,    368,    368,    368,    184,    184,    184,   184,  184 },
        { 800,    800,    800,    800,    368,    368,    368,    368,    280,    280,    280,   280,  280 },
        { 1024,   1024,   1024,   1024,   784,    784,    784,    784,    400,    360,    360,   360,  360 },
        { 1536,   1536,   1536,   1536,   784,    784,    784,    784,    540,    540,    540,   540,  540 }
#else
#if MAR12_ADOPTIONS
        // NSC
        { 256,    256,    256,    256,    96 ,    96,     72 ,    72,     32,     72,     72 ,    72,     72 },  // INPUT_SIZE_576p_RANGE_OR_LOWER
        { 384,    384,    384,    384,    200,    200,    152,    152,    48,    152,    152,    152,    152 },  // INPUT_SIZE_720P_RANGE/INPUT_SIZE_1080i_RANGE
        { 480,    480,    480,    480,    296,    296,    224,    224,    64,    224,    224,    224,    224 },  // INPUT_SIZE_1080p_RANGE
        { 720,    720,    720,    720,    296,    296,    224,    224,    96,    224,    224,    224,    224 }   // INPUT_SIZE_4K_RANGE
    },{
        // SC
        { 512,    512,    512,    512,    368,    368,    280,    280,    128,    280,    280,    280,    280 },
        { 800,    800,    800,    800,    368,    368,    280,    280,    200,    280,    280,    280,    280 },
        { 1024,   1024,   1024,   1024,   784,    784,    600,    600,    256,    600,    600,    600,    600 },
        { 1536,   1536,   1536,   1536,   784,    784,    600,    600,    384,    600,    600,    600,    600 }
#else
#if MAR10_ADOPTIONS
        // NSC
        { 256,    256,    256,    128,    96 ,    96,     72 ,    72,     32,     72,     72 ,    72,     72 },  // INPUT_SIZE_576p_RANGE_OR_LOWER
        { 384,    384,    384,    256,    200,    200,    152,    152,    48,    152,    152,    152,    152 },  // INPUT_SIZE_720P_RANGE/INPUT_SIZE_1080i_RANGE
        { 480,    480,    480,    384,    296,    296,    224,    224,    64,    224,    224,    224,    224 },  // INPUT_SIZE_1080p_RANGE
        { 720,    720,    720,    384,    296,    296,    224,    224,    96,    224,    224,    224,    224 }   // INPUT_SIZE_4K_RANGE
    },{
        // SC
        { 512,    512,    512,    480,    368,    368,    280,    280,    128,    280,    280,    280,    280 },
        { 800,    800,    800,    480,    368,    368,    280,    280,    200,    280,    280,    280,    280 },
        { 1024,   1024,   1024,   1024,   784,    784,    600,    600,    256,    600,    600,    600,    600 },
        { 1536,   1536,   1536,   1024,   784,    784,    600,    600,    384,    600,    600,    600,    600 }
#else
    // NSC
        { 256,    256,    256,    128,    96 ,    96,     72 ,    72,     72,     72,     72 ,    72,     72  },  // INPUT_SIZE_576p_RANGE_OR_LOWER
        { 384,    384,    384,    256,    200,    200,    152,    152,    152,    152,    152,    152,    152 },  // INPUT_SIZE_720P_RANGE/INPUT_SIZE_1080i_RANGE
        { 480,    480,    480,    384,    296,    296,    224,    224,    224,    224,    224,    224,    224 },  // INPUT_SIZE_1080p_RANGE
        { 720,    720,    720,    384,    296,    296,    224,    224,    224,    224,    224,    224,    224 }   // INPUT_SIZE_4K_RANGE
    },{
    // SC
        { 512,    512,    512,    480,    368,    368,    280,    280,    280,    280,    280,    280,    280 },
        { 800,    800,    800,    480,    368,    368,    280,    280,    280,    280,    280,    280,    280 },
        { 1024,   800,   1024,   1024,   784,    784,    600,    600,    600,    600,    600,    600,    600 },
        { 1536,   1536,   1536,   1024,   784,    784,    600,    600,    600,    600,    600,    600,    600 }
#endif
#endif
#endif
#endif
#endif
#endif
#endif
#endif
    }
};
static const uint16_t max_me_search_height[SC_MAX_LEVEL][INPUT_SIZE_COUNT][MAX_SUPPORTED_MODES] = {
    {
#if MAR26_ADOPTIONS
        { 300,  300,  300,  300,  150,   150,  150,  150,  150,  150,  150,  150,  150 },
        { 300,  300,  300,  300,  150,   150,  150,  150,  150,  150,  150,  150,  150 },
        { 300,  300,  300,  300,  150,   150,  150,  150,  150,  150,  150,  150,  150 },
        { 300,  300,  300,  300,  150,   150,  150,  150,  150,  150,  150,  150,  150 }
     } , {
        { 780,  780,  780,  780,  450,   450,  450,  450,  450,  450,  450,  450,  450 },
        { 780,  780,  780,  780,  450,   450,  450,  450,  450,  450,  450,  450,  450 },
        { 780,  780,  780,  780,  450,   450,  450,  450,  450,  450,  450,  450,  450 },
        { 780,  780,  780,  780,  450,   450,  450,  450,  450,  450,  450,  450,  450 }
#else
#if MAR25_ADOPTIONS
        { 300,  300,  300,  300,  300,   300,   300,  300,  150,  150,  150,  150,  150 },
        { 300,  300,  300,  300,  300,   300,   300,  300,  150,  150,  150,  150,  150 },
        { 300,  300,  300,  300,  300,   300,   300,  300,  150,  150,  150,  150,  150 },
        { 300,  300,  300,  300,  300,   300,   300,  300,  150,  150,  150,  150,  150 }
     } , {
        { 780,  780,  780,  780,  780,   780,   780,  780,  450,  450,  450,  450,  450 },
        { 780,  780,  780,  780,  780,   780,   780,  780,  450,  450,  450,  450,  450 },
        { 780,  780,  780,  780,  780,   780,   780,  780,  450,  450,  450,  450,  450 },
        { 780,  780,  780,  780,  780,   780,   780,  780,  450,  450,  450,  450,  450 }
#else
#if MAR23_ADOPTIONS
        // NSC
        { 200,    200,    114,    114,    114,    114,    114,    114,    114,    32,    32,    32,    32 },  // INPUT_SIZE_576p_RANGE_OR_LOWER
        { 256,    256,    170,    170,    136,    136,    136,    136,    136,    48,    48,    48,    48 },  // INPUT_SIZE_720P_RANGE/INPUT_SIZE_1080i_RANGE
        { 320,    320,    212,    212,    186,    186,    186,    186,    186,    64,    64,    64,    64 },  // INPUT_SIZE_1080p_RANGE
        { 400,    400,    256,    256,    186,    186,    186,    186,    186,    96,    96,    96,    96 }   // INPUT_SIZE_4K_RANGE
    },{
        // SC
        { 400,   400,   400,    400,   368,    368,    368,    368,    336,    184,    184,   184,  184 },
        { 512,   512,   512,    512,   368,    368,    368,    368,    408,    280,    280,   280,  280 },
        { 640,   640,   640,    640,   640,    640,    640,    640,    504,    360,    360,   360,  360 },
        { 640,   640,   640,    640,   640,    640,    640,    640,    540,    540,    540,   540,  540 }
#else
#if ADOPT_SQ_ME_SEARCH_AREA
        // NSC
        { 226,    226,    114,    114,   114,    114,    114,    114,    114,    16,   16,   16,   16 },
        { 340,    340,    170,    170,   136,    136,    136,    136,    136,    24,   24,   24,   24 },
        { 424,    424,    212,    212,   186,    186,    186,    186,    170,    32,   32,   32,   32 },
        { 510,    510,    256,    256,   186,    186,    186,    186,    170,    48,   48,   48,   48 }
    },{
        // SC
        { 600,   600,     600,     600,     368,    368,    368,    368,    336,    184,    184,   184,  184 },
        { 900,   900,     900,     900,     368,    368,    368,    368,    408,    280,    280,   280,  280 },
        { 1200,  1200,    1200,    1200,    784,    784,    784,    784,    504,    360,    360,   360,  360 },
        { 1800,  1800,    1800,    1800,    784,    784,    784,    784,    540,    540,    540,   540,  540 }
#else
#if MAR19_ADOPTIONS
        // NSC
        { 160,    160,    128,    128,     80,     80,     80,     80,    80,    16,   16,   16,   16 },
        { 240,    240,    192,    192,     96,     96,     96,     96,    96,    24,   24,   24,   24 },
        { 300,    300,    240,    240,    144,    144,    144,    144,    120,    32,   32,   32,   32 },
        { 360,    360,    360,    360,    144,    144,    144,    144,    120,    48,   48,   48,   48 }
    },{
        // SC
        { 600,   600,     600,     600,     368,    368,    368,    368,    336,    184,    184,   184,  184 },
        { 900,   900,     900,     900,     368,    368,    368,    368,    408,    280,    280,   280,  280 },
        { 1200,  1200,    1200,    1200,    784,    784,    784,    784,    504,    360,    360,   360,  360 },
        { 1800,  1800,    1800,    1800,    784,    784,    784,    784,    540,    540,    540,   540,  540 }
#else
#if MAR17_ADOPTIONS
        // NSC
        { 128,    128,    128,    128,     48,     48,     48,     48,    16,    16,   16,   16,   16 },
        { 192,    192,    192,    192,     96,     96,     96,     96,    24,    24,   24,   24,   24 },
        { 240,    240,    240,    240,    144,    144,    144,    144,    32,    32,   32,   32,   32 },
        { 360,    360,    360,    360,    144,    144,    144,    144,    48,    48,   48,   48,   48 }
    },{
        // SC
        { 512,    512,     512,     512,     368,    368,    368,    368,    184,    184,    184,   184,  184 },
        { 800,    800,     800,     800,     368,    368,    368,    368,    280,    280,    280,   280,  280 },
        { 1024,   1024,    1024,    1024,    784,    784,    784,    784,    400,    360,    360,   360,  360 },
        { 1536,   1536,    1536,    1536,    784,    784,    784,    784,    540,    540,    540,   540,  540 }
#else
#if MAR12_ADOPTIONS
        // NSC
        { 128,    128,    128,    128,    48,    48,      40,     40,     16,     40,     40,     40,     40 },
        { 192,    192,    192,    192,    96,    96,      72,     72,     24,     72,     72,     72,     72 },
        { 240,    240,    240,    240,    144,    144,    112,    112,    32,    112,    112,    112,    112 },
        { 360,    360,    360,    360,    144,    144,    112,    112,    48,    112,    112,    112,    112 }
    },{
        // SC
        { 512,    512,     512,     512,     368,    368,    280,    280,    128,    280,    280,    280,    280 },
        { 800,    800,     800,     800,     368,    368,    280,    280,    200,    280,    280,    280,    280 },
        { 1024,   1024,    1024,    1024,    784,    784,    600,    600,    256,    600,    600,    600,    600 },
        { 1536,   1536,    1536,    1536,    784,    784,    600,    600,    384,    600,    600,    600,    600 }
#else
#if MAR10_ADOPTIONS
        // NSC
        { 128,    128,    128,    64,     48,    48,      40,     40,     16,     40,     40,     40,     40 },
        { 192,    192,    192,    128,    96,    96,      72,     72,     24,     72,     72,     72,     72 },
        { 240,    240,    240,    192,    144,    144,    112,    112,    32,    112,    112,    112,    112 },
        { 360,    360,    360,    192,    144,    144,    112,    112,    48,    112,    112,    112,    112 }
    },{
        // SC
        { 512,    512,     512,     480,     368,    368,    280,    280,    128,    280,    280,    280,    280 },
        { 800,    800,     800,     480,     368,    368,    280,    280,    200,    280,    280,    280,    280 },
        { 1024,   1024,    1024,    1024,    784,    784,    600,    600,    256,    600,    600,    600,    600 },
        { 1536,   1536,    1536,    1024,    784,    784,    600,    600,    384,    600,    600,    600,    600 }
#else
    // NSC
        { 128,    128,    128,    64,     48,    48,      40,     40,     40,     40,     40,     40,     40  },
        { 192,    192,    192,    128,    96,    96,      72,     72,     72,     72,     72,     72,     72  },
        { 240,    240,    240,    192,    144,    144,    112,    112,    112,    112,    112,    112,    112 },
        { 360,    360,    360,    192,    144,    144,    112,    112,    112,    112,    112,    112,    112 }
    },{
    // SC
        { 512,    512,     512,     480,     368,    368,    280,    280,    280,    280,    280,    280,    280 },
        { 800,    800,     800,     480,     368,    368,    280,    280,    280,    280,    280,    280,    280 },
        { 1024,   800,    1024,    1024,    784,    784,    600,    600,    600,    600,    600,    600,    600 },
        { 1536,   1536,    1536,    1024,    784,    784,    600,    600,    600,    600,    600,    600,    600 }
#endif
#endif
#endif
#endif
#endif
#endif
#endif
#endif
    }
};
    //    M0      M1      M2      M3   M4     M5     M6     M7     M8     M9     M10    M11    M12
static const uint16_t min_me_search_width[SC_MAX_LEVEL][INPUT_SIZE_COUNT][MAX_SUPPORTED_MODES] = {
    {
#if MAR26_ADOPTIONS
        { 150,  150,  150,  150,  75,   75,   75,   75,   75,   75,   75,   75,   75 },
        { 150,  150,  150,  150,  75,   75,   75,   75,   75,   75,   75,   75,   75 },
        { 150,  150,  150,  150,  75,   75,   75,   75,   75,   75,   75,   75,   75 },
        { 150,  150,  150,  150,  75,   75,   75,   75,   75,   75,   75,   75,   75 }
     } , {
        { 390,  390,  390,  390,  225,  225,  225,  225,  225,  225,  225,  225,  225 },
        { 390,  390,  390,  390,  225,  225,  225,  225,  225,  225,  225,  225,  225 },
        { 390,  390,  390,  390,  225,  225,  225,  225,  225,  225,  225,  225,  225 },
        { 390,  390,  390,  390,  225,  225,  225,  225,  225,  225,  225,  225,  225 }
#else
#if MAR25_ADOPTIONS
        { 150,  150,  150,  150,  150,   150,   150,  150,   75,   75,   75,   75,   75 },
        { 150,  150,  150,  150,  150,   150,   150,  150,   75,   75,   75,   75,   75 },
        { 150,  150,  150,  150,  150,   150,   150,  150,   75,   75,   75,   75,   75 },
        { 150,  150,  150,  150,  150,   150,   150,  150,   75,   75,   75,   75,   75 }
     } , {
        { 390,  390,  390,  390,  390,   390,   390,  390,  225,  225,  225,  225,  225 },
        { 390,  390,  390,  390,  390,   390,   390,  390,  225,  225,  225,  225,  225 },
        { 390,  390,  390,  390,  390,   390,   390,  390,  225,  225,  225,  225,  225 },
        { 390,  390,  390,  390,  390,   390,   390,  390,  225,  225,  225,  225,  225 }
#else
#if MAR23_ADOPTIONS
        // NSC
        { 100,  100,    58,     58,     56,    56,    56,    56,    56,    16,    16,    16,    16 }, // INPUT_SIZE_576p_RANGE_OR_LOWER
        { 128,  128,    86,     86,     68,    68,    68,    68,    68,    24,    24,    24,    24 }, // INPUT_SIZE_720P_RANGE/INPUT_SIZE_1080i_RANGE
        { 160,  160,   106,    106,     86,    86,    86,    86,    86,    32,    32,    32,    32 }, // INPUT_SIZE_1080p_RANGE
        { 200,  200,   128,    128,     86,    86,    86,    86,    86,    48,    48,    48,    48 }  // INPUT_SIZE_4K_RANGE
    } , {
        // SC
        { 200,   200,   200,   200,   112,   112,   112,  112,     112,    56,    56,    56,    56 },
        { 256,   256,   256,   256,   136,   136,   136,  136,     136,    56,    56,    56,    56 },
        { 320,   320,   320,   320,   168,   168,   168,  168,     168,    56,    56,    56,    56 },
        { 320,   320,   320,   320,   168,   168,   168,  168,     168,    56,    56,    56,    56 }
#else
#if ADOPT_SQ_ME_SEARCH_AREA
        // NSC
        { 114,  114,    58,     58,     56,    56,    56,    56,    56,    16,    16,    16,    16 }, // INPUT_SIZE_576p_RANGE_OR_LOWER
        { 170,  170,    86,     86,     68,    68,    68,    68,    68,    24,    24,    24,    24 }, // INPUT_SIZE_720P_RANGE/INPUT_SIZE_1080i_RANGE
        { 212,  212,   106,    106,     86,    86,    86,    86,    86,    32,    32,    32,    32 }, // INPUT_SIZE_1080p_RANGE
        { 256,  256,   128,    128,     86,    86,    86,    86,    86,    48,    48,    48,    48 }  // INPUT_SIZE_4K_RANGE
    } , {
        // SC
        { 200,   200,   200,    200,   112,   112,   112,  112,     112,    56,    56,    56,    56 },
        { 300,   300,   300,    300,   136,   136,   136,  136,     136,    56,    56,    56,    56 },
        { 400,   400,   400,    400,   168,   168,   168,  168,     168,    56,    56,    56,    56 },
        { 600,   600,   600,    600,   168,   168,   168,  168,     168,    56,    56,    56,    56 }
#else
#if MAR19_ADOPTIONS
        // NSC
        { 160,  160,   128,     128,    80,     80,     80,     80,     80,    16,    16,    16,    16 }, // INPUT_SIZE_576p_RANGE_OR_LOWER
        { 240,  240,   192,     192,    96,     96,     96,     96,     96,    24,    24,    24,    24 }, // INPUT_SIZE_720P_RANGE/INPUT_SIZE_1080i_RANGE
        { 300,  300,   240,     240,    120,    120,    120,    120,    120,    32,    32,    32,    32 }, // INPUT_SIZE_1080p_RANGE
        { 360,  360,   360,     360,    120,    120,    120,    120,    120,    48,    48,    48,    48 }  // INPUT_SIZE_4K_RANGE
    } , {
        // SC
        { 200,   200,   200,    200,   112,   112,   112,  112,     112,    56,    56,    56,    56 },
        { 300,   300,   300,    300,   136,   136,   136,  136,     136,    56,    56,    56,    56 },
        { 400,   400,   400,    400,   168,   168,   168,  168,     168,    56,    56,    56,    56 },
        { 600,   600,   600,    600,   168,   168,   168,  168,     168,    56,    56,    56,    56 }
#else
#if MAR17_ADOPTIONS
        // NSC
        { 128,  128,   128,     128,    24,    24,    24,    24,    16,    16,    16,    16,    16 }, // INPUT_SIZE_576p_RANGE_OR_LOWER
        { 192,  192,   192,     192,    48,    48,    48,    48,    24,    24,    24,    24,    24 }, // INPUT_SIZE_720P_RANGE/INPUT_SIZE_1080i_RANGE
        { 240,  240,   240,     240,    72,    72,    72,    72,    32,    32,    32,    32,    32 }, // INPUT_SIZE_1080p_RANGE
        { 360,  360,   360,     360,    72,    72,    72,    72,    48,    48,    48,    48,    48 }  // INPUT_SIZE_4K_RANGE
    } , {
        // SC
        { 168,   168,   168,    168,    72,    72,    72,   72,     56,    56,    56,    56,    56 },
        { 256,   256,   256,    256,    88,    88,    88,   88,     88,    56,    56,    56,    56 },
        { 320,   320,   320,    320,   112,   112,   112,  112,    112,    56,    56,    56,    56 },
        { 480,   480,   480,    480,   168,   168,   168,  168,    168,    56,    56,    56,    56 }
#else
#if MAR12_ADOPTIONS
        // NSC
        { 128,  128,   128,     128,    24,    24,    16,    16,    16,    16,    16,    16,    16 }, // INPUT_SIZE_576p_RANGE_OR_LOWER
        { 192,  192,   192,     192,    48,    48,    40,    40,    24,    40,    40,    40,    40 }, // INPUT_SIZE_720P_RANGE/INPUT_SIZE_1080i_RANGE
        { 240,  240,   240,     240,    72,    72,    56,    56,    32,    56,    56,    56,    56 }, // INPUT_SIZE_1080p_RANGE
        { 360,  360,   360,     360,    72,    72,    56,    56,    48,    56,    56,    56,    56 }  // INPUT_SIZE_4K_RANGE
    } , {
        // SC
        { 168,   168,   168,    168,    72,    72,    56,    56,    48,    56,    56,    56,    56 },
        { 256,   256,   256,    256,    72,    72,    56,    56,    64,    56,    56,    56,    56 },
        { 320,   320,   320,    320,    72,    72,    56,    56,    80,    56,    56,    56,    56 },
        { 480,   480,   480,    480,    72,    72,    56,    56,    120,   56,    56,    56,    56 }
#else
#if MAR10_ADOPTIONS
        // NSC
        { 128,  128,   128,    32,    24,    24,    16,    16,    16,    16,    16,    16,    16 }, // INPUT_SIZE_576p_RANGE_OR_LOWER
        { 192,  192,   192,    64,    48,    48,    40,    40,    24,    40,    40,    40,    40 }, // INPUT_SIZE_720P_RANGE/INPUT_SIZE_1080i_RANGE
        { 240,  240,   240,    96,    72,    72,    56,    56,    32,    56,    56,    56,    56 }, // INPUT_SIZE_1080p_RANGE
        { 360,  360,   360,    96,    72,    72,    56,    56,    48,    56,    56,    56,    56 }  // INPUT_SIZE_4K_RANGE
    } , {
        // SC
        { 168,   168,   168,    96,    72,    72,    56,    56,    48,    56,    56,    56,    56 },
        { 256,   256,   256,    96,    72,    72,    56,    56,    64,    56,    56,    56,    56 },
        { 320,   320,   320,    96,    72,    72,    56,    56,    80,    56,    56,    56,    56 },
        { 480,   480,   480,    96,    72,    72,    56,    56,    120,   56,    56,    56,    56 }
#else
    // NSC
        { 128,  128,   128,    32,    24,    24,    16,    16,    16,    16,    16,    16,    16 }, // INPUT_SIZE_576p_RANGE_OR_LOWER
        { 192,  192,   192,    64,    48,    48,    40,    40,    40,    40,    40,    40,    40 }, // INPUT_SIZE_720P_RANGE/INPUT_SIZE_1080i_RANGE
        { 240,  240,   240,    96,    72,    72,    56,    56,    56,    56,    56,    56,    56 }, // INPUT_SIZE_1080p_RANGE
        { 360,  360,   360,    96,    72,    72,    56,    56,    56,    56,    56,    56,    56 }  // INPUT_SIZE_4K_RANGE
    } , {
    // SC
        { 168,   168,   168,    96,    72,    72,    56,    56,    56,    56,    56,    56,    56 },
        { 256,   256,   256,    96,    72,    72,    56,    56,    56,    56,    56,    56,    56 },
        { 320,   256,   320,    96,    72,    72,    56,    56,    56,    56,    56,    56,    56 },
        { 480,   480,   480,    96,    72,    72,    56,    56,    56,    56,    56,    56,    56 }
#endif
#endif
#endif
#endif
#endif
#endif
#endif
#endif
    }
};
static const uint16_t min_me_search_height[SC_MAX_LEVEL][INPUT_SIZE_COUNT][MAX_SUPPORTED_MODES] = {
    {
#if MAR26_ADOPTIONS
        { 150,  150,  150,  150,  75,   75,   75,   75,   75,   75,   75,   75,   75 },
        { 150,  150,  150,  150,  75,   75,   75,   75,   75,   75,   75,   75,   75 },
        { 150,  150,  150,  150,  75,   75,   75,   75,   75,   75,   75,   75,   75 },
        { 150,  150,  150,  150,  75,   75,   75,   75,   75,   75,   75,   75,   75 }
     } , {
        { 390,  390,  390,  390,  225,  225,  225,  225,  225,  225,  225,  225,  225 },
        { 390,  390,  390,  390,  225,  225,  225,  225,  225,  225,  225,  225,  225 },
        { 390,  390,  390,  390,  225,  225,  225,  225,  225,  225,  225,  225,  225 },
        { 390,  390,  390,  390,  225,  225,  225,  225,  225,  225,  225,  225,  225 }
#else
#if MAR25_ADOPTIONS
        { 150,  150,  150,  150,  150,   150,   150,  150,   75,   75,   75,   75,   75 },
        { 150,  150,  150,  150,  150,   150,   150,  150,   75,   75,   75,   75,   75 },
        { 150,  150,  150,  150,  150,   150,   150,  150,   75,   75,   75,   75,   75 },
        { 150,  150,  150,  150,  150,   150,   150,  150,   75,   75,   75,   75,   75 }
     } , {
        { 390,  390,  390,  390,  390,   390,   390,  390,  225,  225,  225,  225,  225 },
        { 390,  390,  390,  390,  390,   390,   390,  390,  225,  225,  225,  225,  225 },
        { 390,  390,  390,  390,  390,   390,   390,  390,  225,  225,  225,  225,  225 },
        { 390,  390,  390,  390,  390,   390,   390,  390,  225,  225,  225,  225,  225 }
#else
#if MAR23_ADOPTIONS
        // NSC
        { 100,  100,    58,     58,     56,    56,    56,    56,    56,    16,    16,    16,    16 }, // INPUT_SIZE_576p_RANGE_OR_LOWER
        { 128,  128,    86,     86,     68,    68,    68,    68,    68,    24,    24,    24,    24 }, // INPUT_SIZE_720P_RANGE/INPUT_SIZE_1080i_RANGE
        { 160,  160,   106,    106,     86,    86,    86,    86,    86,    32,    32,    32,    32 }, // INPUT_SIZE_1080p_RANGE
        { 200,  200,   128,    128,     86,    86,    86,    86,    86,    48,    48,    48,    48 }  // INPUT_SIZE_4K_RANGE
    } , {
        // SC
        { 200,   200,   200,   200,   112,   112,   112,  112,     112,    56,    56,    56,    56 },
        { 256,   256,   256,   256,   136,   136,   136,  136,     136,    56,    56,    56,    56 },
        { 320,   320,   320,   320,   168,   168,   168,  168,     168,    56,    56,    56,    56 },
        { 320,   320,   320,   320,   168,   168,   168,  168,     168,    56,    56,    56,    56 }
#else
#if ADOPT_SQ_ME_SEARCH_AREA
        // NSC
        { 114,  114,   58,    58,      56,    56,   56,    56,    56,     8,     8,    8,     8 },
        { 170,  170,   86,    86,      68,    68,   68,    68,    68,    12,    12,   12,    12 },
        { 212,  212,   106,   106,     86,    86,   86,    86,    86,    16,    16,   16,    16 },
        { 256,  256,   128,   128,     86,    86,   86,    86,    86,    24,    24,   24,    24 }
    } , {
        // SC
        { 200,  200,   200,    200,   112,   112,   112,  112,   112,   16,    16,    16,    16 },
        { 300,  300,   300,    300,   136,   136,   136,  136,   136,   40,    40,    40,    40 },
        { 400,  400,   400,    400,   168,   168,   168,  168,   168,   56,    56,    56,    56 },
        { 600,  600,   600,    600,   168,   168,   168,  168,   168,   56,    56,    56,    56 }
#else
#if MAR19_ADOPTIONS
        // NSC
        { 80,   80,     64,     64,     40,    40,   40,    40,    40,     8,     8,    8,     8 },
        { 120,  120,    96,     96,     48,    48,   48,    48,    48,    12,    12,   12,    12 },
        { 150,  150,   120,    120,     60,    60,   60,    60,    60,    16,    16,   16,    16 },
        { 180,  180,   180,    180,     60,    60,   60,    60,    60,    24,    24,   24,    24 }
    } , {
        // SC
        { 200,  200,   200,    200,   112,   112,   112,  112,   112,   16,    16,    16,    16 },
        { 300,  300,   300,    300,   136,   136,   136,  136,   136,   40,    40,    40,    40 },
        { 400,  400,   400,    400,   168,   168,   168,  168,   168,   56,    56,    56,    56 },
        { 600,  600,   600,    600,   168,   168,   168,  168,   168,   56,    56,    56,    56 }
#else
#if MAR17_ADOPTIONS
        // NSC
        { 64,   64,    64,     64,     16,    16,   16,    16,     8,     8,     8,    8,     8 },
        { 96,   96,    96,     96,     24,    24,   24,    24,    12,    12,    12,   12,    12 },
        { 120,  120,   120,    120,    40,    40,   40,    40,    16,    16,    16,   16,    16 },
        { 180,  180,   180,    180,    40,    40,   40,    40,    24,    24,    24,   24,    24 }
    } , {
        // SC
        { 168,  168,   168,    168,    72,    72,    72,   72,    56,   16,    16,    16,    16 },
        { 256,  256,   256,    256,    88,    88,    88,   88,    88,   40,    40,    40,    40 },
        { 320,  320,   320,    320,   112,   112,   112,  112,   112,   56,    56,    56,    56 },
        { 480,  480,   480,    480,   168,   168,   168,  168,   168,   56,    56,    56,    56 }
#else
#if MAR12_ADOPTIONS
        // NSC
        { 64,   64,    64,     64,     16,    16,    16,    16,    8,     16,    16,    16,    16 },
        { 96,   96,    96,     96,     24,    24,    16,    16,    12,    16,    16,    16,    16 },
        { 120,  120,   120,    120,    40,    40,    32,    32,    16,    32,    32,    32,    32 },
        { 180,  180,   180,    180,    40,    40,    32,    32,    24,    32,    32,    32,    32 }
    } , {
        // SC
        { 168,  168,   168,    168,    24,    24,    16,    16,    48,    16,    16,    16,    16 },
        { 256,  256,   256,    256,    48,    48,    40,    40,    64,    40,    40,    40,    40 },
        { 320,  320,   320,    320,    72,    72,    56,    56,    80,    56,    56,    56,    56 },
        { 480,  480,   480,    480,    72,    72,    56,    56,    120,   56,    56,    56,    56 }
#else
#if MAR10_ADOPTIONS
        // NSC
        { 64,   64,    64,     16,    16,    16,    16,    16,    8,     16,    16,    16,    16 },
        { 96,   96,    96,     32,    24,    24,    16,    16,    12,    16,    16,    16,    16 },
        { 120,  120,   120,    48,    40,    40,    32,    32,    16,    32,    32,    32,    32 },
        { 180,  180,   180,    48,    40,    40,    32,    32,    24,    32,    32,    32,    32 }
    } , {
        // SC
        { 168,  168,   168,    96,    24,    24,    16,    16,    48,    16,    16,    16,    16 },
        { 256,  256,   256,    96,    48,    48,    40,    40,    64,    40,    40,    40,    40 },
        { 320,  320,   320,    96,    72,    72,    56,    56,    80,    56,    56,    56,    56 },
        { 480,  480,   480,    96,    72,    72,    56,    56,    120,   56,    56,    56,    56 }
#else
    // NSC
        { 64,   64,    64,     16,    16,    16,    16,    16,    16,    16,    16,    16,    16 },
        { 96,   96,    96,     32,    24,    24,    16,    16,    16,    16,    16,    16,    16 },
        { 120,  120,   120,    48,    40,    40,    32,    32,    32,    32,    32,    32,    32 },
        { 180,  180,   180,    48,    40,    40,    32,    32,    32,    32,    32,    32,    32 }
    } , {
    // SC
        { 168,  168,   168,    96,    24,    24,    16,    16,    16,    16,    16,    16,    16 },
        { 256,  256,   256,    96,    48,    48,    40,    40,    40,    40,    40,    40,    40 },
        { 320,  256,   320,    96,    72,    72,    56,    56,    56,    56,    56,    56,    56 },
        { 480,  480,   480,    96,    72,    72,    56,    56,    56,    56,    56,    56,    56 }
#endif
#endif
#endif
#endif
#endif
#endif
#endif
#endif
    }
};

/******************************************************************************
                          MAX & MIN  ME search region for temporal filtering
*******************************************************************************/
    //    M0      M1      M2      M3   M4     M5     M6    M7     M8     M9     M10   M11    M12
static const uint16_t max_metf_search_width[SC_MAX_LEVEL][INPUT_SIZE_COUNT][MAX_SUPPORTED_MODES] = {
    {
#if MAR26_ADOPTIONS
        // NSC
        {  32,   32,   32,   32,   32,   32,   32,   32,   32,   32,   32,   32,  32 },  // INPUT_SIZE_576p_RANGE_OR_LOWER
        {  32,   32,   32,   32,   32,   32,   32,   32,   32,   32,   32,   32,  32 },  // INPUT_SIZE_720P_RANGE/INPUT_SIZE_1080i_RANGE
        {  32,   32,   32,   32,   32,   32,   32,   32,   32,   32,   32,   32,  32 },  // INPUT_SIZE_1080p_RANGE
        {  32,   32,   32,   32,   32,   32,   32,   32,   32,   32,   32,   32,  32 }   // INPUT_SIZE_4K_RANGE
    } , {
        // SC
        {  32,   32,   32,   32,   32,   32,   32,   32,   32,   32,   32,   32,  32 },
        {  32,   32,   32,   32,   32,   32,   32,   32,   32,   32,   32,   32,  32 },
        {  32,   32,   32,   32,   32,   32,   32,   32,   32,   32,   32,   32,  32 },
        {  32,   32,   32,   32,   32,   32,   32,   32,   32,   32,   32,   32,  32 }
#else
#if MAR17_ADOPTIONS
        // NSC
        { 64,    64,    64,    64,    24,    16,    16,    16,    16,    16,    16,    16,    16 }, // INPUT_SIZE_576p_RANGE_OR_LOWER
        { 80,    80,    80,    80,    32,    24,    24,    24,    24,    24,    24,    24,    24 }, // INPUT_SIZE_720P_RANGE/INPUT_SIZE_1080i_RANGE
        { 96,    96,    96,    96,    40,    32,    32,    32,    32,    32,    32,    32,    32 }, // INPUT_SIZE_1080p_RANGE
        { 96,    96,    96,    96,    40,    32,    32,    32,    32,    32,    32,    32,    32 }  // INPUT_SIZE_4K_RANGE
    } , {
        // SC
        { 60,    60,   60,     60,    48,    40,    40,    40,    40,    40,    40,    40,    40 },
        { 60,    60,   60,     60,    48,    40,    40,    40,    40,    40,    40,    40,    40 },
        { 128,   128,  128,    128,   96,    72,    72,    72,    72,    72,    72,    72,    72 },
        { 128,   128,  128,    128,   96,    72,    72,    72,    72,    72,    72,    72,    72 }
#else
#if MAR12_ADOPTIONS
        // NSC
        { 64,    64,    64,    64,    24,    24,    16,    16,    16,    16,    16,    16,    16 }, // INPUT_SIZE_576p_RANGE_OR_LOWER
        { 80,    80,    80,    80,    32,    32,    24,    24,    24,    24,    24,    24,    24 }, // INPUT_SIZE_720P_RANGE/INPUT_SIZE_1080i_RANGE
        { 96,    96,    96,    96,    40,    40,    32,    32,    32,    32,    32,    32,    32 }, // INPUT_SIZE_1080p_RANGE
        { 96,    96,    96,    96,    40,    40,    32,    32,    32,    32,    32,    32,    32 }  // INPUT_SIZE_4K_RANGE
    } , {
        // SC
        { 60,    60,   60,     60,    48,    48,    40,    40,    40,    40,    40,    40,    40 },
        { 60,    60,   60,     60,    48,    48,    40,    40,    40,    40,    40,    40,    40 },
        { 128,   128,  128,    128,   96,    96,    72,    72,    72,    72,    72,    72,    72 },
        { 128,   128,  128,    128,   96,    96,    72,    72,    72,    72,    72,    72,    72 }
#else
    // NSC
        { 64,    64,    64,    32,    24,    24,    16,    16,    16,    16,    16,    16,    16 }, // INPUT_SIZE_576p_RANGE_OR_LOWER
        { 80,    80,    80,    40,    32,    32,    24,    24,    24,    24,    24,    24,    24 }, // INPUT_SIZE_720P_RANGE/INPUT_SIZE_1080i_RANGE
        { 96,    96,    96,    48,    40,    40,    32,    32,    32,    32,    32,    32,    32 }, // INPUT_SIZE_1080p_RANGE
        { 96,    96,    96,    48,    40,    40,    32,    32,    32,    32,    32,    32,    32 }  // INPUT_SIZE_4K_RANGE
    } , {
    // SC
        { 60,    60,   60,     60,    48,    48,    40,    40,    40,    40,    40,    40,    40 },
        { 60,    60,   60,     60,    48,    48,    40,    40,    40,    40,    40,    40,    40 },
        { 128,   128,  128,    128,   96,    96,    72,    72,    72,    72,    72,    72,    72 },
        { 128,   128,  128,    128,   96,    96,    72,    72,    72,    72,    72,    72,    72 }
#endif
#endif
#endif
    }
};
static const uint16_t max_metf_search_height[SC_MAX_LEVEL][INPUT_SIZE_COUNT][MAX_SUPPORTED_MODES] = {
    {
#if MAR26_ADOPTIONS
        // NSC
        {  32,   32,   32,   32,   32,   32,   32,   32,   32,   32,   32,   32,  32 }, // INPUT_SIZE_576p_RANGE_OR_LOWER
        {  32,   32,   32,   32,   32,   32,   32,   32,   32,   32,   32,   32,  32 }, // INPUT_SIZE_720P_RANGE/INPUT_SIZE_1080i_RANGE
        {  32,   32,   32,   32,   32,   32,   32,   32,   32,   32,   32,   32,  32 }, // INPUT_SIZE_1080p_RANGE
        {  32,   32,   32,   32,   32,   32,   32,   32,   32,   32,   32,   32,  32 }  // INPUT_SIZE_4K_RANGE
    } , {
        // SC
        {  32,   32,   32,   32,   32,   32,   32,   32,   32,   32,   32,   32,  32 },
        {  32,   32,   32,   32,   32,   32,   32,   32,   32,   32,   32,   32,  32 },
        {  32,   32,   32,   32,   32,   32,   32,   32,   32,   32,   32,   32,  32 },
        {  32,   32,   32,   32,   32,   32,   32,   32,   32,   32,   32,   32,  32 }
#else
#if MAR17_ADOPTIONS
        //NSC
        { 64,    64,    64,   64,    24,    16,    16,    16,    16,    16,    16,    16,    16 }, // INPUT_SIZE_576p_RANGE_OR_LOWER
        { 80,    80,    80,   80,    32,    24,    24,    24,    24,    24,    24,    24,    24 }, // INPUT_SIZE_720P_RANGE/INPUT_SIZE_1080i_RANGE
        { 96,    96,    96,   96,    40,    32,    32,    32,    32,    32,    32,    32,    32 }, // INPUT_SIZE_1080p_RANGE
        { 96,    96,    96,   96,    40,    32,    32,    32,    32,    32,    32,    32,    32 }  // INPUT_SIZE_4K_RANGE
    } , {
        // SC
        { 60,    60,    60,    60,    48,    40,    40,    40,    40,    40,    40,    40,    40 },
        { 60,    60,    60,    60,    48,    40,    40,    40,    40,    40,    40,    40,    40 },
        { 128,   128,   128,   128,   96,    72,    72,    72,    72,    72,    72,    72,    72 },
        { 128,   128,   128,   128,   96,    72,    72,    72,    72,    72,    72,    72,    72 }
#else
#if MAR12_ADOPTIONS
        //NSC
        { 64,    64,    64,   64,    24,    24,    16,    16,    16,    16,    16,    16,    16 }, // INPUT_SIZE_576p_RANGE_OR_LOWER
        { 80,    80,    80,   80,    32,    32,    24,    24,    24,    24,    24,    24,    24 }, // INPUT_SIZE_720P_RANGE/INPUT_SIZE_1080i_RANGE
        { 96,    96,    96,   96,    40,    40,    32,    32,    32,    32,    32,    32,    32 }, // INPUT_SIZE_1080p_RANGE
        { 96,    96,    96,   96,    40,    40,    32,    32,    32,    32,    32,    32,    32 }  // INPUT_SIZE_4K_RANGE
    } , {
        // SC
        { 60,    60,    60,    60,    48,    48,    40,    40,    40,    40,    40,    40,    40 },
        { 60,    60,    60,    60,    48,    48,    40,    40,    40,    40,    40,    40,    40 },
        { 128,   128,   128,   128,   96,    96,    72,    72,    72,    72,    72,    72,    72 },
        { 128,   128,   128,   128,   96,    96,    72,    72,    72,    72,    72,    72,    72 }
#else
    //NSC
        { 64,    64,    64,    32,    24,    24,    16,    16,    16,    16,    16,    16,    16 }, // INPUT_SIZE_576p_RANGE_OR_LOWER
        { 80,    80,    80,    40,    32,    32,    24,    24,    24,    24,    24,    24,    24 }, // INPUT_SIZE_720P_RANGE/INPUT_SIZE_1080i_RANGE
        { 96,    96,    96,    48,    40,    40,    32,    32,    32,    32,    32,    32,    32 }, // INPUT_SIZE_1080p_RANGE
        { 96,    96,    96,    48,    40,    40,    32,    32,    32,    32,    32,    32,    32 }  // INPUT_SIZE_4K_RANGE
    } , {
    // SC
        { 60,    60,    60,    60,    48,    48,    40,    40,    40,    40,    40,    40,    40 },
        { 60,    60,    60,    60,    48,    48,    40,    40,    40,    40,    40,    40,    40 },
        { 128,   128,   128,   128,   96,    96,    72,    72,    72,    72,    72,    72,    72 },
        { 128,   128,   128,   128,   96,    96,    72,    72,    72,    72,    72,    72,    72 }
#endif
#endif
#endif
    }
};
    //    M0      M1      M2      M3   M4     M5     M6    M7     M8     M9     M10   M11    M12
static const uint16_t min_metf_search_width[SC_MAX_LEVEL][INPUT_SIZE_COUNT][MAX_SUPPORTED_MODES] = {
    {
#if MAR26_ADOPTIONS
        // NSC
        {  16,   16,   16,   16,   16,   16,   16,   16,   16,   16,   16,   16,   16 }, // INPUT_SIZE_576p_RANGE_OR_LOWER
        {  16,   16,   16,   16,   16,   16,   16,   16,   16,   16,   16,   16,   16 }, // INPUT_SIZE_720P_RANGE/INPUT_SIZE_1080i_RANGE
        {  16,   16,   16,   16,   16,   16,   16,   16,   16,   16,   16,   16,   16 }, // INPUT_SIZE_1080p_RANGE
        {  16,   16,   16,   16,   16,   16,   16,   16,   16,   16,   16,   16,   16 }  // INPUT_SIZE_4K_RANGE
    } , {
        // SC
        {  16,   16,   16,   16,   16,   16,   16,   16,   16,   16,   16,   16,   16 },
        {  16,   16,   16,   16,   16,   16,   16,   16,   16,   16,   16,   16,   16 },
        {  16,   16,   16,   16,   16,   16,   16,   16,   16,   16,   16,   16,   16 },
        {  16,   16,   16,   16,   16,   16,   16,   16,   16,   16,   16,   16,   16 }
#else
#if MAR23_ADOPTIONS
        // NSC
        { 12,    12,    12,    12,    12,    8,     8,     8,     8,     8,     8,     8,     8  },
        { 18,    18,    18,    18,    18,    8,     8,     8,     8,     8,     8,     8,     8  },
        { 24,    24,    24,    24,    24,    16,    16,    16,    16,    16,    16,    16,    16 },
        { 32,    32,    32,    32,    32,    16,    16,    16,    16,    16,    16,    16,    16 }
    } , {
        // SC
        { 12,    12,    12,    12,    12,    12,    12,    12,    12,    12,    12,    12,    12 },
        { 18,    18,    18,    18,    18,    16,    16,    16,    16,    16,    16,    16,    16 },
        { 24,    24,    24,    24,    24,    16,    16,    16,    16,    16,    16,    16,    16 },
        { 32,    32,    32,    32,    32,    16,    16,    16,    16,    16,    16,    16,    16 }
#else
#if MAR17_ADOPTIONS
        // NSC
        { 16,    16,    16,    16,    8,     8,     8,     8,     8,     8,     8,     8,     8  },
        { 24,    24,    24,    24,    8,     8,     8,     8,     8,     8,     8,     8,     8  },
        { 32,    32,    32,    32,    16,    16,    16,    16,    16,    16,    16,    16,    16 },
        { 32,    32,    32,    32,    16,    16,    16,    16,    16,    16,    16,    16,    16 }
    } , {
        // SC
        { 16,    16,    16,    16,    16,    16,    16,    16,    16,    16,    16,    16,    16 },
        { 24,    24,    24,    24,    16,    16,    16,    16,    16,    16,    16,    16,    16 },
        { 32,    32,    32,    32,    24,    16,    16,    16,    16,    16,    16,    16,    16 },
        { 32,    32,    32,    32,    24,    16,    16,    16,    16,    16,    16,    16,    16 }
#else
#if MAR12_ADOPTIONS
        // NSC
        { 16,    16,    16,    16,    8,     8,     8,     8,     8,     8,     8,     8,     8  },
        { 24,    24,    24,    24,    8,     8,     8,     8,     8,     8,     8,     8,     8  },
        { 32,    32,    32,    32,    16,    16,    16,    16,    16,    16,    16,    16,    16 },
        { 32,    32,    32,    32,    16,    16,    16,    16,    16,    16,    16,    16,    16 }
    } , {
        // SC
        { 16,    16,    16,    16,    16,    16,    16,    16,    16,    16,    16,    16,    16 },
        { 24,    24,    24,    24,    16,    16,    16,    16,    16,    16,    16,    16,    16 },
        { 32,    32,    32,    32,    24,    24,    16,    16,    16,    16,    16,    16,    16 },
        { 32,    32,    32,    32,    24,    24,    16,    16,    16,    16,    16,    16,    16 }
#else
    // NSC
        { 16,    16,    16,    8,     8,     8,     8,     8,     8,     8,     8,     8,     8  },
        { 24,    24,    24,    12,    8,     8,     8,     8,     8,     8,     8,     8,     8  },
        { 32,    32,    32,    16,    16,    16,    16,    16,    16,    16,    16,    16,    16 },
        { 32,    32,    32,    16,    16,    16,    16,    16,    16,    16,    16,    16,    16 }
    } , {
    // SC
        { 16,    16,    16,    16,    16,    16,    16,    16,    16,    16,    16,    16,    16 },
        { 24,    24,    24,    24,    16,    16,    16,    16,    16,    16,    16,    16,    16 },
        { 32,    32,    32,    32,    24,    24,    16,    16,    16,    16,    16,    16,    16 },
        { 32,    32,    32,    32,    24,    24,    16,    16,    16,    16,    16,    16,    16 }
#endif
#endif
#endif
#endif
    }
};
static const uint16_t min_metf_search_height[SC_MAX_LEVEL][INPUT_SIZE_COUNT][MAX_SUPPORTED_MODES] = {
    {
#if MAR26_ADOPTIONS
        // NSC
        {  16,   16,   16,   16,   16,   16,   16,   16,   16,   16,   16,   16,   16 }, // INPUT_SIZE_576p_RANGE_OR_LOWER
        {  16,   16,   16,   16,   16,   16,   16,   16,   16,   16,   16,   16,   16 }, // INPUT_SIZE_720P_RANGE/INPUT_SIZE_1080i_RANGE
        {  16,   16,   16,   16,   16,   16,   16,   16,   16,   16,   16,   16,   16 }, // INPUT_SIZE_1080p_RANGE
        {  16,   16,   16,   16,   16,   16,   16,   16,   16,   16,   16,   16,   16 }  // INPUT_SIZE_4K_RANGE
    } , {
        // SC
        {  16,   16,   16,   16,   16,   16,   16,   16,   16,   16,   16,   16,   16 },
        {  16,   16,   16,   16,   16,   16,   16,   16,   16,   16,   16,   16,   16 },
        {  16,   16,   16,   16,   16,   16,   16,   16,   16,   16,   16,   16,   16 },
        {  16,   16,   16,   16,   16,   16,   16,   16,   16,   16,   16,   16,   16 }
#else
#if MAR23_ADOPTIONS
        // NSC
        { 12,    12,    12,    12,    12,    8,     8,     8,     8,     8,     8,     8,     8  },
        { 18,    18,    18,    18,    18,    8,     8,     8,     8,     8,     8,     8,     8  },
        { 24,    24,    24,    24,    24,    16,    16,    16,    16,    16,    16,    16,    16 },
        { 32,    32,    32,    32,    32,    16,    16,    16,    16,    16,    16,    16,    16 }
    } , {
        // SC
        { 12,    12,    12,    12,    12,    12,    12,    12,    12,    12,    12,    12,    12 },
        { 18,    18,    18,    18,    18,    16,    16,    16,    16,    16,    16,    16,    16 },
        { 24,    24,    24,    24,    24,    16,    16,    16,    16,    16,    16,    16,    16 },
        { 32,    32,    32,    32,    32,    16,    16,    16,    16,    16,    16,    16,    16 }
#else
#if MAR12_ADOPTIONS
        // NSC
        {  8,    8,     8,     8,      4,     4,     4,     4,     4,     4,    4,     4,     4 },
        {  12,   12,    12,    12,     6,     6,     6,     6,     6,     6,    6,     6,     6 },
        {  16,   16,    16,    16,     8,     8,     8,     8,     8,     8,    8,     8,     8 },
        {  16,   16,    16,    16,     8,     8,     8,     8,     8,     8,    8,     8,     8 }
    } , {
        // SC
        { 8,     8,     8,     8,     8,     8,     8,     8,     8,     8,     8,     8,     8  },
        { 12,    12,    12,    12,    8,     8,     8,     8,     8,     8,     8,     8,     8  },
        { 16,    16,    16,    16,    16,    16,    16,    16,    16,    16,    16,    16,    16 },
        { 16,    16,    16,    16,    16,    16,    16,    16,    16,    16,    16,    16,    16 }
#else
    // NSC
        {  8,    8,     8,     4,     4,     4,     4,     4,     4,     4,    4,     4,     4 },
        {  12,   12,    12,    6,     6,     6,     6,     6,     6,     6,    6,     6,     6 },
        {  16,   16,    16,    8,     8,     8,     8,     8,     8,     8,    8,     8,     8 },
        {  16,   16,    16,    8,     8,     8,     8,     8,     8,     8,    8,     8,     8 }
    } , {
    // SC
        { 8,     8,     8,     8,     8,     8,     8,     8,     8,     8,     8,     8,     8  },
        { 12,    12,    12,    12,    8,     8,     8,     8,     8,     8,     8,     8,     8  },
        { 16,    16,    16,    16,    16,    16,    16,    16,    16,    16,    16,    16,    16 },
        { 16,    16,    16,    16,    16,    16,    16,    16,    16,    16,    16,    16,    16 }
#endif
#endif
#endif
    }
};

/******************************************************************************
                            ME/HME settings for Altref Temporal Filtering
*******************************************************************************/
//     M0    M1    M2    M3    M4    M5    M6    M7    M8    M9    M10    M11    M12
static const uint8_t tf_enable_hme_flag[SC_MAX_LEVEL][INPUT_SIZE_COUNT][MAX_SUPPORTED_MODES] = {
    {
        {   1,    1,    1,    1,    1,    1,    1,    1,    1,    1,    1,    1,    1 },      // INPUT_SIZE_576p_RANGE_OR_LOWER
        {   1,    1,    1,    1,    1,    1,    1,    1,    1,    1,    1,    1,    1 },      // INPUT_SIZE_720P_RANGE/INPUT_SIZE_1080i_RANGE
        {   1,    1,    1,    1,    1,    1,    1,    1,    1,    1,    1,    1,    1 },      // INPUT_SIZE_1080p_RANGE
        {   1,    1,    1,    1,    1,    1,    1,    1,    1,    1,    1,    1,    1 },      // INPUT_SIZE_4K_RANGE
    },{
        {   1,    1,    1,    1,    1,    1,    1,    1,    1,    1,    1,    1,    1 },      // INPUT_SIZE_576p_RANGE_OR_LOWER
        {   1,    1,    1,    1,    1,    1,    1,    1,    1,    1,    1,    1,    1 },      // INPUT_SIZE_720P_RANGE/INPUT_SIZE_1080i_RANGE
        {   1,    1,    1,    1,    1,    1,    1,    1,    1,    1,    1,    1,    1 },      // INPUT_SIZE_1080p_RANGE
        {   1,    1,    1,    1,    1,    1,    1,    1,    1,    1,    1,    1,    1 },      // INPUT_SIZE_4K_RANGE
    }
};
//     M0    M1    M2    M3    M4    M5    M6    M7    M8    M9    M10    M11    M12
static const uint8_t tf_enable_hme_level0_flag[SC_MAX_LEVEL][INPUT_SIZE_COUNT][MAX_SUPPORTED_MODES] = {
    {
        {   1,    1,    1,    1,    1,    1,    1,    1,    1,    1,    1,    1,    1 },      // INPUT_SIZE_576p_RANGE_OR_LOWER
        {   1,    1,    1,    1,    1,    1,    1,    1,    1,    1,    1,    1,    1 },      // INPUT_SIZE_720P_RANGE/INPUT_SIZE_1080i_RANGE
        {   1,    1,    1,    1,    1,    1,    1,    1,    1,    1,    1,    1,    1 },      // INPUT_SIZE_1080p_RANGE
        {   1,    1,    1,    1,    1,    1,    1,    1,    1,    1,    1,    1,    1 },      // INPUT_SIZE_4K_RANGE
    },{
        {   1,    1,    1,    1,    1,    1,    1,    1,    1,    1,    1,    1,    1 },      // INPUT_SIZE_576p_RANGE_OR_LOWER
        {   1,    1,    1,    1,    1,    1,    1,    1,    1,    1,    1,    1,    1 },      // INPUT_SIZE_720P_RANGE/INPUT_SIZE_1080i_RANGE
        {   1,    1,    1,    1,    1,    1,    1,    1,    1,    1,    1,    1,    1 },      // INPUT_SIZE_1080p_RANGE
        {   1,    1,    1,    1,    1,    1,    1,    1,    1,    1,    1,    1,    1 },      // INPUT_SIZE_4K_RANGE
    }
};

static const uint16_t tf_hme_level0_total_search_area_width[SC_MAX_LEVEL][INPUT_SIZE_COUNT][MAX_SUPPORTED_MODES] = {
    {
#if MAR26_ADOPTIONS
        // NSC
        {  32,   32,   32,   32,   32,   32,   32,   32,   32,   32,   32,   32,  32 }, // INPUT_SIZE_576p_RANGE_OR_LOWER
        {  32,   32,   32,   32,   32,   32,   32,   32,   32,   32,   32,   32,  32 }, // INPUT_SIZE_720P_RANGE/INPUT_SIZE_1080i_RANGE
        {  32,   32,   32,   32,   32,   32,   32,   32,   32,   32,   32,   32,  32 }, // INPUT_SIZE_1080p_RANGE
        {  32,   32,   32,   32,   32,   32,   32,   32,   32,   32,   32,   32,  32 }  // INPUT_SIZE_4K_RANGE
    } , {
        // SC
        {  32,   32,   32,   32,   32,   32,   32,   32,   32,   32,   32,   32,  32 },
        {  32,   32,   32,   32,   32,   32,   32,   32,   32,   32,   32,   32,  32 },
        {  32,   32,   32,   32,   32,   32,   32,   32,   32,   32,   32,   32,  32 },
        {  32,   32,   32,   32,   32,   32,   32,   32,   32,   32,   32,   32,  32 }
#else
#if MAR23_ADOPTIONS
        {  48,   48,   48,   48,   48,   40,   40,   40,   40,   40,   40,   40,   40 },
        {  96,   96,   96,   96,   96,   40,   40,   40,   40,   40,   40,   40,   40 },
        { 128,  128,  128,  128,  128,   40,   40,   40,   40,   40,   40,   40,   40 },
        { 128,  128,  128,  128,  128,   96,   96,   96,   96,   96,   96,   96,   96 }
     } , {
        {  48,   48,   48,   48,   48,   40,   40,   40,   40,   40,   40,   40,   40 },
        {  96,   96,   96,   96,   96,   40,   40,   40,   40,   40,   40,   40,   40 },
        { 128,  128,  128,  128,  128,   40,   40,   40,   40,   40,   40,   40,   40 },
        { 128,  128,  128,  128,  128,   96,   96,   96,   96,   96,   96,   96,   96 }
#else
        {  48,   48,   48,   48,   48,   48,   48,   48,   48,   48,   48,   48,   48 },
        { 112,  112,  112,  112,  112,   48,   48,   48,   48,   48,   48,   48,   48 },
        { 128,  128,  128,  128,  128,   48,   48,   48,   48,   48,   48,   48,   48 },
        { 128,  128,  128,  128,  128,   96,   96,   96,   96,   96,   96,   96,   96 },
     } , {
        {  48,   48,   48,   48,   48,   48,   48,   48,   48,   48,   48,   48,   48 },
        { 112,  112,  112,  112,  112,   48,   48,   48,   48,   48,   48,   48,   48 },
        { 128,  128,  128,  128,  128,   48,   48,   48,   48,   48,   48,   48,   48 },
        { 128,  128,  128,  128,  128,   96,   96,   96,   96,   96,   96,   96,   96 },
#endif
#endif
    }
};

static const uint16_t tf_hme_level0_search_area_in_width_array_left[SC_MAX_LEVEL][INPUT_SIZE_COUNT][MAX_SUPPORTED_MODES] = {
    {
#if MAR26_ADOPTIONS
        // NSC
        {  16,   16,   16,   16,   16,   16,   16,   16,   16,   16,   16,   16,   16 }, // INPUT_SIZE_576p_RANGE_OR_LOWER
        {  16,   16,   16,   16,   16,   16,   16,   16,   16,   16,   16,   16,   16 }, // INPUT_SIZE_720P_RANGE/INPUT_SIZE_1080i_RANGE
        {  16,   16,   16,   16,   16,   16,   16,   16,   16,   16,   16,   16,   16 }, // INPUT_SIZE_1080p_RANGE
        {  16,   16,   16,   16,   16,   16,   16,   16,   16,   16,   16,   16,   16 }  // INPUT_SIZE_4K_RANGE
    } , {
        // SC
        {  16,   16,   16,   16,   16,   16,   16,   16,   16,   16,   16,   16,   16 },
        {  16,   16,   16,   16,   16,   16,   16,   16,   16,   16,   16,   16,   16 },
        {  16,   16,   16,   16,   16,   16,   16,   16,   16,   16,   16,   16,   16 },
        {  16,   16,   16,   16,   16,   16,   16,   16,   16,   16,   16,   16,   16 }
#else
#if MAR23_ADOPTIONS
        {  24,   24,   24,   24,   24,   20,   20,   20,   20,   20,   20,   20,   20 },
        {  48,   48,   48,   48,   48,   20,   20,   20,   20,   20,   20,   20,   20 },
        {  64,   64,   64,   64,   64,   20,   20,   20,   20,   20,   20,   20,   20 },
        {  64,   64,   64,   64,   64,   48,   48,   48,   48,   48,   48,   48,   48 }
    } , {
        {  24,   24,   24,   24,   24,   20,   20,   20,   20,   20,   20,   20,   20 },
        {  48,   48,   48,   48,   48,   20,   20,   20,   20,   20,   20,   20,   20 },
        {  64,   64,   64,   64,   64,   20,   20,   20,   20,   20,   20,   20,   20 },
        {  64,   64,   64,   64,   64,   48,   48,   48,   48,   48,   48,   48,   48 }
#else
        {  24,   24,   24,   24,   24,   24,   24,   24,   24,   24,   24,   24,   24 },
        {  56,   56,   56,   56,   56,   24,   24,   24,   24,   24,   24,   24,   24 },
        {  64,   64,   64,   64,   64,   24,   24,   24,   24,   24,   24,   24,   24 },
        {  64,   64,   64,   64,   64,   48,   48,   48,   48,   48,   48,   48,   48 }
    } , {
        {  24,   24,   24,   24,   24,   24,   24,   24,   24,   24,   24,   24,   24 },
        {  56,   56,   56,   56,   56,   24,   24,   24,   24,   24,   24,   24,   24 },
        {  64,   64,   64,   64,   64,   24,   24,   24,   24,   24,   24,   24,   24 },
        {  64,   64,   64,   64,   64,   48,   48,   48,   48,   48,   48,   48,   48 }
#endif
#endif
    }
};
static const uint16_t tf_hme_level0_search_area_in_width_array_right[SC_MAX_LEVEL][INPUT_SIZE_COUNT][MAX_SUPPORTED_MODES] = {
    {
#if MAR26_ADOPTIONS
        // NSC
        {  16,   16,   16,   16,   16,   16,   16,   16,   16,   16,   16,   16,   16 }, // INPUT_SIZE_576p_RANGE_OR_LOWER
        {  16,   16,   16,   16,   16,   16,   16,   16,   16,   16,   16,   16,   16 }, // INPUT_SIZE_720P_RANGE/INPUT_SIZE_1080i_RANGE
        {  16,   16,   16,   16,   16,   16,   16,   16,   16,   16,   16,   16,   16 }, // INPUT_SIZE_1080p_RANGE
        {  16,   16,   16,   16,   16,   16,   16,   16,   16,   16,   16,   16,   16 }  // INPUT_SIZE_4K_RANGE
    } , {
        // SC
        {  16,   16,   16,   16,   16,   16,   16,   16,   16,   16,   16,   16,   16 },
        {  16,   16,   16,   16,   16,   16,   16,   16,   16,   16,   16,   16,   16 },
        {  16,   16,   16,   16,   16,   16,   16,   16,   16,   16,   16,   16,   16 },
        {  16,   16,   16,   16,   16,   16,   16,   16,   16,   16,   16,   16,   16 }
#else
#if MAR23_ADOPTIONS
        {  24,   24,   24,   24,   24,   20,   20,   20,   20,   20,   20,   20,   20 },
        {  48,   48,   48,   48,   48,   20,   20,   20,   20,   20,   20,   20,   20 },
        {  64,   64,   64,   64,   64,   20,   20,   20,   20,   20,   20,   20,   20 },
        {  64,   64,   64,   64,   64,   48,   48,   48,   48,   48,   48,   48,   48 }
    } , {
        {  24,   24,   24,   24,   24,   20,   20,   20,   20,   20,   20,   20,   20 },
        {  48,   48,   48,   48,   48,   20,   20,   20,   20,   20,   20,   20,   20 },
        {  64,   64,   64,   64,   64,   20,   20,   20,   20,   20,   20,   20,   20 },
        {  64,   64,   64,   64,   64,   48,   48,   48,   48,   48,   48,   48,   48 }
#else
        {  24,   24,   24,   24,   24,   24,   24,   24,   24,   24,   24,   24,   24 },
        {  56,   56,   56,   56,   56,   24,   24,   24,   24,   24,   24,   24,   24 },
        {  64,   64,   64,   64,   64,   24,   24,   24,   24,   24,   24,   24,   24 },
        {  64,   64,   64,   64,   64,   48,   48,   48,   48,   48,   48,   48,   48 }
    } , {
        {  24,   24,   24,   24,   24,   24,   24,   24,   24,   24,   24,   24,   24 },
        {  56,   56,   56,   56,   56,   24,   24,   24,   24,   24,   24,   24,   24 },
        {  64,   64,   64,   64,   64,   24,   24,   24,   24,   24,   24,   24,   24 },
        {  64,   64,   64,   64,   64,   48,   48,   48,   48,   48,   48,   48,   48 }
#endif
#endif
    }
};
static const uint16_t tf_hme_level0_total_search_area_height[SC_MAX_LEVEL][INPUT_SIZE_COUNT][MAX_SUPPORTED_MODES] = {
    {
#if MAR26_ADOPTIONS
        // NSC
        {  32,   32,   32,   32,   32,   32,   32,   32,   32,   32,   32,   32,  32 }, // INPUT_SIZE_576p_RANGE_OR_LOWER
        {  32,   32,   32,   32,   32,   32,   32,   32,   32,   32,   32,   32,  32 }, // INPUT_SIZE_720P_RANGE/INPUT_SIZE_1080i_RANGE
        {  32,   32,   32,   32,   32,   32,   32,   32,   32,   32,   32,   32,  32 }, // INPUT_SIZE_1080p_RANGE
        {  32,   32,   32,   32,   32,   32,   32,   32,   32,   32,   32,   32,  32 }  // INPUT_SIZE_4K_RANGE
    } , {
        // SC
        {  32,   32,   32,   32,   32,   32,   32,   32,   32,   32,   32,   32,  32 },
        {  32,   32,   32,   32,   32,   32,   32,   32,   32,   32,   32,   32,  32 },
        {  32,   32,   32,   32,   32,   32,   32,   32,   32,   32,   32,   32,  32 },
        {  32,   32,   32,   32,   32,   32,   32,   32,   32,   32,   32,   32,  32 }
#else
#if MAR23_ADOPTIONS
        {  48,   48,   48,   48,   48,   40,   40,   40,   40,   40,   40,   40,   40 },
        {  96,   96,   96,   96,   96,   40,   40,   40,   40,   40,   40,   40,   40 },
        { 128,  128,  128,  128,  128,   40,   40,   40,   40,   40,   40,   40,   40 },
        { 128,  128,  128,  128,  128,   96,   96,   96,   96,   96,   96,   96,   96 }
     } , {
        {  48,   48,   48,   48,   48,   40,   40,   40,   40,   40,   40,   40,   40 },
        {  96,   96,   96,   96,   96,   40,   40,   40,   40,   40,   40,   40,   40 },
        { 128,  128,  128,  128,  128,   40,   40,   40,   40,   40,   40,   40,   40 },
        { 128,  128,  128,  128,  128,   96,   96,   96,   96,   96,   96,   96,   96 }
#else
        {  40,   40,   40,   40,   40,   24,   24,   24,   24,   24,   24,   24,   24 },
        {  64,   64,   64,   64,   64,   24,   24,   24,   24,   24,   24,   24,   24 },
        {  80,   80,   80,   80,   80,   24,   24,   24,   24,   24,   24,   24,   24 },
        {  80,   80,   80,   80,   80,   24,   24,   24,   24,   24,   24,   24,   24 }
    } , {
        {  40,   40,   40,   40,   40,   24,   24,   24,   24,   24,   24,   24,   24 },
        {  64,   64,   64,   64,   64,   24,   24,   24,   24,   24,   24,   24,   24 },
        {  80,   80,   80,   80,   80,   24,   24,   24,   24,   24,   24,   24,   24 },
        {  80,   80,   80,   80,   80,   24,   24,   24,   24,   24,   24,   24,   24 }
#endif
#endif
    }
};
static const uint16_t tf_hme_level0_search_area_in_height_array_top[SC_MAX_LEVEL][INPUT_SIZE_COUNT][MAX_SUPPORTED_MODES] = {
    {
#if MAR26_ADOPTIONS
        // NSC
        {  16,   16,   16,   16,   16,   16,   16,   16,   16,   16,   16,   16,   16 }, // INPUT_SIZE_576p_RANGE_OR_LOWER
        {  16,   16,   16,   16,   16,   16,   16,   16,   16,   16,   16,   16,   16 }, // INPUT_SIZE_720P_RANGE/INPUT_SIZE_1080i_RANGE
        {  16,   16,   16,   16,   16,   16,   16,   16,   16,   16,   16,   16,   16 }, // INPUT_SIZE_1080p_RANGE
        {  16,   16,   16,   16,   16,   16,   16,   16,   16,   16,   16,   16,   16 }  // INPUT_SIZE_4K_RANGE
    } , {
        // SC
        {  16,   16,   16,   16,   16,   16,   16,   16,   16,   16,   16,   16,   16 },
        {  16,   16,   16,   16,   16,   16,   16,   16,   16,   16,   16,   16,   16 },
        {  16,   16,   16,   16,   16,   16,   16,   16,   16,   16,   16,   16,   16 },
        {  16,   16,   16,   16,   16,   16,   16,   16,   16,   16,   16,   16,   16 }
#else
#if MAR23_ADOPTIONS
        {  24,   24,   24,   24,   24,   20,   20,   20,   20,   20,   20,   20,   20 },
        {  48,   48,   48,   48,   48,   20,   20,   20,   20,   20,   20,   20,   20 },
        {  64,   64,   64,   64,   64,   20,   20,   20,   20,   20,   20,   20,   20 },
        {  64,   64,   64,   64,   64,   48,   48,   48,   48,   48,   48,   48,   48 }
    } , {
        {  24,   24,   24,   24,   24,   20,   20,   20,   20,   20,   20,   20,   20 },
        {  48,   48,   48,   48,   48,   20,   20,   20,   20,   20,   20,   20,   20 },
        {  64,   64,   64,   64,   64,   20,   20,   20,   20,   20,   20,   20,   20 },
        {  64,   64,   64,   64,   64,   48,   48,   48,   48,   48,   48,   48,   48 }
#else
        {  20,   20,   20,   20,   20,   12,   12,   12,   12,   12,   12,   12,   12 },
        {  32,   32,   32,   32,   32,   12,   12,   12,   12,   12,   12,   12,   12 },
        {  40,   40,   40,   40,   40,   12,   12,   12,   12,   12,   12,   12,   12 },
        {  40,   40,   40,   40,   40,   12,   12,   12,   12,   12,   12,   12,   12 }
    } , {
        {  20,   20,   20,   20,   20,   12,   12,   12,   12,   12,   12,   12,   12 },
        {  32,   32,   32,   32,   32,   12,   12,   12,   12,   12,   12,   12,   12 },
        {  40,   40,   40,   40,   40,   12,   12,   12,   12,   12,   12,   12,   12 },
        {  40,   40,   40,   40,   40,   12,   12,   12,   12,   12,   12,   12,   12 }
#endif
#endif
    }
};
static const uint16_t tf_hme_level0_search_area_in_height_array_bottom[SC_MAX_LEVEL][INPUT_SIZE_COUNT][MAX_SUPPORTED_MODES] = {
    {
#if MAR26_ADOPTIONS
        // NSC
        {  16,   16,   16,   16,   16,   16,   16,   16,   16,   16,   16,   16,   16 }, // INPUT_SIZE_576p_RANGE_OR_LOWER
        {  16,   16,   16,   16,   16,   16,   16,   16,   16,   16,   16,   16,   16 }, // INPUT_SIZE_720P_RANGE/INPUT_SIZE_1080i_RANGE
        {  16,   16,   16,   16,   16,   16,   16,   16,   16,   16,   16,   16,   16 }, // INPUT_SIZE_1080p_RANGE
        {  16,   16,   16,   16,   16,   16,   16,   16,   16,   16,   16,   16,   16 }  // INPUT_SIZE_4K_RANGE
    } , {
        // SC
        {  16,   16,   16,   16,   16,   16,   16,   16,   16,   16,   16,   16,   16 },
        {  16,   16,   16,   16,   16,   16,   16,   16,   16,   16,   16,   16,   16 },
        {  16,   16,   16,   16,   16,   16,   16,   16,   16,   16,   16,   16,   16 },
        {  16,   16,   16,   16,   16,   16,   16,   16,   16,   16,   16,   16,   16 }
#else
#if MAR23_ADOPTIONS
        {  24,   24,   24,   24,   24,   20,   20,   20,   20,   20,   20,   20,   20 },
        {  48,   48,   48,   48,   48,   20,   20,   20,   20,   20,   20,   20,   20 },
        {  64,   64,   64,   64,   64,   20,   20,   20,   20,   20,   20,   20,   20 },
        {  64,   64,   64,   64,   64,   48,   48,   48,   48,   48,   48,   48,   48 }
    } , {
        {  24,   24,   24,   24,   24,   20,   20,   20,   20,   20,   20,   20,   20 },
        {  48,   48,   48,   48,   48,   20,   20,   20,   20,   20,   20,   20,   20 },
        {  64,   64,   64,   64,   64,   20,   20,   20,   20,   20,   20,   20,   20 },
        {  64,   64,   64,   64,   64,   48,   48,   48,   48,   48,   48,   48,   48 }
#else
        {  20,   20,   20,   20,   20,   12,   12,   12,   12,   12,   12,   12,   12 },
        {  32,   32,   32,   32,   32,   12,   12,   12,   12,   12,   12,   12,   12 },
        {  40,   40,   40,   40,   40,   12,   12,   12,   12,   12,   12,   12,   12 },
        {  40,   40,   40,   40,   40,   12,   12,   12,   12,   12,   12,   12,   12 }
    }, {
        {  20,   20,   20,   20,   20,   12,   12,   12,   12,   12,   12,   12,   12 },
        {  32,   32,   32,   32,   32,   12,   12,   12,   12,   12,   12,   12,   12 },
        {  40,   40,   40,   40,   40,   12,   12,   12,   12,   12,   12,   12,   12 },
        {  40,   40,   40,   40,   40,   12,   12,   12,   12,   12,   12,   12,   12 }
#endif
#endif
    }
};

// HME LEVEL 1
   //      M0    M1    M2    M3    M4    M5    M6    M7    M8    M9    M10    M11    M12
static const uint8_t tf_enable_hme_level1_flag[SC_MAX_LEVEL][INPUT_SIZE_COUNT][MAX_SUPPORTED_MODES] = {
    {
#if MAR23_ADOPTIONS
        {   1,    1,    1,    1,    1,    1,    1,    1,    1,    0,    0,     0,    0 },      // INPUT_SIZE_576p_RANGE_OR_LOWER
        {   1,    1,    1,    1,    1,    1,    1,    1,    1,    0,    0,     0,    0 },      // INPUT_SIZE_720P_RANGE/INPUT_SIZE_1080i_RANGE
        {   1,    1,    1,    1,    1,    1,    1,    1,    1,    0,    0,     0,    0 },      // INPUT_SIZE_1080p_RANGE
        {   1,    1,    1,    1,    1,    1,    1,    1,    1,    0,    0,     0,    0 }       // INPUT_SIZE_4K_RANGE
    }, {
        {   1,    1,    1,    1,    0,    0,    0,    0,    0,    0,    0,     0,    0 },      // INPUT_SIZE_576p_RANGE_OR_LOWER
        {   1,    1,    1,    1,    0,    0,    0,    0,    0,    0,    0,     0,    0 },      // INPUT_SIZE_720P_RANGE/INPUT_SIZE_1080i_RANGE
        {   1,    1,    1,    1,    0,    0,    0,    0,    0,    0,    0,     0,    0 },      // INPUT_SIZE_1080p_RANGE
        {   1,    1,    1,    1,    0,    0,    0,    0,    0,    0,    0,     0,    0 }       // INPUT_SIZE_4K_RANGE
#else
#if MAR17_ADOPTIONS
        {   1,    1,    1,    1,    1,    1,    1,    1,    1,    0,    0,     0,    0 },      // INPUT_SIZE_576p_RANGE_OR_LOWER
        {   1,    1,    1,    1,    1,    1,    1,    1,    1,    0,    0,     0,    0 },      // INPUT_SIZE_720P_RANGE/INPUT_SIZE_1080i_RANGE
        {   1,    1,    1,    1,    1,    1,    1,    1,    1,    0,    0,     0,    0 },      // INPUT_SIZE_1080p_RANGE
        {   1,    1,    1,    1,    1,    1,    1,    1,    1,    0,    0,     0,    0 }       // INPUT_SIZE_4K_RANGE
    }, {
        {   1,    1,    0,    0,    0,    0,    0,    0,    0,    0,    0,     0,    0 },      // INPUT_SIZE_576p_RANGE_OR_LOWER
        {   1,    1,    0,    0,    0,    0,    0,    0,    0,    0,    0,     0,    0 },      // INPUT_SIZE_720P_RANGE/INPUT_SIZE_1080i_RANGE
        {   1,    1,    0,    0,    0,    0,    0,    0,    0,    0,    0,     0,    0 },      // INPUT_SIZE_1080p_RANGE
        {   1,    1,    0,    0,    0,    0,    0,    0,    0,    0,    0,     0,    0 }       // INPUT_SIZE_4K_RANGE
#else
        {   1,    1,    1,    1,    1,    1,    1,    1,    1,    0,    0,     0,    0 },      // INPUT_SIZE_576p_RANGE_OR_LOWER
        {   1,    1,    1,    1,    1,    1,    1,    1,    1,    0,    0,     0,    0 },      // INPUT_SIZE_720P_RANGE/INPUT_SIZE_1080i_RANGE
        {   1,    1,    1,    1,    1,    1,    1,    1,    1,    0,    0,     0,    0 },      // INPUT_SIZE_1080p_RANGE
        {   1,    1,    1,    1,    1,    1,    1,    1,    1,    0,    0,     0,    0 }       // INPUT_SIZE_4K_RANGE
    }, {
        {   1,    1,    0,    0,    0,    0,    0,    0,    1,    0,    0,     0,    0 },      // INPUT_SIZE_576p_RANGE_OR_LOWER
        {   1,    1,    0,    0,    0,    0,    0,    0,    1,    0,    0,     0,    0 },      // INPUT_SIZE_720P_RANGE/INPUT_SIZE_1080i_RANGE
        {   1,    1,    0,    0,    0,    0,    0,    0,    1,    0,    0,     0,    0 },      // INPUT_SIZE_1080p_RANGE
        {   1,    1,    0,    0,    0,    0,    0,    0,    1,    0,    0,     0,    0 }       // INPUT_SIZE_4K_RANGE
#endif
#endif
    }
};
static const uint16_t tf_hme_level1_search_area_in_width_array_left[SC_MAX_LEVEL][INPUT_SIZE_COUNT][MAX_SUPPORTED_MODES] = {
    {
#if MAR25_ADOPTIONS
        {  16,   16,   16,   16,   16,    16,   16,   16,   16,    8,    8,    8,  8 },
        {  16,   16,   16,   16,   16,    16,   16,   16,   16,    8,    8,    8,  8 },
        {  16,   16,   16,   16,   16,    16,   16,   16,   16,    8,    8,    8,  8 },
        {  16,   16,   16,   16,   16,    16,   16,   16,   16,    8,    8,    8,  8 }
    } , {
        {  16,   16,   16,   16,   16,    16,   16,   16,   16,    8,    8,    8,  8 },
        {  16,   16,   16,   16,   16,    16,   16,   16,   16,    8,    8,    8,  8 },
        {  16,   16,   16,   16,   16,    16,   16,   16,   16,    8,    8,    8,  8 },
        {  16,   16,   16,   16,   16,    16,   16,   16,   16,    8,    8,    8,  8 }
#else
        {  16,   16,   16,   16,   16,    8,    8,    8,    8,    8,    8,    8,     8 },
        {  16,   16,   16,   16,   16,    8,    8,    8,    8,    8,    8,    8,     8 },
        {  16,   16,   16,   16,   16,    8,    8,    8,    8,    8,    8,    8,     8 },
        {  16,   16,   16,   16,   16,    8,    8,    8,    8,    8,    8,    8,     8 }
    } , {
        {  16,   16,   16,   16,   16,    8,    8,    8,    8,    8,    8,    8,     8 },
        {  16,   16,   16,   16,   16,    8,    8,    8,    8,    8,    8,    8,     8 },
        {  16,   16,   16,   16,   16,    8,    8,    8,    8,    8,    8,    8,     8 },
        {  16,   16,   16,   16,   16,    8,    8,    8,    8,    8,    8,    8,     8 }
#endif
    }
};
static const uint16_t tf_hme_level1_search_area_in_width_array_right[SC_MAX_LEVEL][INPUT_SIZE_COUNT][MAX_SUPPORTED_MODES] = {
    {
#if MAR25_ADOPTIONS
        {  16,   16,   16,   16,   16,    16,   16,   16,   16,    8,    8,    8,  8 },
        {  16,   16,   16,   16,   16,    16,   16,   16,   16,    8,    8,    8,  8 },
        {  16,   16,   16,   16,   16,    16,   16,   16,   16,    8,    8,    8,  8 },
        {  16,   16,   16,   16,   16,    16,   16,   16,   16,    8,    8,    8,  8 }
    } , {
        {  16,   16,   16,   16,   16,    16,   16,   16,   16,    8,    8,    8,  8 },
        {  16,   16,   16,   16,   16,    16,   16,   16,   16,    8,    8,    8,  8 },
        {  16,   16,   16,   16,   16,    16,   16,   16,   16,    8,    8,    8,  8 },
        {  16,   16,   16,   16,   16,    16,   16,   16,   16,    8,    8,    8,  8 }
#else
        {  16,   16,   16,   16,   16,    8,    8,    8,    8,    8,    8,    8,     8 },
        {  16,   16,   16,   16,   16,    8,    8,    8,    8,    8,    8,    8,     8 },
        {  16,   16,   16,   16,   16,    8,    8,    8,    8,    8,    8,    8,     8 },
        {  16,   16,   16,   16,   16,    8,    8,    8,    8,    8,    8,    8,     8 }
    } , {
        {  16,   16,   16,   16,   16,    8,    8,    8,    8,    8,    8,    8,     8 },
        {  16,   16,   16,   16,   16,    8,    8,    8,    8,    8,    8,    8,     8 },
        {  16,   16,   16,   16,   16,    8,    8,    8,    8,    8,    8,    8,     8 },
        {  16,   16,   16,   16,   16,    8,    8,    8,    8,    8,    8,    8,     8 }
#endif
    }
};
static const uint16_t tf_hme_level1_search_area_in_height_array_top[SC_MAX_LEVEL][INPUT_SIZE_COUNT][MAX_SUPPORTED_MODES] = {
    {
#if MAR25_ADOPTIONS
        {  16,   16,   16,   16,   16,    16,   16,   16,   16,    8,    8,    8,  8 },
        {  16,   16,   16,   16,   16,    16,   16,   16,   16,    8,    8,    8,  8 },
        {  16,   16,   16,   16,   16,    16,   16,   16,   16,    8,    8,    8,  8 },
        {  16,   16,   16,   16,   16,    16,   16,   16,   16,    8,    8,    8,  8 }
    } , {
        {  16,   16,   16,   16,   16,    16,   16,   16,   16,    8,    8,    8,  8 },
        {  16,   16,   16,   16,   16,    16,   16,   16,   16,    8,    8,    8,  8 },
        {  16,   16,   16,   16,   16,    16,   16,   16,   16,    8,    8,    8,  8 },
        {  16,   16,   16,   16,   16,    16,   16,   16,   16,    8,    8,    8,  8 }
#else
        {  16,   16,   16,   16,   16,    8,    8,    8,    8,    8,    8,    8,     8 },
        {  16,   16,   16,   16,   16,    8,    8,    8,    8,    8,    8,    8,     8 },
        {  16,   16,   16,   16,   16,    8,    8,    8,    8,    8,    8,    8,     8 },
        {  16,   16,   16,   16,   16,    8,    8,    8,    8,    8,    8,    8,     8 }
    } , {
        {  16,   16,   16,   16,   16,    8,    8,    8,    8,    8,    8,    8,     8 },
        {  16,   16,   16,   16,   16,    8,    8,    8,    8,    8,    8,    8,     8 },
        {  16,   16,   16,   16,   16,    8,    8,    8,    8,    8,    8,    8,     8 },
        {  16,   16,   16,   16,   16,    8,    8,    8,    8,    8,    8,    8,     8 }
#endif
    }
};
static const uint16_t tf_hme_level1_search_area_in_height_array_bottom[SC_MAX_LEVEL][INPUT_SIZE_COUNT][MAX_SUPPORTED_MODES] = {
    {
#if MAR25_ADOPTIONS
        {  16,   16,   16,   16,   16,    16,   16,   16,   16,    8,    8,    8,  8 },
        {  16,   16,   16,   16,   16,    16,   16,   16,   16,    8,    8,    8,  8 },
        {  16,   16,   16,   16,   16,    16,   16,   16,   16,    8,    8,    8,  8 },
        {  16,   16,   16,   16,   16,    16,   16,   16,   16,    8,    8,    8,  8 }
    } , {
        {  16,   16,   16,   16,   16,    16,   16,   16,   16,    8,    8,    8,  8 },
        {  16,   16,   16,   16,   16,    16,   16,   16,   16,    8,    8,    8,  8 },
        {  16,   16,   16,   16,   16,    16,   16,   16,   16,    8,    8,    8,  8 },
        {  16,   16,   16,   16,   16,    16,   16,   16,   16,    8,    8,    8,  8 }
#else
        {  16,   16,   16,   16,   16,    8,    8,    8,    8,    8,    8,    8,     8 },
        {  16,   16,   16,   16,   16,    8,    8,    8,    8,    8,    8,    8,     8 },
        {  16,   16,   16,   16,   16,    8,    8,    8,    8,    8,    8,    8,     8 },
        {  16,   16,   16,   16,   16,    8,    8,    8,    8,    8,    8,    8,     8 }
    } , {
        {  16,   16,   16,   16,   16,    8,    8,    8,    8,    8,    8,    8,     8 },
        {  16,   16,   16,   16,   16,    8,    8,    8,    8,    8,    8,    8,     8 },
        {  16,   16,   16,   16,   16,    8,    8,    8,    8,    8,    8,    8,     8 },
        {  16,   16,   16,   16,   16,    8,    8,    8,    8,    8,    8,    8,     8 }
#endif
    }
};
// HME LEVEL 2
    //     M0    M1    M2    M3    M4    M5    M6    M7    M8    M9    M10    M11    M12
static const uint8_t tf_enable_hme_level2_flag[SC_MAX_LEVEL][INPUT_SIZE_COUNT][MAX_SUPPORTED_MODES] = {
    {
#if MAR23_ADOPTIONS
        {   1,    1,    1,    1,    1,    1,    1,    1,    1,    0,    0,     0,    0 },      // INPUT_SIZE_576p_RANGE_OR_LOWER
        {   1,    1,    1,    1,    1,    1,    1,    1,    1,    0,    0,     0,    0 },      // INPUT_SIZE_720P_RANGE/INPUT_SIZE_1080i_RANGE
        {   1,    1,    1,    1,    1,    1,    1,    1,    1,    0,    0,     0,    0 },      // INPUT_SIZE_1080p_RANGE
        {   1,    1,    1,    1,    1,    1,    1,    1,    1,    0,    0,     0,    0 }       // INPUT_SIZE_4K_RANGE
    },{
        {   1,    1,    1,    1,    0,    0,    0,    0,    0,    0,    0,     0,    0 },      // INPUT_SIZE_576p_RANGE_OR_LOWER
        {   1,    1,    1,    1,    0,    0,    0,    0,    0,    0,    0,     0,    0 },      // INPUT_SIZE_720P_RANGE/INPUT_SIZE_1080i_RANGE
        {   1,    1,    1,    1,    0,    0,    0,    0,    0,    0,    0,     0,    0 },      // INPUT_SIZE_1080p_RANGE
        {   1,    1,    1,    1,    0,    0,    0,    0,    0,    0,    0,     0,    0 }       // INPUT_SIZE_4K_RANGE
#else
        {   1,    1,    1,    1,    1,    1,    1,    1,    1,    0,    0,     0,    0 },      // INPUT_SIZE_576p_RANGE_OR_LOWER
        {   1,    1,    1,    1,    1,    1,    1,    1,    1,    0,    0,     0,    0 },      // INPUT_SIZE_720P_RANGE/INPUT_SIZE_1080i_RANGE
        {   1,    1,    1,    1,    1,    1,    1,    1,    1,    0,    0,     0,    0 },      // INPUT_SIZE_1080p_RANGE
        {   1,    1,    1,    1,    1,    1,    1,    1,    1,    0,    0,     0,    0 }       // INPUT_SIZE_4K_RANGE
    },{
        {   1,    1,    0,    0,    0,    0,    0,    0,    0,    0,    0,     0,    0 },      // INPUT_SIZE_576p_RANGE_OR_LOWER
        {   1,    1,    0,    0,    0,    0,    0,    0,    0,    0,    0,     0,    0 },      // INPUT_SIZE_720P_RANGE/INPUT_SIZE_1080i_RANGE
        {   1,    1,    0,    0,    0,    0,    0,    0,    0,    0,    0,     0,    0 },      // INPUT_SIZE_1080p_RANGE
        {   1,    1,    0,    0,    0,    0,    0,    0,    0,    0,    0,     0,    0 }       // INPUT_SIZE_4K_RANGE
#endif
    }
};
static const uint16_t tf_hme_level2_search_area_in_width_array_left[SC_MAX_LEVEL][INPUT_SIZE_COUNT][MAX_SUPPORTED_MODES] = {
    {
#if MAR25_ADOPTIONS
        {  16,   16,   16,   16,   16,    16,   16,   16,   16,    8,    8,    8,  8 },
        {  16,   16,   16,   16,   16,    16,   16,   16,   16,    8,    8,    8,  8 },
        {  16,   16,   16,   16,   16,    16,   16,   16,   16,    8,    8,    8,  8 },
        {  16,   16,   16,   16,   16,    16,   16,   16,   16,    8,    8,    8,  8 }
    } , {
        {  16,   16,   16,   16,   16,    16,   16,   16,   16,    8,    8,    8,  8 },
        {  16,   16,   16,   16,   16,    16,   16,   16,   16,    8,    8,    8,  8 },
        {  16,   16,   16,   16,   16,    16,   16,   16,   16,    8,    8,    8,  8 },
        {  16,   16,   16,   16,   16,    16,   16,   16,   16,    8,    8,    8,  8 }
#else
        {   8,    8,    8,    8,    8,    4,    4,    4,    4,    4,    4,     4,    4 },
        {   8,    8,    8,    8,    8,    4,    4,    4,    4,    4,    4,     4,    4 },
        {   8,    8,    8,    8,    8,    4,    4,    4,    4,    4,    4,     4,    4 },
        {   8,    8,    8,    8,    8,    4,    4,    4,    4,    4,    4,     4,    4 }
    } , {
        {   8,    8,    8,    8,    8,    4,    4,    4,    4,    4,    4,     4,    4 },
        {   8,    8,    8,    8,    8,    4,    4,    4,    4,    4,    4,     4,    4 },
        {   8,    8,    8,    8,    8,    4,    4,    4,    4,    4,    4,     4,    4 },
        {   8,    8,    8,    8,    8,    4,    4,    4,    4,    4,    4,     4,    4 }
#endif
    }
};
static const uint16_t tf_hme_level2_search_area_in_width_array_right[SC_MAX_LEVEL][INPUT_SIZE_COUNT][MAX_SUPPORTED_MODES] = {
    {
#if MAR25_ADOPTIONS
        {  16,   16,   16,   16,   16,    16,   16,   16,   16,    8,    8,    8,  8 },
        {  16,   16,   16,   16,   16,    16,   16,   16,   16,    8,    8,    8,  8 },
        {  16,   16,   16,   16,   16,    16,   16,   16,   16,    8,    8,    8,  8 },
        {  16,   16,   16,   16,   16,    16,   16,   16,   16,    8,    8,    8,  8 }
    } , {
        {  16,   16,   16,   16,   16,    16,   16,   16,   16,    8,    8,    8,  8 },
        {  16,   16,   16,   16,   16,    16,   16,   16,   16,    8,    8,    8,  8 },
        {  16,   16,   16,   16,   16,    16,   16,   16,   16,    8,    8,    8,  8 },
        {  16,   16,   16,   16,   16,    16,   16,   16,   16,    8,    8,    8,  8 }
#else
        {   8,    8,    8,    8,    8,    4,    4,    4,    4,    4,    4,     4,    4 },
        {   8,    8,    8,    8,    8,    4,    4,    4,    4,    4,    4,     4,    4 },
        {   8,    8,    8,    8,    8,    4,    4,    4,    4,    4,    4,     4,    4 },
        {   8,    8,    8,    8,    8,    4,    4,    4,    4,    4,    4,     4,    4 }
    } , {
        {   8,    8,    8,    8,    8,    4,    4,    4,    4,    4,    4,     4,    4 },
        {   8,    8,    8,    8,    8,    4,    4,    4,    4,    4,    4,     4,    4 },
        {   8,    8,    8,    8,    8,    4,    4,    4,    4,    4,    4,     4,    4 },
        {   8,    8,    8,    8,    8,    4,    4,    4,    4,    4,    4,     4,    4 }
#endif
    }
};
static const uint16_t tf_hme_level2_search_area_in_height_array_top[SC_MAX_LEVEL][INPUT_SIZE_COUNT][MAX_SUPPORTED_MODES] = {
    {
#if MAR25_ADOPTIONS
        {  16,   16,   16,   16,   16,    16,   16,   16,   16,    8,    8,    8,  8 },
        {  16,   16,   16,   16,   16,    16,   16,   16,   16,    8,    8,    8,  8 },
        {  16,   16,   16,   16,   16,    16,   16,   16,   16,    8,    8,    8,  8 },
        {  16,   16,   16,   16,   16,    16,   16,   16,   16,    8,    8,    8,  8 }
    } , {
        {  16,   16,   16,   16,   16,    16,   16,   16,   16,    8,    8,    8,  8 },
        {  16,   16,   16,   16,   16,    16,   16,   16,   16,    8,    8,    8,  8 },
        {  16,   16,   16,   16,   16,    16,   16,   16,   16,    8,    8,    8,  8 },
        {  16,   16,   16,   16,   16,    16,   16,   16,   16,    8,    8,    8,  8 }
#else
        {   8,    8,    8,    8,    8,    4,    4,    4,    4,    4,    4,     4,    4 },
        {   8,    8,    8,    8,    8,    4,    4,    4,    4,    4,    4,     4,    4 },
        {   8,    8,    8,    8,    8,    4,    4,    4,    4,    4,    4,     4,    4 },
        {   8,    8,    8,    8,    8,    4,    4,    4,    4,    4,    4,     4,    4 }
    } , {
        {   8,    8,    8,    8,    8,    4,    4,    4,    4,    4,    4,     4,    4 },
        {   8,    8,    8,    8,    8,    4,    4,    4,    4,    4,    4,     4,    4 },
        {   8,    8,    8,    8,    8,    4,    4,    4,    4,    4,    4,     4,    4 },
        {   8,    8,    8,    8,    8,    4,    4,    4,    4,    4,    4,     4,    4 }
#endif
    }
};
static const uint16_t tf_hme_level2_search_area_in_height_array_bottom[SC_MAX_LEVEL][INPUT_SIZE_COUNT][MAX_SUPPORTED_MODES] = {
    {
#if MAR25_ADOPTIONS
        {  16,   16,   16,   16,   16,    16,   16,   16,   16,    8,    8,    8,  8 },
        {  16,   16,   16,   16,   16,    16,   16,   16,   16,    8,    8,    8,  8 },
        {  16,   16,   16,   16,   16,    16,   16,   16,   16,    8,    8,    8,  8 },
        {  16,   16,   16,   16,   16,    16,   16,   16,   16,    8,    8,    8,  8 }
    } , {
        {  16,   16,   16,   16,   16,    16,   16,   16,   16,    8,    8,    8,  8 },
        {  16,   16,   16,   16,   16,    16,   16,   16,   16,    8,    8,    8,  8 },
        {  16,   16,   16,   16,   16,    16,   16,   16,   16,    8,    8,    8,  8 },
        {  16,   16,   16,   16,   16,    16,   16,   16,   16,    8,    8,    8,  8 }
#else
        {   8,    8,    8,    8,    8,    4,    4,    4,    4,    4,    4,     4,    4 },
        {   8,    8,    8,    8,    8,    4,    4,    4,    4,    4,    4,     4,    4 },
        {   8,    8,    8,    8,    8,    4,    4,    4,    4,    4,    4,     4,    4 },
        {   8,    8,    8,    8,    8,    4,    4,    4,    4,    4,    4,     4,    4 }
    } , {
        {   8,    8,    8,    8,    8,    4,    4,    4,    4,    4,    4,     4,    4 },
        {   8,    8,    8,    8,    8,    4,    4,    4,    4,    4,    4,     4,    4 },
        {   8,    8,    8,    8,    8,    4,    4,    4,    4,    4,    4,     4,    4 },
        {   8,    8,    8,    8,    8,    4,    4,    4,    4,    4,    4,     4,    4 }
#endif
    }
};
#endif
#if !MAR17_ADOPTIONS
static const uint16_t tf_search_area_width[SC_MAX_LEVEL][INPUT_SIZE_COUNT][MAX_SUPPORTED_MODES] = {
    {
        {  64,   64,   64,   64,   64,   64,   64,   64,   48,   16,   16,    16,   16 },
        { 112,  112,   64,   64,   64,   64,   64,   64,   48,   16,   16,    16,   16 },
        { 128,  128,   64,   64,   64,   64,   64,   64,   48,   16,   16,    16,   16 },
        { 128,  128,   64,   64,   64,   64,   64,   64,   48,   16,   16,    16,   16 }
    } , {
        {  64,   64,   64,   64,   64,   64,   64,   64,   48,   16,   16,    16,   16 },
        { 112,  112,   64,   64,   64,   64,   64,   64,   48,   16,   16,    16,   16 },
        { 128,  128,   64,   64,   64,   64,   64,   64,   48,   16,   16,    16,   16 },
        { 128,  128,   64,   64,   64,   64,   64,   64,   48,   16,   16,    16,   16 }
    }
};
static const uint16_t tf_search_area_height[SC_MAX_LEVEL][INPUT_SIZE_COUNT][MAX_SUPPORTED_MODES] = {
    {
        {  64,   64,   64,   64,   32,   32,   32,   32,   16,    9,    9,     9,    9 },
        { 112,  112,   64,   64,   32,   32,   32,   32,   16,    9,    9,     9,    9 },
        { 128,  128,   64,   64,   32,   32,   32,   32,   16,    9,    9,     9,    9 },
        { 128,  128,   64,   64,   32,   32,   32,   32,   16,    9,    9,     9,    9 }
    } , {
        {  64,   64,   64,   64,   32,   32,   32,   32,   16,    9,    9,     9,    9 },
        { 112,  112,   64,   64,   32,   32,   32,   32,   16,    9,    9,     9,    9 },
        { 128,  128,   64,   64,   32,   32,   32,   32,   16,    9,    9,     9,    9 },
        { 128,  128,   64,   64,   32,   32,   32,   32,   16,    9,    9,     9,    9 }
    }

    //     M0    M1    M2    M3    M4    M5    M6    M7    M8    M9    M10    M11    M12
};
#endif
static const uint16_t ep_to_pa_block_index[BLOCK_MAX_COUNT_SB_64] = {
    0 ,0 ,0 ,0 ,0 ,0 ,0 ,0 ,0 ,0 ,0 ,0 ,0 ,0 ,0 ,0 ,0 ,0 ,0 ,0 ,0 ,0 ,0 ,0 ,0 ,
    1 ,0 ,0 ,0 ,0 ,0 ,0 ,0 ,0 ,0 ,0 ,0 ,0 ,0 ,0 ,0 ,0 ,0 ,0 ,0 ,0 ,0 ,0 ,0 ,0 ,
    2 ,0 ,0 ,0 ,0 ,0 ,0 ,0 ,0 ,0 ,0 ,0 ,0 ,0 ,0 ,0 ,0 ,0 ,0 ,0 ,0 ,0 ,0 ,0 ,0 ,
    3 ,0 ,0 ,0 ,0 ,0 ,0 ,0 ,0 ,
    4 ,0 ,0 ,0 ,0 ,0 ,0 ,0 ,0 ,
    5 ,0 ,0 ,0 ,0 ,0 ,0 ,0 ,0 ,
    6 ,0 ,0 ,0 ,0 ,0 ,0 ,0 ,0 ,
    7 ,0 ,0 ,0 ,0 ,0 ,0 ,0 ,0 ,0 ,0 ,0 ,0 ,0 ,0 ,0 ,0 ,0 ,0 ,0 ,0 ,0 ,0 ,0 ,0 ,
    8 ,0 ,0 ,0 ,0 ,0 ,0 ,0 ,0 ,
    9 ,0 ,0 ,0 ,0 ,0 ,0 ,0 ,0 ,
    10,0 ,0 ,0 ,0 ,0 ,0 ,0 ,0 ,
    11,0 ,0 ,0 ,0 ,0 ,0 ,0 ,0 ,
    12,0 ,0 ,0 ,0 ,0 ,0 ,0 ,0 ,0 ,0 ,0 ,0 ,0 ,0 ,0 ,0 ,0 ,0 ,0 ,0 ,0 ,0 ,0 ,0 ,
    13,0 ,0 ,0 ,0 ,0 ,0 ,0 ,0 ,
    14,0 ,0 ,0 ,0 ,0 ,0 ,0 ,0 ,
    15,0 ,0 ,0 ,0 ,0 ,0 ,0 ,0 ,
    16,0 ,0 ,0 ,0 ,0 ,0 ,0 ,0 ,
    17,0 ,0 ,0 ,0 ,0 ,0 ,0 ,0 ,0 ,0 ,0 ,0 ,0 ,0 ,0 ,0 ,0 ,0 ,0 ,0 ,0 ,0 ,0 ,0 ,
    18,0 ,0 ,0 ,0 ,0 ,0 ,0 ,0 ,
    19,0 ,0 ,0 ,0 ,0 ,0 ,0 ,0 ,
    20,0 ,0 ,0 ,0 ,0 ,0 ,0 ,0 ,
    21,0 ,0 ,0 ,0 ,0 ,0 ,0 ,0 ,
    22,0 ,0 ,0 ,0 ,0 ,0 ,0 ,0 ,0 ,0 ,0 ,0 ,0 ,0 ,0 ,0 ,0 ,0 ,0 ,0 ,0 ,0 ,0 ,0 ,
    23,0 ,0 ,0 ,0 ,0 ,0 ,0 ,0 ,0 ,0 ,0 ,0 ,0 ,0 ,0 ,0 ,0 ,0 ,0 ,0 ,0 ,0 ,0 ,0 ,
    24,0 ,0 ,0 ,0 ,0 ,0 ,0 ,0 ,
    25,0 ,0 ,0 ,0 ,0 ,0 ,0 ,0 ,
    26,0 ,0 ,0 ,0 ,0 ,0 ,0 ,0 ,
    27,0 ,0 ,0 ,0 ,0 ,0 ,0 ,0 ,
    28,0 ,0 ,0 ,0 ,0 ,0 ,0 ,0 ,0 ,0 ,0 ,0 ,0 ,0 ,0 ,0 ,0 ,0 ,0 ,0 ,0 ,0 ,0 ,0 ,
    29,0 ,0 ,0 ,0 ,0 ,0 ,0 ,0 ,
    30,0 ,0 ,0 ,0 ,0 ,0 ,0 ,0 ,
    31,0 ,0 ,0 ,0 ,0 ,0 ,0 ,0 ,
    32,0 ,0 ,0 ,0 ,0 ,0 ,0 ,0 ,
    33,0 ,0 ,0 ,0 ,0 ,0 ,0 ,0 ,0 ,0 ,0 ,0 ,0 ,0 ,0 ,0 ,0 ,0 ,0 ,0 ,0 ,0 ,0 ,0 ,
    34,0 ,0 ,0 ,0 ,0 ,0 ,0 ,0 ,
    35,0 ,0 ,0 ,0 ,0 ,0 ,0 ,0 ,
    36,0 ,0 ,0 ,0 ,0 ,0 ,0 ,0 ,
    37,0 ,0 ,0 ,0 ,0 ,0 ,0 ,0 ,
    38,0 ,0 ,0 ,0 ,0 ,0 ,0 ,0 ,0 ,0 ,0 ,0 ,0 ,0 ,0 ,0 ,0 ,0 ,0 ,0 ,0 ,0 ,0 ,0 ,
    39,0 ,0 ,0 ,0 ,0 ,0 ,0 ,0 ,
    40,0 ,0 ,0 ,0 ,0 ,0 ,0 ,0 ,
    41,0 ,0 ,0 ,0 ,0 ,0 ,0 ,0 ,
    42,0 ,0 ,0 ,0 ,0 ,0 ,0 ,0 ,
    43,0 ,0 ,0 ,0 ,0 ,0 ,0 ,0 ,0 ,0 ,0 ,0 ,0 ,0 ,0 ,0 ,0 ,0 ,0 ,0 ,0 ,0 ,0 ,0 ,
    44,0 ,0 ,0 ,0 ,0 ,0 ,0 ,0 ,0 ,0 ,0 ,0 ,0 ,0 ,0 ,0 ,0 ,0 ,0 ,0 ,0 ,0 ,0 ,0 ,
    45,0 ,0 ,0 ,0 ,0 ,0 ,0 ,0 ,
    46,0 ,0 ,0 ,0 ,0 ,0 ,0 ,0 ,
    47,0 ,0 ,0 ,0 ,0 ,0 ,0 ,0 ,
    48,0 ,0 ,0 ,0 ,0 ,0 ,0 ,0 ,
    49,0 ,0 ,0 ,0 ,0 ,0 ,0 ,0 ,0 ,0 ,0 ,0 ,0 ,0 ,0 ,0 ,0 ,0 ,0 ,0 ,0 ,0 ,0 ,0 ,
    50,0 ,0 ,0 ,0 ,0 ,0 ,0 ,0 ,
    51,0 ,0 ,0 ,0 ,0 ,0 ,0 ,0 ,
    52,0 ,0 ,0 ,0 ,0 ,0 ,0 ,0 ,
    53,0 ,0 ,0 ,0 ,0 ,0 ,0 ,0 ,
    54,0 ,0 ,0 ,0 ,0 ,0 ,0 ,0 ,0 ,0 ,0 ,0 ,0 ,0 ,0 ,0 ,0 ,0 ,0 ,0 ,0 ,0 ,0 ,0 ,
    55,0 ,0 ,0 ,0 ,0 ,0 ,0 ,0 ,
    56,0 ,0 ,0 ,0 ,0 ,0 ,0 ,0 ,
    57,0 ,0 ,0 ,0 ,0 ,0 ,0 ,0 ,
    58,0 ,0 ,0 ,0 ,0 ,0 ,0 ,0 ,
    59,0 ,0 ,0 ,0 ,0 ,0 ,0 ,0 ,0 ,0 ,0 ,0 ,0 ,0 ,0 ,0 ,0 ,0 ,0 ,0 ,0 ,0 ,0 ,0 ,
    60,0 ,0 ,0 ,0 ,0 ,0 ,0 ,0 ,
    61,0 ,0 ,0 ,0 ,0 ,0 ,0 ,0 ,
    62,0 ,0 ,0 ,0 ,0 ,0 ,0 ,0 ,
    63,0 ,0 ,0 ,0 ,0 ,0 ,0 ,0 ,
    64,0 ,0 ,0 ,0 ,0 ,0 ,0 ,0 ,0 ,0 ,0 ,0 ,0 ,0 ,0 ,0 ,0 ,0 ,0 ,0 ,0 ,0 ,0 ,0 ,
    65,0 ,0 ,0 ,0 ,0 ,0 ,0 ,0 ,0 ,0 ,0 ,0 ,0 ,0 ,0 ,0 ,0 ,0 ,0 ,0 ,0 ,0 ,0 ,0 ,
    66,0 ,0 ,0 ,0 ,0 ,0 ,0 ,0 ,
    67,0 ,0 ,0 ,0 ,0 ,0 ,0 ,0 ,
    68,0 ,0 ,0 ,0 ,0 ,0 ,0 ,0 ,
    69,0 ,0 ,0 ,0 ,0 ,0 ,0 ,0 ,
    70,0 ,0 ,0 ,0 ,0 ,0 ,0 ,0 ,0 ,0 ,0 ,0 ,0 ,0 ,0 ,0 ,0 ,0 ,0 ,0 ,0 ,0 ,0 ,0 ,
    71,0 ,0 ,0 ,0 ,0 ,0 ,0 ,0 ,
    72,0 ,0 ,0 ,0 ,0 ,0 ,0 ,0 ,
    73,0 ,0 ,0 ,0 ,0 ,0 ,0 ,0 ,
    74,0 ,0 ,0 ,0 ,0 ,0 ,0 ,0 ,
    75,0 ,0 ,0 ,0 ,0 ,0 ,0 ,0 , 0 ,0 ,0 ,0 ,0 ,0 ,0 ,0 ,0 ,0 ,0 ,0 ,0 ,0 ,0 ,0 ,
    76,0 ,0 ,0 ,0 ,0 ,0 ,0 ,0 ,
    77,0 ,0 ,0 ,0 ,0 ,0 ,0 ,0 ,
    78,0 ,0 ,0 ,0 ,0 ,0 ,0 ,0 ,
    79,0 ,0 ,0 ,0 ,0 ,0 ,0 ,0 ,
    80,0 ,0 ,0 ,0 ,0 ,0 ,0 ,0 ,0 ,0 ,0 ,0 ,0 ,0 ,0 ,0 ,0 ,0 ,0 ,0 ,0 ,0 ,0 ,0 ,
    81,0 ,0 ,0 ,0 ,0 ,0 ,0 ,0 ,
    82,0 ,0 ,0 ,0 ,0 ,0 ,0 ,0 ,
    83,0 ,0 ,0 ,0 ,0 ,0 ,0 ,0 ,
    84,0 ,0 ,0 ,0 ,0 ,0 ,0 ,0
};
#if SB_CLASSIFIER
typedef enum ATTRIBUTE_PACKED {
    NONE_CLASS, // Do nothing class
    LOW_COMPLEX_CLASS, // Low complex SB Class
    MEDIUM_COMPLEX_CLASS, // Meduim complex SB Class
    HIGH_COMPLEX_CLASS, // High complex SB Class
    NUMBER_OF_SB_CLASS, // Total number of SB classes
} SB_CLASS;
#endif
typedef struct _EbEncHandle EbEncHandle;
typedef struct _EbThreadContext EbThreadContext;
#ifdef __cplusplus
}
#endif
#endif // EbDefinitions_h
/* File EOF */<|MERGE_RESOLUTION|>--- conflicted
+++ resolved
@@ -257,11 +257,7 @@
 #define M2_COMBO_3 0
 
 #define UPGRADE_M8 1 // Upgrade M8
-<<<<<<< HEAD
 #define UPDATE_TXT_LEVEL  1
-#define DISABLE_NOT_NEEDED_BLOCK_TF_ME 0
-=======
-#define UPDATE_TXT_LEVEL 1
 #define M5_I  0  //change M5 presets to M8 for I slice--
 #if M5_I
 #define M5_I_NSQ   1
@@ -274,7 +270,7 @@
 #define M5_I_CDF   1
 #define M5_I_CDEF  1
 #define M5_I_SG    1
->>>>>>> 48030c09
+#define DISABLE_NOT_NEEDED_BLOCK_TF_ME 0
 #endif
 
 
