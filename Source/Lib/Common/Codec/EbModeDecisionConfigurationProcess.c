--- conflicted
+++ resolved
@@ -1778,21 +1778,12 @@
         Quants *const quantsMd = &picture_control_set_ptr->parent_pcs_ptr->quantsMd;
         Dequants *const dequantsMd = &picture_control_set_ptr->parent_pcs_ptr->deqMd;
         av1_build_quantizer(
-<<<<<<< HEAD
-            (AomBitDepth)8,
+            picture_control_set_ptr->hbd_mode_decision ? AOM_BITS_10 : AOM_BITS_8,
             frm_hdr->quantization_params.delta_q_y_dc,
             frm_hdr->quantization_params.delta_q_u_dc,
             frm_hdr->quantization_params.delta_q_u_ac,
             frm_hdr->quantization_params.delta_q_v_dc,
             frm_hdr->quantization_params.delta_q_v_ac,
-=======
-            picture_control_set_ptr->hbd_mode_decision ? AOM_BITS_10 : AOM_BITS_8,
-            picture_control_set_ptr->parent_pcs_ptr->y_dc_delta_q,
-            picture_control_set_ptr->parent_pcs_ptr->u_dc_delta_q,
-            picture_control_set_ptr->parent_pcs_ptr->u_ac_delta_q,
-            picture_control_set_ptr->parent_pcs_ptr->v_dc_delta_q,
-            picture_control_set_ptr->parent_pcs_ptr->v_ac_delta_q,
->>>>>>> 75d92c68
             quantsMd,
             dequantsMd);
 
