--- conflicted
+++ resolved
@@ -483,11 +483,9 @@
 #if DISTORTION_WEIGHTING
     uint8_t     weight_inter_depth_luma ;
 #endif
-<<<<<<< HEAD
 #if MPMD_LOWER_NSQ_LEVEL_IN_FP
     uint8_t nsq_max_shapes_md;
 #endif
-=======
 #if OBMC_WSRC
     DECLARE_ALIGNED(16, uint8_t, obmc_buff_0[2 * MAX_MB_PLANE * MAX_SB_SQUARE]);
     DECLARE_ALIGNED(16, uint8_t, obmc_buff_1[2 * MAX_MB_PLANE * MAX_SB_SQUARE]);
@@ -495,7 +493,6 @@
     DECLARE_ALIGNED(16, int32_t, mask_buf[MAX_SB_SQUARE]);  
 #endif
 
->>>>>>> a5ae7892
   } ModeDecisionContext;
 
     typedef void(*EbAv1LambdaAssignFunc)(
