/*
* Copyright(c) 2019 Intel Corporation
* SPDX - License - Identifier: BSD - 2 - Clause - Patent
*/

#ifndef EbIntraPrediction_h
#define EbIntraPrediction_h

#include "EbSvtAv1.h"
#include "EbObject.h"
#include "EbBlockStructures.h"
#if CUTREE_LA
#include "../../Encoder/Codec/EbPictureControlSet.h"
#endif

#ifdef __cplusplus
extern "C" {
#endif
#define MAX_PU_SIZE 64

struct ModeDecisionContext;

typedef void (*IntraPredFnC)(uint8_t *dst, ptrdiff_t stride, int32_t w, int32_t h,
                             const uint8_t *above, const uint8_t *left);
typedef void (*IntraHighBdPredFnC)(uint16_t *dst, ptrdiff_t stride, int32_t w, int32_t h,
                                   const uint16_t *above, const uint16_t *left, int32_t bd);

typedef void (*IntraPredFn)(uint8_t *dst, ptrdiff_t stride, const uint8_t *above,
                            const uint8_t *left);

typedef void (*IntraHighPredFn)(uint16_t *dst, ptrdiff_t stride, const uint16_t *above,
                                const uint16_t *left, int32_t bd);

typedef struct IntraReferenceSamples {
    EbDctor  dctor;
    uint8_t *cb_intra_reference_array;
    uint8_t *cr_intra_reference_array;
    uint8_t *y_intra_filtered_reference_array;

    uint8_t *y_intra_reference_array_reverse;
    uint8_t *y_intra_filtered_reference_array_reverse;
    uint8_t *cb_intra_reference_array_reverse;
    uint8_t *cr_intra_reference_array_reverse;

    // Scratch buffers used in the interpolaiton process
    uint8_t reference_above_line_y[(MAX_PU_SIZE << 2) + 1];
    uint8_t reference_left_line_y[(MAX_PU_SIZE << 2) + 1];
    EbBool  above_ready_flag_y;
    EbBool  left_ready_flag_y;

    uint8_t reference_above_line_cb[(MAX_PU_SIZE << 2) + 2];
    uint8_t reference_left_line_cb[(MAX_PU_SIZE << 2) + 2];
    EbBool  above_ready_flag_cb;
    EbBool  left_ready_flag_cb;

    uint8_t reference_above_line_cr[(MAX_PU_SIZE << 2) + 2];
    uint8_t reference_left_line_cr[(MAX_PU_SIZE << 2) + 2];
    EbBool  above_ready_flag_cr;
    EbBool  left_ready_flag_cr;
} IntraReferenceSamples;

typedef struct IntraReference16bitSamples {
    EbDctor   dctor;
    uint16_t *cb_intra_reference_array;
    uint16_t *cr_intra_reference_array;
    uint16_t *y_intra_filtered_reference_array;

    uint16_t *y_intra_reference_array_reverse;
    uint16_t *y_intra_filtered_reference_array_reverse;
    uint16_t *cb_intra_reference_array_reverse;
    uint16_t *cr_intra_reference_array_reverse;

    // Scratch buffers used in the interpolaiton process
    uint16_t reference_above_line_y[(MAX_PU_SIZE << 2) + 1];
    uint16_t reference_left_line_y[(MAX_PU_SIZE << 2) + 1];
    EbBool   above_ready_flag_y;
    EbBool   left_ready_flag_y;

    uint16_t reference_above_line_cb[(MAX_PU_SIZE << 2) + 2];
    uint16_t reference_left_line_cb[(MAX_PU_SIZE << 2) + 2];
    EbBool   above_ready_flag_cb;
    EbBool   left_ready_flag_cb;

    uint16_t reference_above_line_cr[(MAX_PU_SIZE << 2) + 2];
    uint16_t reference_left_line_cr[(MAX_PU_SIZE << 2) + 2];
    EbBool   above_ready_flag_cr;
    EbBool   left_ready_flag_cr;
} IntraReference16bitSamples;

#define TOTAL_LUMA_MODES 35
#define TOTAL_CHROMA_MODES 5
#define TOTAL_INTRA_GROUPS 5
#define INTRA_PLANAR_MODE 0
#define INTRA_DC_MODE 1
#define INTRA_HORIZONTAL_MODE 10
#define INTRA_VERTICAL_MODE 26
#define STRONG_INTRA_SMOOTHING_BLOCKSIZE 32
#define SMOOTHING_THRESHOLD 8
#define SMOOTHING_THRESHOLD_10BIT 32

/////####.... For recursive intra prediction.....#####///

#define FILTER_INTRA_SCALE_BITS 4
extern const int8_t eb_av1_filter_intra_taps[FILTER_INTRA_MODES][8][8];

/////####.... To make functions common between EbIntraPrediction.c &
void *eb_aom_memset16(void *dest, int32_t val, size_t length);

int32_t use_intra_edge_upsample(int32_t bs0, int32_t bs1, int32_t delta, int32_t type);

BlockSize scale_chroma_bsize(BlockSize bsize, int32_t subsampling_x, int32_t subsampling_y);

int32_t intra_edge_filter_strength(int32_t bs0, int32_t bs1, int32_t delta, int32_t type);

enum {
    NEED_LEFT       = 1 << 1,
    NEED_ABOVE      = 1 << 2,
    NEED_ABOVERIGHT = 1 << 3,
    NEED_ABOVELEFT  = 1 << 4,
    NEED_BOTTOMLEFT = 1 << 5,
};

static const uint32_t mode_to_angle_map[] = {
        0,
        90,
        180,
        45,
        135,
        113,
        157,
        203,
        67,
        0,
        0,
        0,
        0,
};

int is_smooth(const BlockModeInfo *mbmi, int plane);

extern const uint8_t extend_modes[INTRA_MODES];

/* TODO: Need to harmonize with fun from EbAdaptiveMotionVectorPrediction.c */
int32_t intra_has_top_right(BlockSize sb_size, BlockSize bsize, int32_t mi_row, int32_t mi_col,
                            int32_t top_available, int32_t right_available, PartitionType partition,
                            TxSize txsz, int32_t row_off, int32_t col_off, int32_t ss_x,
                            int32_t ss_y);

extern int32_t intra_has_bottom_left(BlockSize sb_size, BlockSize bsize, int32_t mi_row,
                                     int32_t mi_col, int32_t bottom_available,
                                     int32_t left_available, PartitionType partition, TxSize txsz,
                                     int32_t row_off, int32_t col_off, int32_t ss_x, int32_t ss_y);

extern IntraPredFn pred[INTRA_MODES][TX_SIZES_ALL];
extern IntraPredFn dc_pred[2][2][TX_SIZES_ALL];

extern IntraHighPredFn pred_high[INTRA_MODES][TX_SIZES_ALL];
extern IntraHighPredFn dc_pred_high[2][2][TX_SIZES_ALL];

void dr_predictor(uint8_t *dst, ptrdiff_t stride, TxSize tx_size, const uint8_t *above,
                  const uint8_t *left, int32_t upsample_above, int32_t upsample_left,
                  int32_t angle);

void filter_intra_edge_corner(uint8_t *p_above, uint8_t *p_left);

void highbd_dr_predictor(uint16_t *dst, ptrdiff_t stride, TxSize tx_size, const uint16_t *above,
                         const uint16_t *left, int32_t upsample_above, int32_t upsample_left,
                         int32_t angle, int32_t bd);

void filter_intra_edge_corner_high(uint16_t *p_above, uint16_t *p_left);

void highbd_filter_intra_predictor(uint16_t *dst, ptrdiff_t stride, TxSize tx_size,
                                   const uint16_t *above, const uint16_t *left, int mode, int bd);

typedef void (*EB_INTRA_NOANG_TYPE)(const uint32_t size, uint8_t *ref_samples,
                                    uint8_t *      prediction_ptr,
                                    const uint32_t prediction_buffer_stride, const EbBool skip);
typedef void (*EB_INTRA_DC_AV1_TYPE)(
    const uint32_t size, //input parameter, denotes the size of the current PU
    uint8_t *      ref_samples, //input parameter, pointer to the reference samples
    uint8_t *      dst, //output parameter, pointer to the prediction
    const uint32_t
                 prediction_buffer_stride, //input parameter, denotes the stride for the prediction ptr
    const EbBool skip); //skip half rows
typedef void (*EB_INTRA_NOANG_16bit_TYPE)(const uint32_t size, uint16_t *ref_samples,
                                          uint16_t *     prediction_ptr,
                                          const uint32_t prediction_buffer_stride,
                                          const EbBool   skip);
typedef void (*EB_INTRA_ANG_Z1_Z2_Z3_16bit_TYPE)(const uint32_t size, uint16_t *ref_samples,
                                                 uint16_t *     dst,
                                                 const uint32_t prediction_buffer_stride,
                                                 const EbBool skip, uint16_t dx, uint16_t dy,
                                                 uint16_t bd);
typedef void (*EB_INTRA_ANG_TYPE)(uint32_t size, uint8_t *ref_samp_main, uint8_t *prediction_ptr,
                                  uint32_t prediction_buffer_stride, const EbBool skip,
                                  int32_t intra_pred_angle);
typedef void (*EB_INTRA_ANG_16BIT_TYPE)(
    uint32_t  size, //input parameter, denotes the size of the current PU
    uint16_t *ref_samp_main, //input parameter, pointer to the reference samples
    uint16_t *prediction_ptr, //output parameter, pointer to the prediction
    uint32_t  prediction_buffer_stride, //input parameter, denotes the stride for the prediction ptr
    const EbBool skip, int32_t intra_pred_angle);


extern void cfl_luma_subsampling_420_lbd_c(const uint8_t *input, // AMIR-> Changed to 8 bit
                                           int32_t input_stride, int16_t *output_q3, int32_t width,
                                           int32_t height);
extern void cfl_luma_subsampling_420_hbd_c(const uint16_t *input, int32_t input_stride,
                                           int16_t *output_q3, int32_t width, int32_t height);
extern void eb_subtract_average_c(int16_t *pred_buf_q3, int32_t width, int32_t height,
                                  int32_t round_offset, int32_t num_pel_log2);



//CFL_PREDICT_FN(c, lbd)

void eb_cfl_predict_lbd_c(const int16_t *pred_buf_q3,
                          uint8_t *      pred, // AMIR ADDED
                          int32_t        pred_stride,
                          uint8_t *      dst, // AMIR changed to 8 bit
                          int32_t dst_stride, int32_t alpha_q3, int32_t bit_depth, int32_t width,
                          int32_t height);

void eb_cfl_predict_hbd_c(const int16_t *pred_buf_q3,
                          uint16_t *     pred, // AMIR ADDED
                          int32_t        pred_stride,
                          uint16_t *     dst, // AMIR changed to 8 bit
                          int32_t dst_stride, int32_t alpha_q3, int32_t bit_depth, int32_t width,
                          int32_t height);

static INLINE int32_t cfl_idx_to_alpha(int32_t alpha_idx, int32_t joint_sign,
                                       CflPredType pred_type) {
    const int32_t alpha_sign =
        (pred_type == CFL_PRED_U) ? CFL_SIGN_U(joint_sign) : CFL_SIGN_V(joint_sign);
    if (alpha_sign == CFL_SIGN_ZERO) return 0;
    const int32_t abs_alpha_q3 =
        (pred_type == CFL_PRED_U) ? CFL_IDX_U(alpha_idx) : CFL_IDX_V(alpha_idx);
    return (alpha_sign == CFL_SIGN_POS) ? abs_alpha_q3 + 1 : -abs_alpha_q3 - 1;
}
#define USE_ORIGIN_YUV 0
#if CUTREE_LA
    extern void filter_intra_edge(PictureParentControlSet *picture_control_set_ptr, OisMbResults *ois_mb_results_ptr, uint8_t mode,
<<<<<<< HEAD
                              int32_t p_angle, uint32_t cu_origin_x, uint32_t cu_origin_y, uint8_t *above_row, uint8_t *left_col);
=======
                              int32_t p_angle, int32_t cu_origin_x, int32_t cu_origin_y, uint8_t *above_row, uint8_t *left_col);
>>>>>>> 553f23ea
    extern EbErrorType intra_prediction_open_loop_mb(
         int32_t  p_angle ,
        uint8_t                          ois_intra_mode,
        uint32_t                         srcOriginX,
        uint32_t                         srcOriginY,
        TxSize                          tx_size,
        uint8_t                         *above_row,
        uint8_t                         *left_col,
        uint8_t                         *dst,
        uint32_t                        dst_stride);
#endif

/* Function pointers return by CfL functions */
typedef void (*CflSubtractAverageFn)(int16_t *dst);

CflSubtractAverageFn eb_get_subtract_average_fn_c(TxSize tx_size);
#define get_subtract_average_fn eb_get_subtract_average_fn_c

// Declare a size-specific wrapper for the size-generic function. The compiler
// will inline the size generic function in here, the advantage is that the size
// will be constant allowing for loop unrolling and other constant propagated
// goodness.
#define CFL_SUB_AVG_X(arch, width, height, round_offset, num_pel_log2)              \
    void eb_subtract_average_##width##x##height##_##arch(int16_t *buf) {            \
        eb_subtract_average_##arch(buf, width, height, round_offset, num_pel_log2); \
    }

// Declare size-specific wrappers for all valid CfL sizes.
#define CFL_SUB_AVG_FN(arch)                                                  \
    CFL_SUB_AVG_X(arch, 4, 4, 8, 4)                                           \
    CFL_SUB_AVG_X(arch, 4, 8, 16, 5)                                          \
    CFL_SUB_AVG_X(arch, 4, 16, 32, 6)                                         \
    CFL_SUB_AVG_X(arch, 8, 4, 16, 5)                                          \
    CFL_SUB_AVG_X(arch, 8, 8, 32, 6)                                          \
    CFL_SUB_AVG_X(arch, 8, 16, 64, 7)                                         \
    CFL_SUB_AVG_X(arch, 8, 32, 128, 8)                                        \
    CFL_SUB_AVG_X(arch, 16, 4, 32, 6)                                         \
    CFL_SUB_AVG_X(arch, 16, 8, 64, 7)                                         \
    CFL_SUB_AVG_X(arch, 16, 16, 128, 8)                                       \
    CFL_SUB_AVG_X(arch, 16, 32, 256, 9)                                       \
    CFL_SUB_AVG_X(arch, 32, 8, 128, 8)                                        \
    CFL_SUB_AVG_X(arch, 32, 16, 256, 9)                                       \
    CFL_SUB_AVG_X(arch, 32, 32, 512, 10)                                      \
    CflSubtractAverageFn eb_get_subtract_average_fn_##arch(TxSize tx_size) {  \
        const CflSubtractAverageFn sub_avg[TX_SIZES_ALL] = {                  \
            eb_subtract_average_4x4_##arch, /* 4x4 */                         \
            eb_subtract_average_8x8_##arch, /* 8x8 */                         \
            eb_subtract_average_16x16_##arch, /* 16x16 */                     \
            eb_subtract_average_32x32_##arch, /* 32x32 */                     \
            NULL, /* 64x64 (invalid CFL size) */                              \
            eb_subtract_average_4x8_##arch, /* 4x8 */                         \
            eb_subtract_average_8x4_##arch, /* 8x4 */                         \
            eb_subtract_average_8x16_##arch, /* 8x16 */                       \
            eb_subtract_average_16x8_##arch, /* 16x8 */                       \
            eb_subtract_average_16x32_##arch, /* 16x32 */                     \
            eb_subtract_average_32x16_##arch, /* 32x16 */                     \
            NULL, /* 32x64 (invalid CFL size) */                              \
            NULL, /* 64x32 (invalid CFL size) */                              \
            eb_subtract_average_4x16_##arch, /* 4x16 (invalid CFL size) */    \
            eb_subtract_average_16x4_##arch, /* 16x4 (invalid CFL size) */    \
            eb_subtract_average_8x32_##arch, /* 8x32 (invalid CFL size) */    \
            eb_subtract_average_32x8_##arch, /* 32x8 (invalid CFL size) */    \
            NULL, /* 16x64 (invalid CFL size) */                              \
            NULL, /* 64x16 (invalid CFL size) */                              \
        };                                                                    \
        /* Modulo TX_SIZES_ALL to ensure that an attacker won't be able to */ \
        /* index the function pointer array out of bounds. */                 \
        return sub_avg[tx_size % TX_SIZES_ALL];                               \
    }

static INLINE int32_t av1_is_directional_mode(PredictionMode mode) {
    return mode >= V_PRED && mode <= D67_PRED;
}

static INLINE int get_palette_bsize_ctx(BlockSize bsize) {
    return num_pels_log2_lookup[bsize] - num_pels_log2_lookup[BLOCK_8X8];
}

static INLINE EbBool av1_use_angle_delta(BlockSize bsize, uint8_t enable_angle_delta) { return (enable_angle_delta ? bsize >= BLOCK_8X8 : (EbBool)enable_angle_delta); }

#ifdef __cplusplus
}
#endif
#endif // EbIntraPrediction_h<|MERGE_RESOLUTION|>--- conflicted
+++ resolved
@@ -240,11 +240,7 @@
 #define USE_ORIGIN_YUV 0
 #if CUTREE_LA
     extern void filter_intra_edge(PictureParentControlSet *picture_control_set_ptr, OisMbResults *ois_mb_results_ptr, uint8_t mode,
-<<<<<<< HEAD
-                              int32_t p_angle, uint32_t cu_origin_x, uint32_t cu_origin_y, uint8_t *above_row, uint8_t *left_col);
-=======
                               int32_t p_angle, int32_t cu_origin_x, int32_t cu_origin_y, uint8_t *above_row, uint8_t *left_col);
->>>>>>> 553f23ea
     extern EbErrorType intra_prediction_open_loop_mb(
          int32_t  p_angle ,
         uint8_t                          ois_intra_mode,
